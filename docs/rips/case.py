--- conflicted
+++ resolved
@@ -12,8 +12,6 @@
 Not meant to be constructed separately but created by one of the following
 methods in Project: loadCase, case, allCases, selectedCases
 
-<<<<<<< HEAD
-=======
 .. _result-definition-label:
 
 Result Definition
@@ -37,7 +35,6 @@
 
 
 
->>>>>>> 61b030bb
 Attributes:
     id (int): Case Id corresponding to case Id in ResInsight project.
     name (str): Case name
@@ -71,10 +68,6 @@
 from rips.generated.pdm_objects import WellBoreStabilityPlot, WbsParameters
 from rips.simulation_well import SimulationWell
 
-<<<<<<< HEAD
-=======
-
->>>>>>> 61b030bb
 @add_method(Case)
 def __custom_init__(self, pb2_object, channel):
     self.__case_stub = Case_pb2_grpc.CaseStub(self._channel)
@@ -142,12 +135,8 @@
     Arguments:
         index (int): The grid index
 
-<<<<<<< HEAD
-    Returns: :class:`rips.grid.Grid`
-=======
     Returns: 
         :class:`rips.grid.Grid`
->>>>>>> 61b030bb
     """
     return Grid(index, self, self.channel())
 
@@ -156,12 +145,8 @@
 def grids(self):
     """Get a list of all rips Grid objects in the case
 
-<<<<<<< HEAD
-        Returns: List of :class:`rips.grid.Grid`
-=======
     Returns: 
         List of :class:`rips.grid.Grid`
->>>>>>> 61b030bb
     """
     grid_list = []
     for i in range(0, self.__grid_count()):
@@ -971,10 +956,7 @@
 
     self._execute_command(importFormationNames=Cmd.ImportFormationNamesRequest(formationFiles=formation_files,
                                                                                applyToCaseId=self.id))
-<<<<<<< HEAD
-=======
-
->>>>>>> 61b030bb
+
 
 @add_method(Case)
 def simulation_wells(self):
