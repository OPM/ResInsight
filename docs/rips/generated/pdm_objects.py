class PdmObject:
    __custom_init__ = None  # : Assign a custom init routine to be run at __init__

    def __init__(self, pb2_object=None, channel=None):
        if PdmObject.__custom_init__ is not None:
            PdmObject.__custom_init__(self, pb2_object=pb2_object, channel=channel)

<<<<<<< HEAD
=======

>>>>>>> 61b030bb
class DataContainerFloat(PdmObject):
    """
    Attributes:
        values (List of float): Float Values
    """
<<<<<<< HEAD
    __custom_init__ = None #: Assign a custom init routine to be run at __init__
=======
    __custom_init__ = None  # : Assign a custom init routine to be run at __init__
>>>>>>> 61b030bb

    def __init__(self, pb2_object=None, channel=None):
        self.values = []
        PdmObject.__init__(self, pb2_object, channel)
        if DataContainerFloat.__custom_init__ is not None:
            DataContainerFloat.__custom_init__(self, pb2_object=pb2_object, channel=channel)

<<<<<<< HEAD
=======

>>>>>>> 61b030bb
class DataContainerString(PdmObject):
    """
    Attributes:
        values (List of str): String Values
    """
<<<<<<< HEAD
    __custom_init__ = None #: Assign a custom init routine to be run at __init__
=======
    __custom_init__ = None  # : Assign a custom init routine to be run at __init__
>>>>>>> 61b030bb

    def __init__(self, pb2_object=None, channel=None):
        self.values = []
        PdmObject.__init__(self, pb2_object, channel)
        if DataContainerString.__custom_init__ is not None:
            DataContainerString.__custom_init__(self, pb2_object=pb2_object, channel=channel)

<<<<<<< HEAD
=======

>>>>>>> 61b030bb
class DataContainerTime(PdmObject):
    """
    Attributes:
        values (List of time): Time Values
    """
<<<<<<< HEAD
    __custom_init__ = None #: Assign a custom init routine to be run at __init__
=======
    __custom_init__ = None  # : Assign a custom init routine to be run at __init__
>>>>>>> 61b030bb

    def __init__(self, pb2_object=None, channel=None):
        self.values = []
        PdmObject.__init__(self, pb2_object, channel)
        if DataContainerTime.__custom_init__ is not None:
            DataContainerTime.__custom_init__(self, pb2_object=pb2_object, channel=channel)

<<<<<<< HEAD
=======

>>>>>>> 61b030bb
class Case(PdmObject):
    """
    The ResInsight base class for Cases

    Attributes:
        file_path (str): Case File Name
        id (int): Case ID
        name (str): Case Name
    """
    __custom_init__ = None  # : Assign a custom init routine to be run at __init__

    def __init__(self, pb2_object=None, channel=None):
        self.file_path = ""
        self.id = -1
        self.name = ""
        PdmObject.__init__(self, pb2_object, channel)
        if Case.__custom_init__ is not None:
            Case.__custom_init__(self, pb2_object=pb2_object, channel=channel)


class Reservoir(Case):
    """
    Abtract base class for Eclipse Cases

    """
    __custom_init__ = None  # : Assign a custom init routine to be run at __init__

    def __init__(self, pb2_object=None, channel=None):
        Case.__init__(self, pb2_object, channel)
        if Reservoir.__custom_init__ is not None:
            Reservoir.__custom_init__(self, pb2_object=pb2_object, channel=channel)

    def views(self):
        """All Eclipse Views in the case
        Returns:
             List of EclipseView
        """
        return self.children("Views", EclipseView)


class EclipseCase(Reservoir):
    """
    The Regular Eclipse Results Case

    """
    __custom_init__ = None  # : Assign a custom init routine to be run at __init__

    def __init__(self, pb2_object=None, channel=None):
        Reservoir.__init__(self, pb2_object, channel)
        if EclipseCase.__custom_init__ is not None:
            EclipseCase.__custom_init__(self, pb2_object=pb2_object, channel=channel)


class SummaryCase(PdmObject):
    """
    The Base Class for all Summary Cases

    Attributes:
        auto_shorty_name (str): Use Auto Display Name
        id (int): Case ID
        short_name (str): Display Name
        summary_header_filename (str): Summary Header File
    """
    __custom_init__ = None  # : Assign a custom init routine to be run at __init__

    def __init__(self, pb2_object=None, channel=None):
        self.auto_shorty_name = False
        self.id = -1
        self.short_name = "Display Name"
        self.summary_header_filename = ""
        PdmObject.__init__(self, pb2_object, channel)
        if SummaryCase.__custom_init__ is not None:
            SummaryCase.__custom_init__(self, pb2_object=pb2_object, channel=channel)

    def available_addresses(self, ):
        """
<<<<<<< HEAD
        
        Arguments:
            
=======

        Arguments:

>>>>>>> 61b030bb
        Returns:
            DataContainerString
        """
        return self._call_pdm_method("availableAddresses")

<<<<<<< HEAD

    def available_time_steps(self, ):
        """
        
        Arguments:
            
=======
    def available_time_steps(self, ):
        """

        Arguments:

>>>>>>> 61b030bb
        Returns:
            DataContainerTime
        """
        return self._call_pdm_method("availableTimeSteps")

<<<<<<< HEAD

    def resample_values(self, address=None, resampling_period=None):
        """
        
=======
    def resample_values(self, address=None, resampling_period=None):
        """

>>>>>>> 61b030bb
        Arguments:
            address (str): Formatted address specifying the summary vector
            resampling_period (str): Resampling Period
        Returns:
            ResampleData
        """
        return self._call_pdm_method("resampleValues", address=address, resampling_period=resampling_period)

<<<<<<< HEAD

=======
>>>>>>> 61b030bb
    def summary_vector_values(self, address=None):
        """
        Create a new Summary Plot
        Arguments:
            address (str): Formatted address specifying the summary vector
        Returns:
            DataContainerFloat
        """
        return self._call_pdm_method("summaryVectorValues", address=address)


class FileSummaryCase(SummaryCase):
    """
    A Summary Case based on SMSPEC files

    Attributes:
        include_restart_files (str): Include Restart Files
    """
    __custom_init__ = None  # : Assign a custom init routine to be run at __init__

    def __init__(self, pb2_object=None, channel=None):
        self.include_restart_files = False
        SummaryCase.__init__(self, pb2_object, channel)
        if FileSummaryCase.__custom_init__ is not None:
            FileSummaryCase.__custom_init__(self, pb2_object=pb2_object, channel=channel)


class ViewWindow(PdmObject):
    """
    The Base Class for all Views and Plots in ResInsight

    """
    __custom_init__ = None  # : Assign a custom init routine to be run at __init__

    def __init__(self, pb2_object=None, channel=None):
        PdmObject.__init__(self, pb2_object, channel)
        if ViewWindow.__custom_init__ is not None:
            ViewWindow.__custom_init__(self, pb2_object=pb2_object, channel=channel)


class View(ViewWindow):
    """
    Attributes:
        background_color (str): Background
        current_time_step (int): Current Time Step
        disable_lighting (str): Disable Results Lighting
        grid_z_scale (float): Z Scale
        id (int): View ID
        perspective_projection (str): Perspective Projection
        show_grid_box (str): Show Grid Box
        show_z_scale (str): Show Z Scale Label
    """
    __custom_init__ = None  # : Assign a custom init routine to be run at __init__

    def __init__(self, pb2_object=None, channel=None):
        self.background_color = "#b0c4de"
        self.current_time_step = 0
        self.disable_lighting = False
        self.grid_z_scale = 5
        self.id = -1
        self.perspective_projection = True
        self.show_grid_box = True
        self.show_z_scale = True
        ViewWindow.__init__(self, pb2_object, channel)
        if View.__custom_init__ is not None:
            View.__custom_init__(self, pb2_object=pb2_object, channel=channel)


class GeoMechView(View):
    """
    The Geomechanical 3d View

    """
    __custom_init__ = None  # : Assign a custom init routine to be run at __init__

    def __init__(self, pb2_object=None, channel=None):
        View.__init__(self, pb2_object, channel)
        if GeoMechView.__custom_init__ is not None:
            GeoMechView.__custom_init__(self, pb2_object=pb2_object, channel=channel)


class GridSummaryCase(SummaryCase):
    """
    A Summary Case based on extracting grid data.

    """
    __custom_init__ = None  # : Assign a custom init routine to be run at __init__

    def __init__(self, pb2_object=None, channel=None):
        SummaryCase.__init__(self, pb2_object, channel)
        if GridSummaryCase.__custom_init__ is not None:
            GridSummaryCase.__custom_init__(self, pb2_object=pb2_object, channel=channel)


class WellPath(PdmObject):
    """
    The Base class for Well Paths

    Attributes:
        name (str): Name
    """
    __custom_init__ = None  # : Assign a custom init routine to be run at __init__

    def __init__(self, pb2_object=None, channel=None):
        self.name = ""
        PdmObject.__init__(self, pb2_object, channel)
        if WellPath.__custom_init__ is not None:
            WellPath.__custom_init__(self, pb2_object=pb2_object, channel=channel)


class ModeledWellPath(WellPath):
    """
    A Well Path created interactively in ResInsight

    """
    __custom_init__ = None  # : Assign a custom init routine to be run at __init__

    def __init__(self, pb2_object=None, channel=None):
        WellPath.__init__(self, pb2_object, channel)
        if ModeledWellPath.__custom_init__ is not None:
            ModeledWellPath.__custom_init__(self, pb2_object=pb2_object, channel=channel)


class GeoMechCase(Case):
    """
    The Abaqus Based GeoMech Case

    """
    __custom_init__ = None  # : Assign a custom init routine to be run at __init__

    def __init__(self, pb2_object=None, channel=None):
        Case.__init__(self, pb2_object, channel)
        if GeoMechCase.__custom_init__ is not None:
            GeoMechCase.__custom_init__(self, pb2_object=pb2_object, channel=channel)

    def views(self):
        """All GeoMech Views in the Case
        Returns:
             List of GeoMechView
        """
        return self.children("Views", GeoMechView)


class Project(PdmObject):
    """
    The ResInsight Project

    """
    __custom_init__ = None  # : Assign a custom init routine to be run at __init__

    def __init__(self, pb2_object=None, channel=None):
        PdmObject.__init__(self, pb2_object, channel)
        if Project.__custom_init__ is not None:
            Project.__custom_init__(self, pb2_object=pb2_object, channel=channel)

    def import_summary_case(self, file_name=None):
        """
        Import Summary Case
        Arguments:
            file_name (str): 
        Returns:
            FileSummaryCase
        """
        return self._call_pdm_method("importSummaryCase", file_name=file_name)

<<<<<<< HEAD

=======
>>>>>>> 61b030bb
    def summary_case(self, case_id=None):
        """
        Find Summary Case
        Arguments:
            case_id (int): 
        Returns:
            FileSummaryCase
        """
        return self._call_pdm_method("summaryCase", case_id=case_id)


class ResampleData(PdmObject):
    """
    Attributes:
        time_steps (List of time): Time Steps
        values (List of float): Values
    """
<<<<<<< HEAD
    __custom_init__ = None #: Assign a custom init routine to be run at __init__
=======
    __custom_init__ = None  # : Assign a custom init routine to be run at __init__
>>>>>>> 61b030bb

    def __init__(self, pb2_object=None, channel=None):
        self.time_steps = []
        self.values = []
        PdmObject.__init__(self, pb2_object, channel)
        if ResampleData.__custom_init__ is not None:
            ResampleData.__custom_init__(self, pb2_object=pb2_object, channel=channel)

<<<<<<< HEAD
=======

>>>>>>> 61b030bb
class EclipseView(View):
    """
    The Eclipse 3d Reservoir View

    """
    __custom_init__ = None  # : Assign a custom init routine to be run at __init__

    def __init__(self, pb2_object=None, channel=None):
        View.__init__(self, pb2_object, channel)
        if EclipseView.__custom_init__ is not None:
            EclipseView.__custom_init__(self, pb2_object=pb2_object, channel=channel)

    def cell_result(self):
        """Cell Result
        Returns:
             CellColors
        """
        children = self.children("CellResult", CellColors)
        return children[0] if len(children) > 0 else None

    def cell_result_data(self):
        """Current Eclipse Cell Result
        Returns:
             str
        """
        return self._call_get_method("CellResultData")

    def set_cell_result_data(self, values):
        """Set Current Eclipse Cell Result
        Arguments:
            values (str): data
        """
        self._call_set_method("CellResultData", values)


class EclipseResult(PdmObject):
    """
    An eclipse result definition

    Attributes:
        flow_tracer_selection_mode (str): Tracers
        phase_selection (str): Phases
        porosity_model_type (str): Porosity
        result_type (str): Type
        result_variable (str): Variable
        selected_injector_tracers (List of str): Injector Tracers
        selected_producer_tracers (List of str): Producer Tracers
        selected_souring_tracers (List of str): Tracers
    """
    __custom_init__ = None  # : Assign a custom init routine to be run at __init__

    def __init__(self, pb2_object=None, channel=None):
        self.flow_tracer_selection_mode = "FLOW_TR_INJ_AND_PROD"
        self.phase_selection = "PHASE_ALL"
        self.porosity_model_type = "MATRIX_MODEL"
        self.result_type = "DYNAMIC_NATIVE"
        self.result_variable = "None"
        self.selected_injector_tracers = []
        self.selected_producer_tracers = []
        self.selected_souring_tracers = []
        PdmObject.__init__(self, pb2_object, channel)
        if EclipseResult.__custom_init__ is not None:
            EclipseResult.__custom_init__(self, pb2_object=pb2_object, channel=channel)


class CellColors(EclipseResult):
    """
    Eclipse Cell Colors class

    """
    __custom_init__ = None  # : Assign a custom init routine to be run at __init__

    def __init__(self, pb2_object=None, channel=None):
        EclipseResult.__init__(self, pb2_object, channel)
        if CellColors.__custom_init__ is not None:
            CellColors.__custom_init__(self, pb2_object=pb2_object, channel=channel)


class EclipseContourMap(EclipseView):
    """
    A contour map for Eclipse cases

    """
    __custom_init__ = None  # : Assign a custom init routine to be run at __init__

    def __init__(self, pb2_object=None, channel=None):
        EclipseView.__init__(self, pb2_object, channel)
        if EclipseContourMap.__custom_init__ is not None:
            EclipseContourMap.__custom_init__(self, pb2_object=pb2_object, channel=channel)


class GeoMechContourMap(GeoMechView):
    """
    A contour map for GeoMech cases

    """
    __custom_init__ = None  # : Assign a custom init routine to be run at __init__

    def __init__(self, pb2_object=None, channel=None):
        GeoMechView.__init__(self, pb2_object, channel)
        if GeoMechContourMap.__custom_init__ is not None:
            GeoMechContourMap.__custom_init__(self, pb2_object=pb2_object, channel=channel)


class GridCaseGroup(PdmObject):
    """
    A statistics case group

    Attributes:
        group_id (int): Case Group ID
        user_description (str): Name
    """
    __custom_init__ = None  # : Assign a custom init routine to be run at __init__

    def __init__(self, pb2_object=None, channel=None):
        self.group_id = -1
        self.user_description = "Grid Case Group"
        PdmObject.__init__(self, pb2_object, channel)
        if GridCaseGroup.__custom_init__ is not None:
            GridCaseGroup.__custom_init__(self, pb2_object=pb2_object, channel=channel)

<<<<<<< HEAD
=======

>>>>>>> 61b030bb
class SummaryCaseSubCollection(PdmObject):
    """
    Attributes:
        id (int): Ensemble ID
        is_ensemble (str): Is Ensemble
        name_count (str): Name
        summary_collection_name (str): Name
    """
<<<<<<< HEAD
    __custom_init__ = None #: Assign a custom init routine to be run at __init__
=======
    __custom_init__ = None  # : Assign a custom init routine to be run at __init__
>>>>>>> 61b030bb

    def __init__(self, pb2_object=None, channel=None):
        self.id = -1
        self.is_ensemble = False
        self.name_count = "Group"
        self.summary_collection_name = "Group"
        PdmObject.__init__(self, pb2_object, channel)
        if SummaryCaseSubCollection.__custom_init__ is not None:
            SummaryCaseSubCollection.__custom_init__(self, pb2_object=pb2_object, channel=channel)

<<<<<<< HEAD
=======

>>>>>>> 61b030bb
class PlotWindow(ViewWindow):
    """
    The Abstract base class for all MDI Windows in the Plot Window

    Attributes:
        id (int): View ID
    """
    __custom_init__ = None  # : Assign a custom init routine to be run at __init__

    def __init__(self, pb2_object=None, channel=None):
        self.id = -1
        ViewWindow.__init__(self, pb2_object, channel)
        if PlotWindow.__custom_init__ is not None:
            PlotWindow.__custom_init__(self, pb2_object=pb2_object, channel=channel)


class Plot(PlotWindow):
    """
    The Abstract Base Class for all Plot Objects

    """
    __custom_init__ = None  # : Assign a custom init routine to be run at __init__

    def __init__(self, pb2_object=None, channel=None):
        PlotWindow.__init__(self, pb2_object, channel)
        if Plot.__custom_init__ is not None:
            Plot.__custom_init__(self, pb2_object=pb2_object, channel=channel)


class SummaryPlot(Plot):
    """
    A Summary Plot

    Attributes:
        is_using_auto_name (str): Auto Title
        normalize_curve_y_values (str): Normalize all curves
        plot_description (str): Name
        show_plot_title (str): Plot Title
    """
    __custom_init__ = None  # : Assign a custom init routine to be run at __init__

    def __init__(self, pb2_object=None, channel=None):
        self.is_using_auto_name = True
        self.normalize_curve_y_values = False
        self.plot_description = "Summary Plot"
        self.show_plot_title = True
        Plot.__init__(self, pb2_object, channel)
        if SummaryPlot.__custom_init__ is not None:
            SummaryPlot.__custom_init__(self, pb2_object=pb2_object, channel=channel)


class SummaryPlotCollection(PdmObject):
    __custom_init__ = None  # : Assign a custom init routine to be run at __init__

    def __init__(self, pb2_object=None, channel=None):
        PdmObject.__init__(self, pb2_object, channel)
        if SummaryPlotCollection.__custom_init__ is not None:
            SummaryPlotCollection.__custom_init__(self, pb2_object=pb2_object, channel=channel)

    def new_summary_plot(self, summary_cases=[], ensemble=None, address=None):
        """
        Create a new Summary Plot
        Arguments:
            summary_cases (List of SummaryCase): Summary Cases
            ensemble (SummaryCaseSubCollection): Ensemble
            address (str): Formatted address string specifying the plot options
        Returns:
            SummaryPlot
        """
        return self._call_pdm_method("NewSummaryPlot", summary_cases=summary_cases, ensemble=ensemble, address=address)


class WbsParameters(PdmObject):
    """
    Attributes:
        df_source (str): Depletion Factor (DF)
        fg_multiplier (float): SH Multiplier for FG in Shale
        fg_shale_source (str): FG in Shale Calculation
        k0_fg_source (str): K0_FG
        k0_sh_source (str): K0_SH
        obg0_source (str): Initial Overburden Gradient
        poission_ratio_source (str): Poisson Ratio
        pore_pressure_non_reservoir_source (str): Non-Reservoir Pore Pressure
        pore_pressure_reservoir_source (str): Reservoir Pore Pressure
        ucs_source (str): Uniaxial Compressive Strength
        user_df (float): User Defined DF
        user_k0_fg (float): User Defined K0_FG
        user_k0_sh (float): User Defined K0_SH
        user_poisson_ratio (float): User Defined Poisson Ratio
        user_pp_non_reservoir (float):   Multiplier of hydrostatic PP
        user_ucs (float): User Defined UCS [bar]
        water_density (float): Density of Sea Water [g/cm^3]
    """
    __custom_init__ = None  # : Assign a custom init routine to be run at __init__

    def __init__(self, pb2_object=None, channel=None):
        self.df_source = "LAS_FILE"
        self.fg_multiplier = 1.05
        self.fg_shale_source = "DERIVED_FROM_K0FG"
        self.k0_fg_source = "LAS_FILE"
        self.k0_sh_source = "LAS_FILE"
        self.obg0_source = "GRID"
        self.poission_ratio_source = "LAS_FILE"
        self.pore_pressure_non_reservoir_source = "LAS_FILE"
        self.pore_pressure_reservoir_source = "GRID"
        self.ucs_source = "LAS_FILE"
        self.user_df = 0.7
        self.user_k0_fg = 0.75
        self.user_k0_sh = 0.65
        self.user_poisson_ratio = 0.35
        self.user_pp_non_reservoir = 1
        self.user_ucs = 100
        self.water_density = 1.03
        PdmObject.__init__(self, pb2_object, channel)
        if WbsParameters.__custom_init__ is not None:
            WbsParameters.__custom_init__(self, pb2_object=pb2_object, channel=channel)


class SimulationWell(PdmObject):
    """
    An Eclipse Simulation Well

    Attributes:
        name (str): Name
    """
    __custom_init__ = None  # : Assign a custom init routine to be run at __init__

    def __init__(self, pb2_object=None, channel=None):
        self.name = ""
        PdmObject.__init__(self, pb2_object, channel)
        if SimulationWell.__custom_init__ is not None:
            SimulationWell.__custom_init__(self, pb2_object=pb2_object, channel=channel)


class WellLogPlot(PlotWindow):
    """
    A Well Log Plot With a shared Depth Axis and Multiple Tracks

    Attributes:
        auto_scale_depth_enabled (str): Auto Scale
        depth_type (str): Type
        depth_unit (str): Unit
        maximum_depth (float): Max
        minimum_depth (float): Min
        show_depth_grid_lines (str): Show Grid Lines
        show_title_in_plot (str): Show Title
    """
    __custom_init__ = None  # : Assign a custom init routine to be run at __init__

    def __init__(self, pb2_object=None, channel=None):
        self.auto_scale_depth_enabled = True
        self.depth_type = "MEASURED_DEPTH"
        self.depth_unit = "UNIT_METER"
        self.maximum_depth = 1000
        self.minimum_depth = 0
        self.show_depth_grid_lines = "GRID_X_MAJOR"
        self.show_title_in_plot = False
        PlotWindow.__init__(self, pb2_object, channel)
        if WellLogPlot.__custom_init__ is not None:
            WellLogPlot.__custom_init__(self, pb2_object=pb2_object, channel=channel)


class WellBoreStabilityPlot(WellLogPlot):
    """
    A GeoMechanical Well Bore Stabilit Plot

    """
    __custom_init__ = None  # : Assign a custom init routine to be run at __init__

    def __init__(self, pb2_object=None, channel=None):
        WellLogPlot.__init__(self, pb2_object, channel)
        if WellBoreStabilityPlot.__custom_init__ is not None:
            WellBoreStabilityPlot.__custom_init__(self, pb2_object=pb2_object, channel=channel)

    def parameters(self):
        """Well Bore Stability Parameters
        Returns:
             WbsParameters
        """
        children = self.children("Parameters", WbsParameters)
        return children[0] if len(children) > 0 else None


class FileWellPath(WellPath):
    """
    Well Paths Loaded From File

    """
    __custom_init__ = None  # : Assign a custom init routine to be run at __init__

    def __init__(self, pb2_object=None, channel=None):
        WellPath.__init__(self, pb2_object, channel)
        if FileWellPath.__custom_init__ is not None:
            FileWellPath.__custom_init__(self, pb2_object=pb2_object, channel=channel)


def class_dict():
    classes = {}
    classes['Case'] = Case
    classes['CellColors'] = CellColors
    classes['DataContainerFloat'] = DataContainerFloat
    classes['DataContainerString'] = DataContainerString
    classes['DataContainerTime'] = DataContainerTime
    classes['EclipseCase'] = EclipseCase
    classes['EclipseContourMap'] = EclipseContourMap
    classes['EclipseResult'] = EclipseResult
    classes['EclipseView'] = EclipseView
    classes['FileSummaryCase'] = FileSummaryCase
    classes['FileWellPath'] = FileWellPath
    classes['GeoMechCase'] = GeoMechCase
    classes['GeoMechContourMap'] = GeoMechContourMap
    classes['GeoMechView'] = GeoMechView
    classes['GridCaseGroup'] = GridCaseGroup
    classes['GridSummaryCase'] = GridSummaryCase
    classes['ModeledWellPath'] = ModeledWellPath
    classes['PdmObject'] = PdmObject
    classes['Plot'] = Plot
    classes['PlotWindow'] = PlotWindow
    classes['Project'] = Project
    classes['ResampleData'] = ResampleData
    classes['Reservoir'] = Reservoir
    classes['SimulationWell'] = SimulationWell
    classes['SummaryCase'] = SummaryCase
    classes['SummaryCaseSubCollection'] = SummaryCaseSubCollection
    classes['SummaryPlot'] = SummaryPlot
    classes['SummaryPlotCollection'] = SummaryPlotCollection
    classes['View'] = View
    classes['ViewWindow'] = ViewWindow
    classes['WbsParameters'] = WbsParameters
    classes['WellBoreStabilityPlot'] = WellBoreStabilityPlot
    classes['WellLogPlot'] = WellLogPlot
    classes['WellPath'] = WellPath
    return classes


def class_from_keyword(class_keyword):
    all_classes = class_dict()
    if class_keyword in all_classes.keys():
        return all_classes[class_keyword]
    return None<|MERGE_RESOLUTION|>--- conflicted
+++ resolved
@@ -5,20 +5,13 @@
         if PdmObject.__custom_init__ is not None:
             PdmObject.__custom_init__(self, pb2_object=pb2_object, channel=channel)
 
-<<<<<<< HEAD
-=======
-
->>>>>>> 61b030bb
+
 class DataContainerFloat(PdmObject):
     """
     Attributes:
         values (List of float): Float Values
     """
-<<<<<<< HEAD
-    __custom_init__ = None #: Assign a custom init routine to be run at __init__
-=======
-    __custom_init__ = None  # : Assign a custom init routine to be run at __init__
->>>>>>> 61b030bb
+    __custom_init__ = None  # : Assign a custom init routine to be run at __init__
 
     def __init__(self, pb2_object=None, channel=None):
         self.values = []
@@ -26,20 +19,13 @@
         if DataContainerFloat.__custom_init__ is not None:
             DataContainerFloat.__custom_init__(self, pb2_object=pb2_object, channel=channel)
 
-<<<<<<< HEAD
-=======
-
->>>>>>> 61b030bb
+
 class DataContainerString(PdmObject):
     """
     Attributes:
         values (List of str): String Values
     """
-<<<<<<< HEAD
-    __custom_init__ = None #: Assign a custom init routine to be run at __init__
-=======
-    __custom_init__ = None  # : Assign a custom init routine to be run at __init__
->>>>>>> 61b030bb
+    __custom_init__ = None  # : Assign a custom init routine to be run at __init__
 
     def __init__(self, pb2_object=None, channel=None):
         self.values = []
@@ -47,20 +33,13 @@
         if DataContainerString.__custom_init__ is not None:
             DataContainerString.__custom_init__(self, pb2_object=pb2_object, channel=channel)
 
-<<<<<<< HEAD
-=======
-
->>>>>>> 61b030bb
+
 class DataContainerTime(PdmObject):
     """
     Attributes:
         values (List of time): Time Values
     """
-<<<<<<< HEAD
-    __custom_init__ = None #: Assign a custom init routine to be run at __init__
-=======
-    __custom_init__ = None  # : Assign a custom init routine to be run at __init__
->>>>>>> 61b030bb
+    __custom_init__ = None  # : Assign a custom init routine to be run at __init__
 
     def __init__(self, pb2_object=None, channel=None):
         self.values = []
@@ -68,10 +47,7 @@
         if DataContainerTime.__custom_init__ is not None:
             DataContainerTime.__custom_init__(self, pb2_object=pb2_object, channel=channel)
 
-<<<<<<< HEAD
-=======
-
->>>>>>> 61b030bb
+
 class Case(PdmObject):
     """
     The ResInsight base class for Cases
@@ -148,49 +124,27 @@
 
     def available_addresses(self, ):
         """
-<<<<<<< HEAD
-        
+
         Arguments:
-            
-=======
+
+        Returns:
+            DataContainerString
+        """
+        return self._call_pdm_method("availableAddresses")
+
+    def available_time_steps(self, ):
+        """
 
         Arguments:
 
->>>>>>> 61b030bb
-        Returns:
-            DataContainerString
-        """
-        return self._call_pdm_method("availableAddresses")
-
-<<<<<<< HEAD
-
-    def available_time_steps(self, ):
-        """
-        
-        Arguments:
-            
-=======
-    def available_time_steps(self, ):
-        """
-
-        Arguments:
-
->>>>>>> 61b030bb
         Returns:
             DataContainerTime
         """
         return self._call_pdm_method("availableTimeSteps")
 
-<<<<<<< HEAD
-
     def resample_values(self, address=None, resampling_period=None):
         """
-        
-=======
-    def resample_values(self, address=None, resampling_period=None):
-        """
-
->>>>>>> 61b030bb
+
         Arguments:
             address (str): Formatted address specifying the summary vector
             resampling_period (str): Resampling Period
@@ -199,10 +153,6 @@
         """
         return self._call_pdm_method("resampleValues", address=address, resampling_period=resampling_period)
 
-<<<<<<< HEAD
-
-=======
->>>>>>> 61b030bb
     def summary_vector_values(self, address=None):
         """
         Create a new Summary Plot
@@ -211,6 +161,9 @@
         Returns:
             DataContainerFloat
         """
+        return self._call_pdm_method("summaryVectorValues", address=address)
+
+
         return self._call_pdm_method("summaryVectorValues", address=address)
 
 
@@ -368,10 +321,6 @@
         """
         return self._call_pdm_method("importSummaryCase", file_name=file_name)
 
-<<<<<<< HEAD
-
-=======
->>>>>>> 61b030bb
     def summary_case(self, case_id=None):
         """
         Find Summary Case
@@ -389,11 +338,7 @@
         time_steps (List of time): Time Steps
         values (List of float): Values
     """
-<<<<<<< HEAD
-    __custom_init__ = None #: Assign a custom init routine to be run at __init__
-=======
-    __custom_init__ = None  # : Assign a custom init routine to be run at __init__
->>>>>>> 61b030bb
+    __custom_init__ = None  # : Assign a custom init routine to be run at __init__
 
     def __init__(self, pb2_object=None, channel=None):
         self.time_steps = []
@@ -402,10 +347,7 @@
         if ResampleData.__custom_init__ is not None:
             ResampleData.__custom_init__(self, pb2_object=pb2_object, channel=channel)
 
-<<<<<<< HEAD
-=======
-
->>>>>>> 61b030bb
+
 class EclipseView(View):
     """
     The Eclipse 3d Reservoir View
@@ -527,10 +469,7 @@
         if GridCaseGroup.__custom_init__ is not None:
             GridCaseGroup.__custom_init__(self, pb2_object=pb2_object, channel=channel)
 
-<<<<<<< HEAD
-=======
-
->>>>>>> 61b030bb
+
 class SummaryCaseSubCollection(PdmObject):
     """
     Attributes:
@@ -539,11 +478,7 @@
         name_count (str): Name
         summary_collection_name (str): Name
     """
-<<<<<<< HEAD
-    __custom_init__ = None #: Assign a custom init routine to be run at __init__
-=======
-    __custom_init__ = None  # : Assign a custom init routine to be run at __init__
->>>>>>> 61b030bb
+    __custom_init__ = None  # : Assign a custom init routine to be run at __init__
 
     def __init__(self, pb2_object=None, channel=None):
         self.id = -1
@@ -554,10 +489,7 @@
         if SummaryCaseSubCollection.__custom_init__ is not None:
             SummaryCaseSubCollection.__custom_init__(self, pb2_object=pb2_object, channel=channel)
 
-<<<<<<< HEAD
-=======
-
->>>>>>> 61b030bb
+
 class PlotWindow(ViewWindow):
     """
     The Abstract base class for all MDI Windows in the Plot Window
