/////////////////////////////////////////////////////////////////////////////////
//
//  Copyright (C) 2011-     Statoil ASA
//  Copyright (C) 2013-     Ceetron Solutions AS
//  Copyright (C) 2011-2012 Ceetron AS
// 
//  ResInsight is free software: you can redistribute it and/or modify
//  it under the terms of the GNU General Public License as published by
//  the Free Software Foundation, either version 3 of the License, or
//  (at your option) any later version.
// 
//  ResInsight is distributed in the hope that it will be useful, but WITHOUT ANY
//  WARRANTY; without even the implied warranty of MERCHANTABILITY or
//  FITNESS FOR A PARTICULAR PURPOSE.
// 
//  See the GNU General Public License at <http://www.gnu.org/licenses/gpl.html> 
//  for more details.
//
/////////////////////////////////////////////////////////////////////////////////


#include "RivWellPathPartMgr.h"

#include "RiaApplication.h"

#include "RigMainGrid.h"
#include "RigWellPath.h"

#include "RimEclipseCase.h"
#include "RimEclipseView.h"
#include "RimFishboneWellPath.h"
#include "RimFishboneWellPathCollection.h"
#include "RimFishbonesCollection.h"
#include "RimFishbonesMultipleSubs.h"
#include "RimPerforationCollection.h"
#include "RimPerforationInterval.h"
#include "RimWellPath.h"
#include "RimWellPathCollection.h"

#include "RimWellPathFractureCollection.h"

#include "RivFishbonesSubsPartMgr.h"
#include "RivObjectSourceInfo.h"
#include "RivPartPriority.h"
#include "RivPipeGeometryGenerator.h"
#include "RivPartPriority.h"
#include "RivWellFracturePartMgr.h"
#include "RivWellPathPartMgr.h"
#include "RivWellPathSourceInfo.h"

#include "cafDisplayCoordTransform.h"
#include "cafEffectGenerator.h"
#include "cvfDrawableGeo.h"
#include "cvfDrawableText.h"
#include "cvfFont.h"
#include "cvfModelBasicList.h"
#include "cvfPart.h"
#include "cvfScalarMapperDiscreteLinear.h"
#include "cvfTransform.h"
#include "cvfqtUtils.h"
#include "RimWellPathFracture.h"


//--------------------------------------------------------------------------------------------------
/// 
//--------------------------------------------------------------------------------------------------
RivWellPathPartMgr::RivWellPathPartMgr(RimWellPath* wellPath)
{
    m_rimWellPath = wellPath;

    // Setup a scalar mapper
    cvf::ref<cvf::ScalarMapperDiscreteLinear> scalarMapper = new cvf::ScalarMapperDiscreteLinear;
    cvf::Color3ubArray legendColors;
    legendColors.resize(4);
    legendColors[0] = cvf::Color3::GRAY;
    legendColors[1] = cvf::Color3::GREEN;
    legendColors[2] = cvf::Color3::BLUE;
    legendColors[3] = cvf::Color3::RED;
    scalarMapper->setColors(legendColors);
    scalarMapper->setRange(0.0 , 4.0);
    scalarMapper->setLevelCount(4, true);

    m_scalarMapper = scalarMapper;

    caf::ScalarMapperEffectGenerator surfEffGen(scalarMapper.p(), caf::PO_1);
    m_scalarMapperSurfaceEffect = surfEffGen.generateCachedEffect();

    caf::ScalarMapperMeshEffectGenerator meshEffGen(scalarMapper.p());
    m_scalarMapperMeshEffect = meshEffGen.generateCachedEffect();
}

//--------------------------------------------------------------------------------------------------
/// 
//--------------------------------------------------------------------------------------------------
RivWellPathPartMgr::~RivWellPathPartMgr()
{
    clearAllBranchData();
}

//--------------------------------------------------------------------------------------------------
/// 
//--------------------------------------------------------------------------------------------------
<<<<<<< HEAD
void RivWellPathPartMgr::appendFracturePartsToModel(cvf::ModelBasicList* model, const caf::DisplayCoordTransform* displayCoordTransform)
{
    if (!m_rimWellPath || !m_rimWellPath->fractureCollection()->isChecked()) return;

    for (RimWellPathFracture* f : m_rimWellPath->fractureCollection()->fractures())
    {
        CVF_ASSERT(f);

        f->fracturePartManager()->appendGeometryPartsToModel(model, displayCoordTransform);
    }
}

//--------------------------------------------------------------------------------------------------
/// 
//--------------------------------------------------------------------------------------------------
void RivWellPathPartMgr::appendFishbonesPartsToModel(cvf::ModelBasicList* model, const caf::DisplayCoordTransform* displayCoordTransform, double characteristicCellSize)
=======
void RivWellPathPartMgr::appendFishboneSubsPartsToModel(cvf::ModelBasicList* model,
                                                        const caf::DisplayCoordTransform* displayCoordTransform,
                                                        double characteristicCellSize)
>>>>>>> 591e10ee
{
    if ( !m_rimWellPath || !m_rimWellPath->fishbonesCollection()->isChecked() ) return;

    for ( auto rimFishboneSubs : m_rimWellPath->fishbonesCollection()->fishbonesSubs() )
    {
        cvf::ref<RivFishbonesSubsPartMgr> fishbSubPartMgr = new RivFishbonesSubsPartMgr(rimFishboneSubs);
        fishbSubPartMgr->appendGeometryPartsToModel(model, displayCoordTransform, characteristicCellSize);
    }
}

//--------------------------------------------------------------------------------------------------
/// 
//--------------------------------------------------------------------------------------------------
void RivWellPathPartMgr::appendImportedFishbonesToModel(cvf::ModelBasicList* model,
                                                        const caf::DisplayCoordTransform* displayCoordTransform,
                                                        double characteristicCellSize)
{
    if (!m_rimWellPath || !m_rimWellPath->fishbonesCollection()->wellPathCollection()->isChecked()) return;

    RivPipeGeometryGenerator geoGenerator;
    std::vector<RimFishboneWellPath*> fishbonesWellPaths;
    m_rimWellPath->descendantsIncludingThisOfType(fishbonesWellPaths);
    for (RimFishboneWellPath* fbWellPath : fishbonesWellPaths)
    {
        if (!fbWellPath->isChecked()) continue;

        std::vector<cvf::Vec3d> displayCoords;
        for (auto lateralDomainCoords : fbWellPath->coordinates())
        {
            displayCoords.push_back(displayCoordTransform->transformToDisplayCoord(lateralDomainCoords));
        }

        cvf::ref<RivObjectSourceInfo> objectSourceInfo = new RivObjectSourceInfo(fbWellPath);

        cvf::Collection<cvf::Part> parts;
        geoGenerator.cylinderWithCenterLineParts(&parts, 
                                                 displayCoords, 
                                                 m_rimWellPath->wellPathColor(), 
                                                 m_rimWellPath->combinedScaleFactor() * characteristicCellSize * 0.5);
        for (auto part : parts)
        {
            part->setSourceInfo(objectSourceInfo.p());
            model->addPart(part.p());
        }
    }
}

//--------------------------------------------------------------------------------------------------
/// 
//--------------------------------------------------------------------------------------------------
void RivWellPathPartMgr::appendPerforationsToModel(const QDateTime& currentViewDate, 
                                                   cvf::ModelBasicList* model, 
                                                   const caf::DisplayCoordTransform* displayCoordTransform, 
                                                   double characteristicCellSize)
{
    if (!m_rimWellPath || !m_rimWellPath->perforationIntervalCollection()->isChecked()) return;

    RimWellPathCollection* wellPathCollection = this->wellPathCollection();
    if (!wellPathCollection) return;

    RigWellPath* wellPathGeometry = m_rimWellPath->wellPathGeometry();
    if (!wellPathGeometry) return;

    // Since we're using the index of measured depths to find the index of a point, ensure they're equal
    CVF_ASSERT(wellPathGeometry->m_measuredDepths.size() == wellPathGeometry->m_wellPathPoints.size());

    double wellPathRadius = this->wellPathRadius(characteristicCellSize, wellPathCollection);
    double perforationRadius = wellPathRadius * 1.1;

    RivPipeGeometryGenerator geoGenerator;
    std::vector<RimPerforationInterval*> perforations;
    m_rimWellPath->descendantsIncludingThisOfType(perforations);
    for (RimPerforationInterval* perforation : perforations)
    {
        if (!perforation->isChecked()) continue;
        if (perforation->startMD() > perforation->endMD()) continue;

        if (currentViewDate.isValid() && !perforation->isActiveOnDate(currentViewDate)) continue;

        std::vector<cvf::Vec3d> displayCoords;
        displayCoords.push_back(displayCoordTransform->transformToDisplayCoord(wellPathGeometry->interpolatedPointAlongWellPath(perforation->startMD())));
        for (size_t i = 0; i < wellPathGeometry->m_measuredDepths.size(); ++i)
        {
            double measuredDepth = wellPathGeometry->m_measuredDepths[i];
            if (measuredDepth > perforation->startMD() && measuredDepth < perforation->endMD())
            {
                displayCoords.push_back(displayCoordTransform->transformToDisplayCoord(wellPathGeometry->m_wellPathPoints[i]));
            }
        }
        displayCoords.push_back(displayCoordTransform->transformToDisplayCoord(wellPathGeometry->interpolatedPointAlongWellPath(perforation->endMD())));

        if (displayCoords.size() < 2) continue;

        cvf::ref<RivObjectSourceInfo> objectSourceInfo = new RivObjectSourceInfo(perforation);

        cvf::Collection<cvf::Part> parts;
        geoGenerator.cylinderWithCenterLineParts(&parts, displayCoords, cvf::Color3f::GREEN, perforationRadius);
        for (auto part : parts)
        {
            part->setSourceInfo(objectSourceInfo.p());
            model->addPart(part.p());
        }
    }
}

//--------------------------------------------------------------------------------------------------
/// The pipe geometry needs to be rebuilt on scale change to keep the pipes round
//--------------------------------------------------------------------------------------------------
void RivWellPathPartMgr::buildWellPathParts(const caf::DisplayCoordTransform* displayCoordTransform,
                                            double characteristicCellSize, 
                                            const cvf::BoundingBox& wellPathClipBoundingBox)
{
    RimWellPathCollection* wellPathCollection = this->wellPathCollection();
    if (!wellPathCollection) return;

    RigWellPath* wellPathGeometry = m_rimWellPath->wellPathGeometry();
    if (!wellPathGeometry) return;

    if (wellPathGeometry->m_wellPathPoints.size() < 2) return;

    clearAllBranchData();
    double wellPathRadius = this->wellPathRadius(characteristicCellSize, wellPathCollection);

    cvf::Vec3d textPosition;

    // Generate the well path geometry as a line and pipe structure
    {
        RivPipeBranchData& pbd = m_pipeBranchData;

        pbd.m_pipeGeomGenerator = new RivPipeGeometryGenerator;

        pbd.m_pipeGeomGenerator->setRadius(wellPathRadius);
        pbd.m_pipeGeomGenerator->setCrossSectionVertexCount(wellPathCollection->wellPathCrossSectionVertexCount());
        pbd.m_pipeGeomGenerator->setPipeColor( m_rimWellPath->wellPathColor());

        cvf::ref<cvf::Vec3dArray> cvfCoords = new cvf::Vec3dArray;
        if (wellPathCollection->wellPathClip)
        {
            size_t firstVisibleSegmentIndex = cvf::UNDEFINED_SIZE_T;
            for (size_t idx = 0; idx < wellPathGeometry->m_wellPathPoints.size(); idx++)
            {
                cvf::Vec3d point = wellPathGeometry->m_wellPathPoints[idx];
                if (point.z() < (wellPathClipBoundingBox.max().z() + wellPathCollection->wellPathClipZDistance))
                {
                    firstVisibleSegmentIndex = idx;
                    break;
                }
            }

            std::vector<cvf::Vec3d> clippedPoints;

            if (firstVisibleSegmentIndex != cvf::UNDEFINED_SIZE_T)
            {
                for (size_t idx = firstVisibleSegmentIndex; idx < wellPathGeometry->m_wellPathPoints.size(); idx++)
                {
                    clippedPoints.push_back(wellPathGeometry->m_wellPathPoints[idx]);
                }

                pbd.m_pipeGeomGenerator->setFirstSegmentIndex(firstVisibleSegmentIndex);
            }

            if (clippedPoints.size() < 2) return;

            cvfCoords->assign(clippedPoints);
        }
        else
        {
            cvfCoords->assign(wellPathGeometry->m_wellPathPoints);
        }
        
        // Scale the centerline coordinates using the Z-scale transform of the grid and correct for the display offset.
        for (size_t cIdx = 0; cIdx < cvfCoords->size(); ++cIdx)
        {
            (*cvfCoords)[cIdx] = displayCoordTransform->transformToDisplayCoord((*cvfCoords)[cIdx]);
        }

        textPosition = cvfCoords->get(0);

        pbd.m_pipeGeomGenerator->setPipeCenterCoords(cvfCoords.p());
        pbd.m_surfaceDrawable = pbd.m_pipeGeomGenerator->createPipeSurface();
        pbd.m_centerLineDrawable = pbd.m_pipeGeomGenerator->createCenterLine();

        if (pbd.m_surfaceDrawable.notNull())
        {
            pbd.m_surfacePart = new cvf::Part;
            pbd.m_surfacePart->setDrawable(pbd.m_surfaceDrawable.p());
            
            RivWellPathSourceInfo* sourceInfo = new RivWellPathSourceInfo(m_rimWellPath);
            pbd.m_surfacePart->setSourceInfo(sourceInfo);

            caf::SurfaceEffectGenerator surfaceGen(cvf::Color4f(m_rimWellPath->wellPathColor()), caf::PO_1);
            cvf::ref<cvf::Effect> eff = surfaceGen.generateCachedEffect();

            pbd.m_surfacePart->setEffect(eff.p());
        }

        if (pbd.m_centerLineDrawable.notNull())
        {
            pbd.m_centerLinePart = new cvf::Part;
            pbd.m_centerLinePart->setDrawable(pbd.m_centerLineDrawable.p());

            caf::MeshEffectGenerator gen(m_rimWellPath->wellPathColor());
            cvf::ref<cvf::Effect> eff = gen.generateCachedEffect();

            pbd.m_centerLinePart->setEffect(eff.p());
        }
    }

    // Generate label with well-path name

    textPosition.z() += 2.2 * characteristicCellSize; 

    m_wellLabelPart = NULL;
    if (wellPathCollection->showWellPathLabel() && m_rimWellPath->showWellPathLabel() && !m_rimWellPath->name().isEmpty())
    {
        cvf::Font* font = RiaApplication::instance()->customFont();

        cvf::ref<cvf::DrawableText> drawableText = new cvf::DrawableText;
        drawableText->setFont(font);
        drawableText->setCheckPosVisible(false);
        drawableText->setDrawBorder(false);
        drawableText->setDrawBackground(false);
        drawableText->setVerticalAlignment(cvf::TextDrawer::CENTER);
        drawableText->setTextColor(wellPathCollection->wellPathLabelColor());

        cvf::String cvfString = cvfqt::Utils::toString(m_rimWellPath->name());

        cvf::Vec3f textCoord(textPosition);
        drawableText->addText(cvfString, textCoord);

        cvf::ref<cvf::Part> part = new cvf::Part;
        part->setName("RivWellHeadPartMgr: text " + cvfString);
        part->setDrawable(drawableText.p());

        cvf::ref<cvf::Effect> eff = new cvf::Effect;

        part->setEffect(eff.p());
        part->setPriority(RivPartPriority::Text);

        m_wellLabelPart = part;
    }

}


//--------------------------------------------------------------------------------------------------
/// 
//--------------------------------------------------------------------------------------------------
void RivWellPathPartMgr::appendStaticGeometryPartsToModel(cvf::ModelBasicList* model,
                                                          double characteristicCellSize,
                                                          const cvf::BoundingBox& wellPathClipBoundingBox,
                                                          const caf::DisplayCoordTransform* displayCoordTransform)
{
    RimWellPathCollection* wellPathCollection = this->wellPathCollection();
    if (!wellPathCollection) return;

    if (wellPathCollection->wellPathVisibility() == RimWellPathCollection::FORCE_ALL_OFF)
        return;

    if (wellPathCollection->wellPathVisibility() != RimWellPathCollection::FORCE_ALL_ON && m_rimWellPath->showWellPath() == false )
        return;

    // The pipe geometry needs to be rebuilt on scale change to keep the pipes round
    buildWellPathParts(displayCoordTransform, characteristicCellSize, wellPathClipBoundingBox);

    for (RimWellPathFracture* f : m_rimWellPath->fractureCollection()->fractures())
    {
        // Always recompute geometry, as the well part can be displayed in more than one view
        f->fracturePartManager()->clearGeometryCache();
    }

    if (m_pipeBranchData.m_surfacePart.notNull())
    {
        model->addPart(m_pipeBranchData.m_surfacePart.p());
    }

    if (m_pipeBranchData.m_centerLinePart.notNull())
    {
        model->addPart(m_pipeBranchData.m_centerLinePart.p());
    }

    if (m_wellLabelPart.notNull())
    {
        model->addPart(m_wellLabelPart.p());
    }

<<<<<<< HEAD
    appendFracturePartsToModel(model, displayCoordTransform);

    appendFishbonesPartsToModel(model, displayCoordTransform, characteristicCellSize);
    appendCompletionsToModel(model, displayCoordTransform, characteristicCellSize);
=======
    appendFishboneSubsPartsToModel(model, displayCoordTransform, characteristicCellSize);
    appendImportedFishbonesToModel(model, displayCoordTransform, characteristicCellSize);
>>>>>>> 591e10ee
}

//--------------------------------------------------------------------------------------------------
/// 
//--------------------------------------------------------------------------------------------------
void RivWellPathPartMgr::appendDynamicGeometryPartsToModel(cvf::ModelBasicList* model,
                                                           const QDateTime& timeStamp,
                                                           double characteristicCellSize,
                                                           const cvf::BoundingBox& wellPathClipBoundingBox,
                                                           const caf::DisplayCoordTransform* displayCoordTransform)
{
    CVF_ASSERT(model);

    RimWellPathCollection* wellPathCollection = this->wellPathCollection();
    if (!wellPathCollection) return;

    if (m_rimWellPath.isNull()) return;

    if (wellPathCollection->wellPathVisibility() == RimWellPathCollection::FORCE_ALL_OFF)
        return;

    if (wellPathCollection->wellPathVisibility() != RimWellPathCollection::FORCE_ALL_ON && m_rimWellPath->showWellPath() == false)
        return;

    appendPerforationsToModel(timeStamp, model, displayCoordTransform, characteristicCellSize);
}

//--------------------------------------------------------------------------------------------------
/// 
//--------------------------------------------------------------------------------------------------
void RivWellPathPartMgr::clearAllBranchData()
{
    m_pipeBranchData.m_pipeGeomGenerator = NULL;
    m_pipeBranchData.m_surfacePart = NULL;
    m_pipeBranchData.m_surfaceDrawable = NULL;
    m_pipeBranchData.m_centerLinePart = NULL;
    m_pipeBranchData.m_centerLineDrawable = NULL;
}

//--------------------------------------------------------------------------------------------------
/// 
//--------------------------------------------------------------------------------------------------
size_t RivWellPathPartMgr::segmentIndexFromTriangleIndex(size_t triangleIndex)
{
    return m_pipeBranchData.m_pipeGeomGenerator->segmentIndexFromTriangleIndex(triangleIndex);
}

//--------------------------------------------------------------------------------------------------
/// 
//--------------------------------------------------------------------------------------------------
RimWellPathCollection* RivWellPathPartMgr::wellPathCollection()
{
    if (!m_rimWellPath) return nullptr;

    RimWellPathCollection* wellPathCollection = nullptr;
    m_rimWellPath->firstAncestorOrThisOfType(wellPathCollection);

    return wellPathCollection;
}

//--------------------------------------------------------------------------------------------------
/// 
//--------------------------------------------------------------------------------------------------
double RivWellPathPartMgr::wellPathRadius(double characteristicCellSize, RimWellPathCollection* wellPathCollection)
{
    return wellPathCollection->wellPathRadiusScaleFactor() * m_rimWellPath->wellPathRadiusScaleFactor() * characteristicCellSize;
}<|MERGE_RESOLUTION|>--- conflicted
+++ resolved
@@ -38,15 +38,17 @@
 #include "RimWellPathCollection.h"
 
 #include "RimWellPathFractureCollection.h"
+#include "RimWellPathFracture.h"
 
 #include "RivFishbonesSubsPartMgr.h"
 #include "RivObjectSourceInfo.h"
 #include "RivPartPriority.h"
 #include "RivPipeGeometryGenerator.h"
+#include "RivWellPathSourceInfo.h"
+
 #include "RivPartPriority.h"
 #include "RivWellFracturePartMgr.h"
 #include "RivWellPathPartMgr.h"
-#include "RivWellPathSourceInfo.h"
 
 #include "cafDisplayCoordTransform.h"
 #include "cafEffectGenerator.h"
@@ -58,7 +60,6 @@
 #include "cvfScalarMapperDiscreteLinear.h"
 #include "cvfTransform.h"
 #include "cvfqtUtils.h"
-#include "RimWellPathFracture.h"
 
 
 //--------------------------------------------------------------------------------------------------
@@ -100,7 +101,6 @@
 //--------------------------------------------------------------------------------------------------
 /// 
 //--------------------------------------------------------------------------------------------------
-<<<<<<< HEAD
 void RivWellPathPartMgr::appendFracturePartsToModel(cvf::ModelBasicList* model, const caf::DisplayCoordTransform* displayCoordTransform)
 {
     if (!m_rimWellPath || !m_rimWellPath->fractureCollection()->isChecked()) return;
@@ -116,12 +116,9 @@
 //--------------------------------------------------------------------------------------------------
 /// 
 //--------------------------------------------------------------------------------------------------
-void RivWellPathPartMgr::appendFishbonesPartsToModel(cvf::ModelBasicList* model, const caf::DisplayCoordTransform* displayCoordTransform, double characteristicCellSize)
-=======
 void RivWellPathPartMgr::appendFishboneSubsPartsToModel(cvf::ModelBasicList* model,
                                                         const caf::DisplayCoordTransform* displayCoordTransform,
                                                         double characteristicCellSize)
->>>>>>> 591e10ee
 {
     if ( !m_rimWellPath || !m_rimWellPath->fishbonesCollection()->isChecked() ) return;
 
@@ -408,15 +405,10 @@
         model->addPart(m_wellLabelPart.p());
     }
 
-<<<<<<< HEAD
     appendFracturePartsToModel(model, displayCoordTransform);
 
-    appendFishbonesPartsToModel(model, displayCoordTransform, characteristicCellSize);
-    appendCompletionsToModel(model, displayCoordTransform, characteristicCellSize);
-=======
     appendFishboneSubsPartsToModel(model, displayCoordTransform, characteristicCellSize);
     appendImportedFishbonesToModel(model, displayCoordTransform, characteristicCellSize);
->>>>>>> 591e10ee
 }
 
 //--------------------------------------------------------------------------------------------------
