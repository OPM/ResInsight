--- conflicted
+++ resolved
@@ -64,20 +64,6 @@
                                                                     const cvf::BoundingBox& wellPathClipBoundingBox,
                                                                     const caf::DisplayCoordTransform* displayCoordTransform);
 
-<<<<<<< HEAD
-
-    size_t                                  segmentIndexFromTriangleIndex(size_t triangleIndex);
-
-private:
-    void                                    appendFishbonesPartsToModel(cvf::ModelBasicList* model, caf::DisplayCoordTransform* displayCoordTransform, double characteristicCellSize);
-    void                                    appendCompletionsToModel(cvf::ModelBasicList* model, caf::DisplayCoordTransform* displayCoordTransform, double characteristicCellSize);
-    void                                    appendPerforationsToModel(cvf::ModelBasicList* model, caf::DisplayCoordTransform* displayCoordTransform, double characteristicCellSize);
-    void                                    buildWellPathParts(cvf::Vec3d displayModelOffset, double characteristicCellSize, cvf::BoundingBox wellPathClipBoundingBox);
-    inline RimWellPathCollection*           wellPathCollection();
-    inline double                           wellPathRadius(double characteristicCellSize, RimWellPathCollection* wellPathCollection);
-    void                                    appendFracturePartsToModel(cvf::ModelBasicList* model, caf::DisplayCoordTransform* displayCoordTransform);
-    void                                    clearAllBranchData();
-=======
     size_t                        segmentIndexFromTriangleIndex(size_t triangleIndex);
 
 private:
@@ -94,6 +80,9 @@
                                                             const caf::DisplayCoordTransform* displayCoordTransform,
                                                             double characteristicCellSize);
 
+    void                          appendFracturePartsToModel(cvf::ModelBasicList* model, 
+                                                             const caf::DisplayCoordTransform* displayCoordTransform);
+
     void                          buildWellPathParts(const caf::DisplayCoordTransform* displayCoordTransform,
                                                      double characteristicCellSize,
                                                      const cvf::BoundingBox& wellPathClipBoundingBox);
@@ -101,7 +90,6 @@
     void                          clearAllBranchData();
     inline RimWellPathCollection* wellPathCollection();
     inline double                 wellPathRadius(double characteristicCellSize, RimWellPathCollection* wellPathCollection);
->>>>>>> 4c7f9d4d
 
 private:
     caf::PdmPointer<RimWellPath>            m_rimWellPath;
