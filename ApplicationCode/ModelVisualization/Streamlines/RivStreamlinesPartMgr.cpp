/////////////////////////////////////////////////////////////////////////////////
//
//  Copyright (C) 2020-     Equinor ASA
//
//  ResInsight is free software: you can redistribute it and/or modify
//  it under the terms of the GNU General Public License as published by
//  the Free Software Foundation, either version 3 of the License, or
//  (at your option) any later version.
//
//  ResInsight is distributed in the hope that it will be useful, but WITHOUT ANY
//  WARRANTY; without even the implied warranty of MERCHANTABILITY or
//  FITNESS FOR A PARTICULAR PURPOSE.
//
//  See the GNU General Public License at <http://www.gnu.org/licenses/gpl.html>
//  for more details.
//
/////////////////////////////////////////////////////////////////////////////////

#include "RivStreamlinesPartMgr.h"

#include "Rim3dView.h"
#include "RimEclipseCase.h"
#include "RimEclipseView.h"
#include "RimRegularLegendConfig.h"
#include "RimSimWellInView.h"
#include "RimSimWellInViewCollection.h"
#include "RimStreamlineInViewCollection.h"

#include "RigActiveCellInfo.h"
#include "RigCaseCellResultsData.h"
#include "RigCell.h"
#include "RigEclipseCaseData.h"
#include "RigMainGrid.h"
#include "RigSimulationWellCenterLineCalculator.h"
#include "RigTracer.h"
#include "RigTracerPoint.h"
#include "RigWellResultPoint.h"

#include "RiuViewer.h"

#include "cafDisplayCoordTransform.h"
#include "cafEffectGenerator.h"

#include "cvfDrawableGeo.h"
#include "cvfModelBasicList.h"
#include "cvfPart.h"
#include "cvfPrimitiveSetIndexedUInt.h"
#include "cvfPrimitiveSetIndexedUIntScoped.h"
#include "cvfShaderProgram.h"

#include "cafPdmPointer.h"

//--------------------------------------------------------------------------------------------------
///
//--------------------------------------------------------------------------------------------------
RivStreamlinesPartMgr::RivStreamlinesPartMgr( RimEclipseView* reservoirView )
{
    m_rimReservoirView = reservoirView;
    m_count            = 0;
    m_currentT         = 0;
}

//--------------------------------------------------------------------------------------------------
///
//--------------------------------------------------------------------------------------------------
RivStreamlinesPartMgr::~RivStreamlinesPartMgr()
{
}

//--------------------------------------------------------------------------------------------------
///
//--------------------------------------------------------------------------------------------------
void RivStreamlinesPartMgr::appendDynamicGeometryPartsToModel( cvf::ModelBasicList* model, size_t timeStepIndex )
{
    m_streamlines.clear();

    CVF_ASSERT( model );
    if ( m_rimReservoirView.isNull() ) return;

    RimEclipseCase* eclipseCase = m_rimReservoirView->eclipseCase();
    if ( !eclipseCase ) return;

    RigEclipseCaseData* eclipseCaseData = eclipseCase->eclipseCaseData();
    if ( !eclipseCaseData ) return;

    cvf::ref<caf::DisplayCoordTransform> displayCordXf = m_rimReservoirView->displayCoordTransform();

    RimSimWellInViewCollection* wellCollection = m_rimReservoirView->wellCollection();

    RimStreamlineInViewCollection* streamlineCollection = m_rimReservoirView->streamlineCollection();

    /*
    for ( RimSimWellInView* well : wellCollection->wells() )
    {
        std::vector<std::vector<cvf::Vec3d>>         pipeBranchesCLCoords;
        std::vector<std::vector<RigWellResultPoint>> pipeBranchesCellIds;

        auto noConst = const_cast<RimSimWellInView*>( well );
        RigSimulationWellCenterLineCalculator::calculateWellPipeStaticCenterline( noConst,
                                                                                  pipeBranchesCLCoords,
                                                                                  pipeBranchesCellIds );
        for ( size_t i = 0; i < pipeBranchesCLCoords.size(); i++ )
        {
            std::vector<cvf::Vec3d> tracerPoints;
            StreamlineVisualization visualization;
            for ( size_t j = 0; j < pipeBranchesCLCoords[i].size(); j++ )
            {
                tracerPoints.push_back( displayCordXf->transformToDisplayCoord( pipeBranchesCLCoords[i][j] ) );
            }
            visualization.tracerPoints = tracerPoints;
            streamlineVisualizations.push_back( visualization );
        }
    }
    */
    /*
    for ( const RigTracer& tracer : streamlineCollection->tracers() )
    {
        StreamlineVisualization visualization;

        for ( size_t i = 0; i < tracer.tracerPoints().size() - 1; i++ )
        {
            double            pointDistance = 99999999.0;
            StreamlineSegment segment( tracer.tracerPoints()[i].position(),
                                       tracer.tracerPoints()[i + 1].position(),
                                       tracer.tracerPoints()[i].direction(),
                                       tracer.tracerPoints()[i + 1].direction(),
                                       tracer.tracerPoints()[i].absValue(),
                                       tracer.tracerPoints()[i + 1].absValue() );
            if ( i > 0 )
            {
                cvf::Vec3d directionVector =
                    ( tracer.tracerPoints()[i].position() - visualization.getSegments().back().startPoint
        ).getNormalized(); double dotProduct = directionVector.getNormalized().dot(
        tracer.tracerPoints()[i].direction().getNormalized() ); if ( dotProduct >= 0 )
                {
                    pointDistance =
                        tracer.tracerPoints()[i].position().pointDistance( visualization.getSegments().back().startPoint
        );
                }
                else
                {
                    pointDistance = tracer.tracerPoints()[i].position().pointDistance(
                        visualization.getSegments().front().startPoint );
                }
                if ( pointDistance >= streamlineCollection->distanceBetweenTracerPoints() )
                {
                    if ( dotProduct >= 0 )
                    {
                        ( *std::prev( visualization.getSegments().end() ) ).endPoint =
        tracer.tracerPoints()[i].position(); visualization.appendSegment( segment );
                    }
                    else
                    {
                        ( *visualization.getSegments().begin() ).endPoint = tracer.tracerPoints()[i].position();
                        visualization.prependSegment( segment );
                    }
                }
            }
            else
            {
                visualization.appendSegment( segment );
            }
        }

        visualization.computeTValues();
        m_streamlines.push_back( visualization );
    }

    // createExampleStreamline( streamlineVisualizations );

    for ( StreamlineVisualization& visualization : m_streamlines )
    {
        if ( streamlineCollection->visualizationMode() == RimStreamlineInViewCollection::VisualizationMode::VECTORS )
        {
            for ( RivStreamlinesPartMgr::StreamlineSegment segment : visualization.getSegments() )
            {
                model->addPart( createVectorPart( *streamlineCollection, segment ).p() );
            }
        }
        else if ( visualization.getApproximatedTotalLength() >= streamlineCollection->tracerLength() )
        {
            double currentPos = 0.0;
            while ( currentPos < 1.0 )
            {
                double t1 = currentPos;
                currentPos += streamlineCollection->tracerLength() / visualization.getApproximatedTotalLength();
                double t2 = std::min<double>( currentPos, 1.0 );
                CVF_ASSERT( t1 >= 0.0 && t1 <= 1.0 && t2 >= 0.0 && t2 <= 1.0 );
                if ( streamlineCollection->visualizationMode() ==
    RimStreamlineInViewCollection::VisualizationMode::CURVES )
                {
                    model->addPart( createCurvePart( *streamlineCollection, visualization, t1, t2 ).p() );
                }
                else
                {
                    model->addPart( createPointsPart( *streamlineCollection, visualization, t1, t2 ).p() );
                }
            }
        }
    }
    */
    for ( const RigTracer& tracer : streamlineCollection->tracers() )
    {
        Streamline streamline;
        for ( size_t i = 0; i < tracer.tracerPoints().size() - 1; i++ )
        {
            if ( i > 0 && tracer.tracerPoints()[i].position().pointDistance( streamline.getTracerPoints().back() ) >=
                              streamlineCollection->distanceBetweenTracerPoints() )
            {
                streamline.appendTracerPoint( tracer.tracerPoints()[i].position() );
                streamline.appendAbsVelocity( tracer.tracerPoints()[i].absValue() );
                streamline.appendDirection( tracer.tracerPoints()[i].direction() );
            }
            else if ( i == 0 )
            {
                streamline.appendTracerPoint( tracer.tracerPoints()[i].position() );
                streamline.appendAbsVelocity( tracer.tracerPoints()[i].absValue() );
                streamline.appendDirection( tracer.tracerPoints()[i].direction() );
            }
        }
        m_streamlines.push_back( streamline );
    }
    for ( Streamline& streamline : m_streamlines )
    {
        if ( streamlineCollection->visualizationMode() == RimStreamlineInViewCollection::VisualizationMode::ANIMATION ||
             streamlineCollection->visualizationMode() == RimStreamlineInViewCollection::VisualizationMode::MANUAL )
        {
            model->addPart( createPart( *streamlineCollection, streamline ).p() );
        }
        else if ( streamlineCollection->visualizationMode() == RimStreamlineInViewCollection::VisualizationMode::VECTORS )
        {
            model->addPart( createVectorPart( *streamlineCollection, streamline ).p() );
        }
    }
}

//--------------------------------------------------------------------------------------------------
///
//--------------------------------------------------------------------------------------------------
void RivStreamlinesPartMgr::updateAnimation()
{
    /*
    RimStreamlineInViewCollection* streamlineCollection = m_rimReservoirView->streamlineCollection();
    if ( streamlineCollection &&
         streamlineCollection->visualizationMode() == RimStreamlineInViewCollection::VisualizationMode::CURVES )
    {
        for ( StreamlineVisualization& streamline : m_streamlines )
        {
            double              t     = streamline.currentAnimationGlobalT;
            cvf::ref<cvf::Part> part1 = streamline.getPartAtGlobalT( streamline.currentAnimationGlobalT );
            streamline.updateAnimationGlobalT( 50.0 * streamlineCollection->animationSpeed() );
            cvf::ref<cvf::Part> part2 = streamline.getPartAtGlobalT( streamline.currentAnimationGlobalT );
            if ( part1.p() != part2.p() || t == 0 )
            {
                setAlpha( part1, 0.2 );
                setAlpha( part2, 1.0 );
            }
        }
    }
    */
    RimStreamlineInViewCollection* streamlineCollection = m_rimReservoirView->streamlineCollection();
    if ( streamlineCollection &&
         ( streamlineCollection->visualizationMode() == RimStreamlineInViewCollection::VisualizationMode::ANIMATION ||
           streamlineCollection->visualizationMode() == RimStreamlineInViewCollection::VisualizationMode::MANUAL ) )
    {
<<<<<<< HEAD
        streamline.incrementAnimationIndex();
        // Each part should have exactly one primitive set.
        static_cast<cvf::PrimitiveSetIndexedUIntScoped*>(
            static_cast<cvf::DrawableGeo*>( streamline.getPart()->drawable() )->primitiveSet( 0 ) )
            ->setScope( 0, streamline.getAnimationIndex() );
=======
        for ( Streamline& streamline : m_streamlines )
        {
            if ( streamline.getPart().notNull() && dynamic_cast<DrawableGeo*>( streamline.getPart()->drawable() ) )
            {
                if ( dynamic_cast<PrimitiveSetIndexedUIntScoped*>(
                         static_cast<DrawableGeo*>( streamline.getPart()->drawable() )->primitiveSet( 0 ) ) )
                {
                    if ( streamlineCollection->visualizationMode() ==
                         RimStreamlineInViewCollection::VisualizationMode::ANIMATION )
                    {
                        streamline.incrementAnimationIndex( streamlineCollection->animationSpeed() );
                    }
                    else
                    {
                        streamline.setAnimationIndex( streamlineCollection->animationIndex() * 2 );
                    }
                    // Each part should have exactly one primitive set.
                    static_cast<PrimitiveSetIndexedUIntScoped*>(
                        static_cast<DrawableGeo*>( streamline.getPart()->drawable() )->primitiveSet( 0 ) )
                        ->setScope( 0, streamline.getAnimationIndex() );
                }
            }
        }
>>>>>>> edbb3c82
    }
}

//--------------------------------------------------------------------------------------------------
///
//--------------------------------------------------------------------------------------------------
cvf::ref<cvf::Part> RivStreamlinesPartMgr::createPart( const RimStreamlineInViewCollection& streamlineCollection,
                                                       Streamline&                          streamline )
{
    cvf::ref<caf::DisplayCoordTransform> displayCordXf = m_rimReservoirView->displayCoordTransform();

    std::vector<uint> indices;
    // Each point is used twice except the first and the last one
    indices.reserve( streamline.countTracerPoints() * 2 - 2 );

    std::vector<cvf::Vec3f> vertices;
    vertices.reserve( streamline.countTracerPoints() * 2 - 2 );

    uint count = 0;
    for ( size_t i = 0; i < streamline.countTracerPoints(); i++ )
    {
        vertices.push_back( cvf::Vec3f( displayCordXf->transformToDisplayCoord( streamline.getTracerPoints()[i] ) ) );
        indices.push_back( count++ );
        if ( i > 0 && i < streamline.countTracerPoints() - 1 )
        {
            vertices.push_back( cvf::Vec3f( displayCordXf->transformToDisplayCoord( streamline.getTracerPoints()[i] ) ) );
            indices.push_back( count++ );
        }
    }

    cvf::ref<cvf::PrimitiveSetIndexedUIntScoped> indexedUIntLine =
        new cvf::PrimitiveSetIndexedUIntScoped( cvf::PrimitiveType::PT_LINES );
    cvf::ref<cvf::UIntArray> indexedArrayLine = new cvf::UIntArray( indices );

    cvf::ref<cvf::DrawableGeo> drawable = new cvf::DrawableGeo();

    indexedUIntLine->setIndices( indexedArrayLine.p(), 0, 0 );
    drawable->addPrimitiveSet( indexedUIntLine.p() );

    cvf::ref<cvf::Vec3fArray> vertexArray = new cvf::Vec3fArray( vertices );
    drawable->setVertexArray( vertexArray.p() );

    cvf::ref<cvf::Vec2fArray> lineTexCoords = const_cast<cvf::Vec2fArray*>( drawable->textureCoordArray() );

    if ( lineTexCoords.isNull() )
    {
        lineTexCoords = new cvf::Vec2fArray;
    }

    cvf::ref<cvf::Effect> effect;

    const cvf::ScalarMapper* activeScalarMapper = streamlineCollection.legendConfig()->scalarMapper();
    createResultColorTextureCoords( lineTexCoords.p(), streamline, activeScalarMapper );

    caf::ScalarMapperMeshEffectGenerator meshEffGen( activeScalarMapper );
    effect = meshEffGen.generateCachedEffect();

    drawable->setTextureCoordArray( lineTexCoords.p() );

    cvf::ref<cvf::Part> part = new cvf::Part;
    part->setDrawable( drawable.p() );
    part->setEffect( effect.p() );
    part->updateBoundingBox();
    streamline.setPart( part );

    return part;
}

//--------------------------------------------------------------------------------------------------
///
//--------------------------------------------------------------------------------------------------
void RivStreamlinesPartMgr::createResultColorTextureCoords( cvf::Vec2fArray*         textureCoords,
                                                            const Streamline&        streamline,
                                                            const cvf::ScalarMapper* mapper )
{
    CVF_ASSERT( textureCoords );
    CVF_ASSERT( mapper );

    RimStreamlineInViewCollection* streamlineCollection = m_rimReservoirView->streamlineCollection();

    size_t vertexCount = streamline.countTracerPoints() * 2 - 2;
    if ( streamlineCollection &&
         streamlineCollection->visualizationMode() == RimStreamlineInViewCollection::VisualizationMode::VECTORS )
    {
        vertexCount = streamline.countTracerPoints() * 7;
    }
    if ( textureCoords->size() != vertexCount ) textureCoords->reserve( vertexCount );

    size_t count = 0;
    for ( size_t i = 0; i < streamline.countTracerPoints(); i++ )
    {
        cvf::Vec2f texCoord = mapper->mapToTextureCoord( streamline.getAbsVelocity( i ) );
        if ( streamlineCollection &&
             streamlineCollection->visualizationMode() == RimStreamlineInViewCollection::VisualizationMode::VECTORS )
        {
            for ( size_t vxIdx = 0; vxIdx < 7; ++vxIdx )
            {
                textureCoords->add( texCoord );
            }
        }
        else
        {
            textureCoords->add( texCoord );
            if ( i > 0 && i < streamline.countTracerPoints() - 1 )
            {
                textureCoords->add( texCoord );
            }
        }
    }
}

//--------------------------------------------------------------------------------------------------
///
//--------------------------------------------------------------------------------------------------
cvf::ref<cvf::Part> RivStreamlinesPartMgr::createCurvePart( const RimStreamlineInViewCollection& streamlineCollection,
                                                            StreamlineVisualization& streamlineVisualization,
                                                            const double             t1,
                                                            const double             t2 )
{
    cvf::ref<caf::DisplayCoordTransform> displayCordXf = m_rimReservoirView->displayCoordTransform();

    std::vector<uint> lineIndices;
    lineIndices.reserve( 2 );

    std::vector<cvf::Vec3f> vertices;
    vertices.reserve( 2 );

    cvf::Vec3f anchorPoint =
        cvf::Vec3f( displayCordXf->transformToDisplayCoord( streamlineVisualization.getPointAt( t1 ) ) );
    cvf::Vec3f endPoint = cvf::Vec3f( displayCordXf->transformToDisplayCoord( streamlineVisualization.getPointAt( t2 ) ) );

    vertices.push_back( anchorPoint );
    vertices.push_back( endPoint );

    lineIndices.push_back( 0 );
    lineIndices.push_back( 1 );

    cvf::ref<cvf::PrimitiveSetIndexedUInt> indexedUIntLine =
        new cvf::PrimitiveSetIndexedUInt( cvf::PrimitiveType::PT_LINES );
    cvf::ref<cvf::UIntArray> indexedArrayLine = new cvf::UIntArray( lineIndices );

    cvf::ref<cvf::DrawableGeo> drawable = new cvf::DrawableGeo();

    indexedUIntLine->setIndices( indexedArrayLine.p() );
    drawable->addPrimitiveSet( indexedUIntLine.p() );

    cvf::ref<cvf::Vec3fArray> vertexArray = new cvf::Vec3fArray( vertices );
    drawable->setVertexArray( vertexArray.p() );

    cvf::ref<cvf::Effect> effect;

    caf::SurfaceEffectGenerator surfaceGen( cvf::Color4f( 0.2, 0.2, 0.2, 1 ), caf::PO_1 );
    surfaceGen.enableLighting( false );
    effect = surfaceGen.generateCachedEffect();

    cvf::ref<cvf::Part> part = new cvf::Part;
    part->setDrawable( drawable.p() );
    part->setEffect( effect.p() );
    part->updateBoundingBox();
    streamlineVisualization.appendPart( part.p(), t1 );
    return part;
}

//--------------------------------------------------------------------------------------------------
///
//--------------------------------------------------------------------------------------------------
cvf::ref<cvf::Part> RivStreamlinesPartMgr::createVectorPart( const RimStreamlineInViewCollection& streamlineCollection,
                                                             Streamline&                          streamline )
{
    cvf::ref<caf::DisplayCoordTransform> displayCordXf = m_rimReservoirView->displayCoordTransform();

    std::vector<uint> shaftIndices;
    shaftIndices.reserve( 2 * streamline.countTracerPoints() );

    std::vector<uint> headIndices;
    headIndices.reserve( 6 * streamline.countTracerPoints() );

    std::vector<cvf::Vec3f> vertices;
    vertices.reserve( 7 * streamline.countTracerPoints() );

    uint count = 0;
    for ( size_t i = 0; i < streamline.countTracerPoints(); i++ )
    {
        cvf::Vec3f anchorPoint = cvf::Vec3f( displayCordXf->transformToDisplayCoord( streamline.getTracerPoints()[i] ) );
        cvf::Vec3f direction   = cvf::Vec3f( streamline.getDirection( i ) ) * streamlineCollection.scaleFactor();

        for ( const cvf::Vec3f& vertex : createArrowVertices( anchorPoint, direction ) )
        {
            vertices.push_back( vertex );
        }

        for ( const uint& index : createArrowShaftIndices( 0 ) )
        {
            shaftIndices.push_back( index );
        }

        for ( const uint& index : createArrowHeadIndices( 0 ) )
        {
            headIndices.push_back( index );
        }
    }

    cvf::ref<cvf::PrimitiveSetIndexedUInt> indexedUIntShaft =
        new cvf::PrimitiveSetIndexedUInt( cvf::PrimitiveType::PT_LINES );
    cvf::ref<cvf::UIntArray> indexArrayShaft = new cvf::UIntArray( shaftIndices );

    cvf::ref<cvf::PrimitiveSetIndexedUInt> indexedUIntHead =
        new cvf::PrimitiveSetIndexedUInt( cvf::PrimitiveType::PT_TRIANGLES );
    cvf::ref<cvf::UIntArray> indexArrayHead = new cvf::UIntArray( headIndices );

    cvf::ref<cvf::DrawableGeo> drawable = new cvf::DrawableGeo();

    indexedUIntShaft->setIndices( indexArrayShaft.p() );
    drawable->addPrimitiveSet( indexedUIntShaft.p() );

    indexedUIntHead->setIndices( indexArrayHead.p() );
    drawable->addPrimitiveSet( indexedUIntHead.p() );

    cvf::ref<cvf::Vec3fArray> vertexArray = new cvf::Vec3fArray( vertices );
    drawable->setVertexArray( vertexArray.p() );

    cvf::ref<cvf::Vec2fArray> lineTexCoords = const_cast<cvf::Vec2fArray*>( drawable->textureCoordArray() );

    if ( lineTexCoords.isNull() )
    {
        lineTexCoords = new cvf::Vec2fArray;
    }

    cvf::ref<cvf::Effect> effect;

    const cvf::ScalarMapper* activeScalarMapper = streamlineCollection.legendConfig()->scalarMapper();
    createResultColorTextureCoords( lineTexCoords.p(), streamline, activeScalarMapper );

    caf::ScalarMapperMeshEffectGenerator meshEffGen( activeScalarMapper );
    effect = meshEffGen.generateCachedEffect();

    drawable->setTextureCoordArray( lineTexCoords.p() );

    cvf::ref<cvf::Part> part = new cvf::Part;
    part->setDrawable( drawable.p() );
    part->setEffect( effect.p() );
    part->updateBoundingBox();
    return part;
}

//--------------------------------------------------------------------------------------------------
///
//--------------------------------------------------------------------------------------------------
cvf::ref<cvf::Part> RivStreamlinesPartMgr::createPointsPart( const RimStreamlineInViewCollection& streamlineCollection,
                                                             StreamlineVisualization& streamlineVisualization,
                                                             const double             t1,
                                                             const double             t2 )
{
    cvf::ref<caf::DisplayCoordTransform> displayCordXf = m_rimReservoirView->displayCoordTransform();

    std::vector<uint> lineIndices;
    lineIndices.reserve( 2 );

    std::vector<uint> pointIndices;
    pointIndices.reserve( 4 );

    std::vector<cvf::Vec3f> vertices;
    vertices.reserve( 6 );

    cvf::Vec3f anchorPoint =
        cvf::Vec3f( displayCordXf->transformToDisplayCoord( streamlineVisualization.getPointAt( t1 ) ) );
    cvf::Vec3f endPoint = cvf::Vec3f( displayCordXf->transformToDisplayCoord( streamlineVisualization.getPointAt( t2 ) ) );

    vertices.push_back( anchorPoint );
    vertices.push_back( endPoint );

    cvf::Vec3f lineDirection = cvf::Vec3f( streamlineVisualization.getDirectionAt( t1 ) ) ^ anchorPoint;

    vertices.push_back( anchorPoint + lineDirection.getNormalized() * 1.5 );
    vertices.push_back( anchorPoint - lineDirection.getNormalized() * 1.5 );
    vertices.push_back( endPoint + lineDirection.getNormalized() * 1.5 );
    vertices.push_back( endPoint - lineDirection.getNormalized() * 1.5 );

    lineIndices.push_back( 0 );
    lineIndices.push_back( 1 );

    pointIndices.push_back( 2 );
    pointIndices.push_back( 3 );
    pointIndices.push_back( 4 );
    pointIndices.push_back( 5 );

    cvf::ref<cvf::PrimitiveSetIndexedUInt> indexedUIntLine =
        new cvf::PrimitiveSetIndexedUInt( cvf::PrimitiveType::PT_LINES );
    cvf::ref<cvf::UIntArray> indexedArrayLine = new cvf::UIntArray( lineIndices );

    cvf::ref<cvf::PrimitiveSetIndexedUInt> indexedUIntPoints =
        new cvf::PrimitiveSetIndexedUInt( cvf::PrimitiveType::PT_LINES );
    cvf::ref<cvf::UIntArray> indexedArrayPoints = new cvf::UIntArray( pointIndices );

    cvf::ref<cvf::DrawableGeo> drawable = new cvf::DrawableGeo();

    indexedUIntLine->setIndices( indexedArrayLine.p() );
    drawable->addPrimitiveSet( indexedUIntLine.p() );

    indexedUIntPoints->setIndices( indexedArrayPoints.p() );
    drawable->addPrimitiveSet( indexedUIntPoints.p() );

    cvf::ref<cvf::Vec3fArray> vertexArray = new cvf::Vec3fArray( vertices );
    drawable->setVertexArray( vertexArray.p() );

    cvf::ref<cvf::Effect> effect;

    caf::SurfaceEffectGenerator surfaceGen( cvf::Color4f( 1, 1, 1, 1 ), caf::PO_1 );
    surfaceGen.enableLighting( false );
    effect = surfaceGen.generateCachedEffect();

    cvf::ref<cvf::Part> part = new cvf::Part;
    part->setDrawable( drawable.p() );
    part->updateBoundingBox();
    return part;
}

//--------------------------------------------------------------------------------------------------
///
//--------------------------------------------------------------------------------------------------
std::array<cvf::Vec3f, 7> RivStreamlinesPartMgr::createArrowVertices( const cvf::Vec3f anchorPoint,
                                                                      const cvf::Vec3f direction ) const
{
    std::array<cvf::Vec3f, 7> vertices;
    cvf::Vec3f                headTop = anchorPoint + direction;

    RimEclipseCase* eclipseCase = m_rimReservoirView->eclipseCase();
    if ( !eclipseCase ) return vertices;

    float headLength =
        std::min<float>( eclipseCase->characteristicCellSize() / 3.0f, ( headTop - anchorPoint ).length() / 2.0 );

    // A fixed size is preferred here
    cvf::Vec3f headBottom = headTop - ( headTop - anchorPoint ).getNormalized() * headLength;

    float arrowWidth = headLength / 2.0f;

    cvf::Vec3f headBottomDirection1 = direction ^ anchorPoint;
    cvf::Vec3f headBottomDirection2 = headBottomDirection1 ^ direction;
    cvf::Vec3f arrowBottomSegment1  = headBottomDirection1.getNormalized() * arrowWidth;
    cvf::Vec3f arrowBottomSegment2  = headBottomDirection2.getNormalized() * arrowWidth;

    vertices[0] = anchorPoint;
    vertices[1] = headBottom;
    vertices[2] = headBottom + arrowBottomSegment1;
    vertices[3] = headBottom - arrowBottomSegment1;
    vertices[4] = headTop;
    vertices[5] = headBottom + arrowBottomSegment2;
    vertices[6] = headBottom - arrowBottomSegment2;

    return vertices;
}

//--------------------------------------------------------------------------------------------------
///
//--------------------------------------------------------------------------------------------------
std::array<uint, 2> RivStreamlinesPartMgr::createArrowShaftIndices( uint startIndex ) const
{
    std::array<uint, 2> indices;

    indices[0] = startIndex;
    indices[1] = startIndex + 1;

    return indices;
}

//--------------------------------------------------------------------------------------------------
///
//--------------------------------------------------------------------------------------------------
std::array<uint, 6> RivStreamlinesPartMgr::createArrowHeadIndices( uint startIndex ) const
{
    std::array<uint, 6> indices;

    indices[0] = startIndex + 2;
    indices[1] = startIndex + 3;
    indices[2] = startIndex + 4;

    indices[3] = startIndex + 5;
    indices[4] = startIndex + 6;
    indices[5] = startIndex + 4;
    return indices;
}

/*
//--------------------------------------------------------------------------------------------------
/// This is just a test function creating a visible streamline.
//--------------------------------------------------------------------------------------------------
void RivStreamlinesPartMgr::createExampleStreamline( std::vector<StreamlineVisualization>& streamlineVisualizations
)
{
    cvf::ref<caf::DisplayCoordTransform> displayCordXf = m_rimReservoirView->displayCoordTransform();

    // Take one random cell
    RimEclipseCase* eclipseCase = m_rimReservoirView->eclipseCase();
    if ( !eclipseCase ) return;
    const std::vector<RigCell>& cells  = eclipseCase->mainGrid()->globalCellArray();
    size_t                      index  = cells.size() / 2;
    const RigCell               cell   = cells[index];
    double                      length = eclipseCase->characteristicCellSize();

    StreamlineVisualization streamline;

    cvf::Vec3d startPoint = displayCordXf->transformToDisplayCoord( cell.center() );
    cvf::Vec3d endPoint   = displayCordXf->transformToDisplayCoord( cell.center() + cvf::Vec3d::X_AXIS * length
* 10.0 + cvf::Vec3d::Y_AXIS * length * 5.0 ); cvf::Vec3d startDirection = cvf::Vec3d::X_AXIS * length * 5.0;
cvf::Vec3d endDirection   = ( cvf::Vec3d::X_AXIS + cvf::Vec3d::Y_AXIS ) * length * 10.0; streamline.appendSegment(
StreamlineSegment( startPoint, endPoint, startDirection, endDirection ) );

    startPoint     = endPoint;
    endPoint       = startPoint + cvf::Vec3d::X_AXIS * length * 10.0 + cvf::Vec3d::Y_AXIS * length * 8.0;
    startDirection = endDirection;
    endDirection   = cvf::Vec3d::Y_AXIS * length * 5.0;

    streamline.appendSegment( StreamlineSegment( startPoint, endPoint, startDirection, endDirection ) );

    streamline.computeTValues();

    streamlineVisualizations.push_back( streamline );
}
*/

//--------------------------------------------------------------------------------------------------
///
//--------------------------------------------------------------------------------------------------
void RivStreamlinesPartMgr::setAlpha( cvf::ref<cvf::Part> part, float alpha )
{
    if ( part.notNull() )
    {
        caf::SurfaceEffectGenerator surfaceGen( cvf::Color4f( alpha, alpha, alpha, 1 ), caf::PO_1 );
        surfaceGen.enableLighting( false );
        cvf::ref<cvf::Effect> effect = surfaceGen.generateCachedEffect();
        part->setEffect( effect.p() );
    }
}

//--------------------------------------------------------------------------------------------------
///
//--------------------------------------------------------------------------------------------------
void RivStreamlinesPartMgr::StreamlineSegment::computeSegments()
{
    a = startPoint;
    b = startDirection;
    c = 3.0 * ( endPoint - startPoint ) - 2.0 * startDirection - endDirection;
    d = 2.0 * ( startPoint - endPoint ) + endDirection + startDirection;
}

//--------------------------------------------------------------------------------------------------
///
//--------------------------------------------------------------------------------------------------
cvf::Vec3d RivStreamlinesPartMgr::StreamlineSegment::getPointAt( double t ) const
{
    return a + b * t + c * t * t + d * t * t * t;
}

//--------------------------------------------------------------------------------------------------
///
//--------------------------------------------------------------------------------------------------
cvf::Vec3d RivStreamlinesPartMgr::StreamlineSegment::getDirectionAt( double t ) const
{
    return b + c * t + d * t * t;
}

//--------------------------------------------------------------------------------------------------
///
//--------------------------------------------------------------------------------------------------
double RivStreamlinesPartMgr::StreamlineSegment::getVelocityAt( double localT ) const
{
    if ( localT == 0 )
    {
        return startVelocity;
    }
    return startVelocity + ( endVelocity - startVelocity ) / localT;
}

//--------------------------------------------------------------------------------------------------
///
//--------------------------------------------------------------------------------------------------
double RivStreamlinesPartMgr::StreamlineSegment::getChordLength() const
{
    return startPoint.pointDistance( endPoint );
}

//--------------------------------------------------------------------------------------------------
///
//--------------------------------------------------------------------------------------------------
void RivStreamlinesPartMgr::StreamlineVisualization::computeTValues()
{
    double totalLength   = getApproximatedTotalLength();
    double currentLength = 0.0;
    for ( StreamlineSegment& segment : segments )
    {
        segment.globalTStart = currentLength / totalLength;
        currentLength += segment.getChordLength();
        segment.globalTEnd = currentLength / totalLength;
    }
    areTValuesComputed = true;
}

//--------------------------------------------------------------------------------------------------
///
//--------------------------------------------------------------------------------------------------
void RivStreamlinesPartMgr::StreamlineVisualization::appendSegment( StreamlineSegment segment )
{
    segments.push_back( segment );
    areTValuesComputed = false;
}

//--------------------------------------------------------------------------------------------------
///
//--------------------------------------------------------------------------------------------------
void RivStreamlinesPartMgr::StreamlineVisualization::prependSegment( StreamlineSegment segment )
{
    segments.push_front( segment );
    areTValuesComputed = false;
}

//--------------------------------------------------------------------------------------------------
///
//--------------------------------------------------------------------------------------------------
void RivStreamlinesPartMgr::StreamlineVisualization::appendPart( cvf::ref<cvf::Part> part, double globalT )
{
    parts.push_back( part.p() );
    partTValues.push_back( globalT );
}

//--------------------------------------------------------------------------------------------------
///
//--------------------------------------------------------------------------------------------------
size_t RivStreamlinesPartMgr::StreamlineVisualization::segmentsSize() const
{
    return segments.size();
}

//--------------------------------------------------------------------------------------------------
///
//--------------------------------------------------------------------------------------------------
std::list<RivStreamlinesPartMgr::StreamlineSegment> RivStreamlinesPartMgr::StreamlineVisualization::getSegments()
{
    return segments;
}

//--------------------------------------------------------------------------------------------------
///
//--------------------------------------------------------------------------------------------------
void RivStreamlinesPartMgr::StreamlineVisualization::clear()
{
    segments.clear();
}

//--------------------------------------------------------------------------------------------------
///
//--------------------------------------------------------------------------------------------------
void RivStreamlinesPartMgr::StreamlineVisualization::updateAnimationGlobalT( double timeMs )
{
    double totalLength = getApproximatedTotalLength(); // m
    double velocity    = getVelocityAt( currentAnimationGlobalT ); // m/s
    currentAnimationGlobalT += velocity * timeMs / 1000.0 / totalLength;

    if ( currentAnimationGlobalT > 1.0 )
    {
        currentAnimationGlobalT = 0.0;
    }
}

//--------------------------------------------------------------------------------------------------
///
//--------------------------------------------------------------------------------------------------
double RivStreamlinesPartMgr::StreamlineVisualization::getApproximatedTotalLength()
{
    if ( areTValuesComputed ) return approximatedTotalLength;
    double totalLength = 0.0;
    for ( auto segment : segments )
    {
        totalLength += segment.getChordLength();
    }
    approximatedTotalLength = totalLength;
    return approximatedTotalLength;
}

//--------------------------------------------------------------------------------------------------
///
//--------------------------------------------------------------------------------------------------
cvf::Vec3d RivStreamlinesPartMgr::StreamlineVisualization::getPointAt( double globalT ) const
{
    CVF_ASSERT( areTValuesComputed );
    for ( std::list<StreamlineSegment>::const_iterator it = segments.begin(); it != segments.end(); ++it )
    {
        if ( it->globalTStart <= globalT && it->globalTEnd >= globalT )
        {
            double localT = ( globalT - it->globalTStart ) / ( it->globalTEnd - it->globalTStart );
            return it->getPointAt( localT );
        }
    }
    return cvf::Vec3d();
}

//--------------------------------------------------------------------------------------------------
///
//--------------------------------------------------------------------------------------------------
cvf::Vec3d RivStreamlinesPartMgr::StreamlineVisualization::getDirectionAt( double globalT ) const
{
    CVF_ASSERT( areTValuesComputed );
    for ( std::list<StreamlineSegment>::const_iterator it = segments.begin(); it != segments.end(); ++it )
    {
        if ( it->globalTStart <= globalT && it->globalTEnd >= globalT )
        {
            double localT = ( globalT - it->globalTStart ) / ( it->globalTEnd - it->globalTStart );
            return it->getDirectionAt( localT );
        }
    }
    return cvf::Vec3d();
}

//--------------------------------------------------------------------------------------------------
///
//--------------------------------------------------------------------------------------------------
double RivStreamlinesPartMgr::StreamlineVisualization::getVelocityAt( double globalT ) const
{
    CVF_ASSERT( areTValuesComputed );
    for ( std::list<StreamlineSegment>::const_iterator it = segments.begin(); it != segments.end(); ++it )
    {
        if ( it->globalTStart <= globalT && it->globalTEnd >= globalT )
        {
            double localT = ( globalT - it->globalTStart ) / ( it->globalTEnd - it->globalTStart );
            return it->getVelocityAt( localT );
        }
    }
    return 0.0;
}

//--------------------------------------------------------------------------------------------------
///
//--------------------------------------------------------------------------------------------------
cvf::Collection<cvf::Part> RivStreamlinesPartMgr::StreamlineVisualization::getParts()
{
    return parts;
}

//--------------------------------------------------------------------------------------------------
///
//--------------------------------------------------------------------------------------------------
cvf::ref<cvf::Part> RivStreamlinesPartMgr::StreamlineVisualization::getPartAtGlobalT( double globalT ) const
{
    CVF_ASSERT( areTValuesComputed );
    double t = 0.0;
    for ( size_t index = 0; index < parts.size(); index++ )
    {
        t = partTValues[index];
        if ( t >= globalT )
        {
            return parts[index];
        }
    }
    return cvf::ref<cvf::Part>( nullptr );
}

//--------------------------------------------------------------------------------------------------
///
//--------------------------------------------------------------------------------------------------
void RivStreamlinesPartMgr::Streamline::appendTracerPoint( cvf::Vec3d point )
{
    tracerPoints.push_back( point );
}

//--------------------------------------------------------------------------------------------------
///
//--------------------------------------------------------------------------------------------------
void RivStreamlinesPartMgr::Streamline::appendAbsVelocity( double velocity )
{
    absVelocities.push_back( velocity );
}

//--------------------------------------------------------------------------------------------------
///
//--------------------------------------------------------------------------------------------------
void RivStreamlinesPartMgr::Streamline::appendDirection( cvf::Vec3d direction )
{
    directions.push_back( direction );
}

//--------------------------------------------------------------------------------------------------
///
//--------------------------------------------------------------------------------------------------
void RivStreamlinesPartMgr::Streamline::clear()
{
    tracerPoints.clear();
}

//--------------------------------------------------------------------------------------------------
///
//--------------------------------------------------------------------------------------------------
cvf::ref<cvf::Part> RivStreamlinesPartMgr::Streamline::getPart()
{
    return part;
}

//--------------------------------------------------------------------------------------------------
///
//--------------------------------------------------------------------------------------------------
std::vector<cvf::Vec3d> RivStreamlinesPartMgr::Streamline::getTracerPoints() const
{
    return tracerPoints;
}

//--------------------------------------------------------------------------------------------------
///
//--------------------------------------------------------------------------------------------------
double RivStreamlinesPartMgr::Streamline::getAbsVelocity( size_t index ) const
{
    return absVelocities[index];
}

//--------------------------------------------------------------------------------------------------
///
//--------------------------------------------------------------------------------------------------
cvf::Vec3d RivStreamlinesPartMgr::Streamline::getDirection( size_t index ) const
{
    return directions[index];
}

//--------------------------------------------------------------------------------------------------
///
//--------------------------------------------------------------------------------------------------
size_t RivStreamlinesPartMgr::Streamline::countTracerPoints() const
{
    return tracerPoints.size();
}

//--------------------------------------------------------------------------------------------------
///
//--------------------------------------------------------------------------------------------------
void RivStreamlinesPartMgr::Streamline::setPart( cvf::ref<cvf::Part> part )
{
    this->part = part;
}

//--------------------------------------------------------------------------------------------------
///
//--------------------------------------------------------------------------------------------------
size_t RivStreamlinesPartMgr::Streamline::getAnimationIndex() const
{
    return animIndex;
}

//--------------------------------------------------------------------------------------------------
///
//--------------------------------------------------------------------------------------------------
void RivStreamlinesPartMgr::Streamline::incrementAnimationIndex( size_t increment )
{
    animIndex += increment;
    if ( animIndex >= tracerPoints.size() * 2 - 2 )
    {
        animIndex = 0.0;
    }
}

//--------------------------------------------------------------------------------------------------
///
//--------------------------------------------------------------------------------------------------
void RivStreamlinesPartMgr::Streamline::setAnimationIndex( size_t index )
{
    animIndex = index;
    if ( animIndex >= tracerPoints.size() * 2 - 2 )
    {
        animIndex = tracerPoints.size() * 2 - 2;
    }
}<|MERGE_RESOLUTION|>--- conflicted
+++ resolved
@@ -263,19 +263,12 @@
          ( streamlineCollection->visualizationMode() == RimStreamlineInViewCollection::VisualizationMode::ANIMATION ||
            streamlineCollection->visualizationMode() == RimStreamlineInViewCollection::VisualizationMode::MANUAL ) )
     {
-<<<<<<< HEAD
-        streamline.incrementAnimationIndex();
-        // Each part should have exactly one primitive set.
-        static_cast<cvf::PrimitiveSetIndexedUIntScoped*>(
-            static_cast<cvf::DrawableGeo*>( streamline.getPart()->drawable() )->primitiveSet( 0 ) )
-            ->setScope( 0, streamline.getAnimationIndex() );
-=======
         for ( Streamline& streamline : m_streamlines )
         {
-            if ( streamline.getPart().notNull() && dynamic_cast<DrawableGeo*>( streamline.getPart()->drawable() ) )
+            if ( streamline.getPart().notNull() && dynamic_cast<cvf::DrawableGeo*>( streamline.getPart()->drawable() ) )
             {
-                if ( dynamic_cast<PrimitiveSetIndexedUIntScoped*>(
-                         static_cast<DrawableGeo*>( streamline.getPart()->drawable() )->primitiveSet( 0 ) ) )
+                if ( dynamic_cast<cvf::PrimitiveSetIndexedUIntScoped*>(
+                         static_cast<cvf::DrawableGeo*>( streamline.getPart()->drawable() )->primitiveSet( 0 ) ) )
                 {
                     if ( streamlineCollection->visualizationMode() ==
                          RimStreamlineInViewCollection::VisualizationMode::ANIMATION )
@@ -287,13 +280,12 @@
                         streamline.setAnimationIndex( streamlineCollection->animationIndex() * 2 );
                     }
                     // Each part should have exactly one primitive set.
-                    static_cast<PrimitiveSetIndexedUIntScoped*>(
-                        static_cast<DrawableGeo*>( streamline.getPart()->drawable() )->primitiveSet( 0 ) )
+                    static_cast<cvf::PrimitiveSetIndexedUIntScoped*>(
+                        static_cast<cvf::DrawableGeo*>( streamline.getPart()->drawable() )->primitiveSet( 0 ) )
                         ->setScope( 0, streamline.getAnimationIndex() );
                 }
             }
         }
->>>>>>> edbb3c82
     }
 }
 
