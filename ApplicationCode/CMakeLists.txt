--- conflicted
+++ resolved
@@ -36,18 +36,10 @@
 CONFIGURE_FILE( ${CMAKE_SOURCE_DIR}/ApplicationCode/Adm/RiaVersionInfo.h.cmake
                 ${CMAKE_BINARY_DIR}/Generated/RiaVersionInfo.h
 )
-
-<<<<<<< HEAD
-
 CONFIGURE_FILE( ${CMAKE_CURRENT_LIST_DIR}/RiuThemesDirectory.h.cmake
                 ${CMAKE_BINARY_DIR}/Generated/RiuThemesDirectory.h
 )
 
-if (MSVC AND (CMAKE_CXX_COMPILER_VERSION VERSION_GREATER 19.11))
-  # VS 2017 : Disable warnings from from gtest code, using deprecated code related to TR1 
-  add_definitions(-D_SILENCE_TR1_NAMESPACE_DEPRECATION_WARNING)
-  message(STATUS "Add flag to disable warings from gtest -  _SILENCE_TR1_NAMESPACE_DEPRECATION_WARNING")
-=======
 if (MSVC)
   # Avoid Qt warnings about macro redefinitions for math constants
   add_definitions(-D_USE_MATH_DEFINES)
@@ -56,7 +48,6 @@
     add_definitions(-D_SILENCE_TR1_NAMESPACE_DEPRECATION_WARNING)
     message(STATUS "Add flag to disable warings from gtest -  _SILENCE_TR1_NAMESPACE_DEPRECATION_WARNING")
   endif()
->>>>>>> 00597753
 endif()
 
 include_directories(
