/////////////////////////////////////////////////////////////////////////////////
//
//  Copyright (C) 2011-     Statoil ASA
//  Copyright (C) 2013-     Ceetron Solutions AS
//  Copyright (C) 2011-2012 Ceetron AS
// 
//  ResInsight is free software: you can redistribute it and/or modify
//  it under the terms of the GNU General Public License as published by
//  the Free Software Foundation, either version 3 of the License, or
//  (at your option) any later version.
// 
//  ResInsight is distributed in the hope that it will be useful, but WITHOUT ANY
//  WARRANTY; without even the implied warranty of MERCHANTABILITY or
//  FITNESS FOR A PARTICULAR PURPOSE.
// 
//  See the GNU General Public License at <http://www.gnu.org/licenses/gpl.html> 
//  for more details.
//
/////////////////////////////////////////////////////////////////////////////////

#pragma once

#include "RifReaderInterface.h"

#include "RimCase.h"
#include "RiaDefines.h"

#include "cafPdmChildArrayField.h"
#include "cafPdmChildField.h"
#include "cafPdmField.h"
#include "cafPdmObject.h"

#include "cvfBase.h"
#include "cvfObject.h"
#include "cvfColor3.h"

class QString;

class RigEclipseCaseData;
class RigGridBase;
class RimCaseCollection;
class RimIdenticalGridCaseGroup;
class RimReservoirCellResultsStorage;
class RimEclipseView;


//==================================================================================================
// 
// Interface for reservoirs. 
// 
//==================================================================================================
class RimEclipseCase : public RimCase
{
    CAF_PDM_HEADER_INIT;
public:
    RimEclipseCase();
    virtual ~RimEclipseCase();


    // Fields:                                        
    caf::PdmField<bool>                         releaseResultMemory;
    caf::PdmChildArrayField<RimEclipseView*>    reservoirViews;
    caf::PdmField<bool>                         flipXAxis;
    caf::PdmField<bool>                         flipYAxis;
    
    std::vector<QString>                        filesContainingFaults() const;
    void                                        setFilesContainingFaults(const std::vector<QString>& val);

    bool                                        openReserviorCase();
    virtual bool                                openEclipseGridFile() = 0;
                                                      
    RigEclipseCaseData*                         eclipseCaseData();
    const RigEclipseCaseData*                   eclipseCaseData() const;
    cvf::Color3f                                defaultWellColor(const QString& wellName);

<<<<<<< HEAD
    RimReservoirCellResultsStorage*             results(RifReaderInterface::PorosityModelResultType porosityModel) const ;
=======
    RimReservoirCellResultsStorage*             results(RifReaderInterface::PorosityModelResultType porosityModel);
    const RimReservoirCellResultsStorage*       results(RifReaderInterface::PorosityModelResultType porosityModel) const;
>>>>>>> 4c7f9d4d
                                                      
    RimEclipseView*                             createAndAddReservoirView();
    RimEclipseView*                             createCopyAndAddView(const RimEclipseView* sourceView);

    void                                        recalculateCompletionTypeAndRedrawAllViews();

    virtual QString                             locationOnDisc() const      { return QString(); }
    virtual QString                             gridFileName() const      { return QString(); }


    RimCaseCollection*                          parentCaseCollection();
                                                     
    virtual std::vector<RimView*>               views();
    virtual QStringList                         timeStepStrings() const override;
    virtual QString                             timeStepName(int frameIdx) const override;
    virtual std::vector<QDateTime>              timeStepDates() const override;


    virtual cvf::BoundingBox                    activeCellsBoundingBox() const;
    virtual cvf::BoundingBox                    allCellsBoundingBox() const;
    virtual cvf::Vec3d                          displayModelOffset() const;

    void                                        reloadDataAndUpdate();
    virtual void                                reloadEclipseGridFile() = 0;


    virtual double                              characteristicCellSize() const override;

protected:
    virtual void                                initAfterRead();
    virtual void                                fieldChangedByUi( const caf::PdmFieldHandle* changedField, const QVariant& oldValue, const QVariant& newValue );

    virtual void                                updateFormationNamesData() override;

    // Internal methods
protected:
    void                                        computeCachedData();
    void                                        setReservoirData(RigEclipseCaseData* eclipseCase);

private:
    void                                        createTimeStepFormatString();

private:
    cvf::ref<RigEclipseCaseData>                m_rigEclipseCase;
    QString                                     m_timeStepFormatString;
    std::map<QString , cvf::Color3f>            m_wellToColorMap;
    caf::PdmField<QString >                     m_filesContainingFaultsSemColSeparated;


    caf::PdmChildField<RimReservoirCellResultsStorage*> m_matrixModelResults;
    caf::PdmChildField<RimReservoirCellResultsStorage*> m_fractureModelResults;

    // Obsolete fields
protected:
    caf::PdmField<QString>                      caseName;
private:
    caf::PdmField<std::vector<QString> >        m_filesContainingFaults_OBSOLETE;

};<|MERGE_RESOLUTION|>--- conflicted
+++ resolved
@@ -73,12 +73,8 @@
     const RigEclipseCaseData*                   eclipseCaseData() const;
     cvf::Color3f                                defaultWellColor(const QString& wellName);
 
-<<<<<<< HEAD
-    RimReservoirCellResultsStorage*             results(RifReaderInterface::PorosityModelResultType porosityModel) const ;
-=======
     RimReservoirCellResultsStorage*             results(RifReaderInterface::PorosityModelResultType porosityModel);
     const RimReservoirCellResultsStorage*       results(RifReaderInterface::PorosityModelResultType porosityModel) const;
->>>>>>> 4c7f9d4d
                                                       
     RimEclipseView*                             createAndAddReservoirView();
     RimEclipseView*                             createCopyAndAddView(const RimEclipseView* sourceView);
