--- conflicted
+++ resolved
@@ -67,11 +67,7 @@
 #include "RivReservoirViewPartMgr.h"
 #include "RivSingleCellPartGenerator.h"
 #include "RivTernarySaturationOverlayItem.h"
-<<<<<<< HEAD
-#include "RivWellPathCollectionPartMgr.h"
 #include "RivWellFracturePartMgr.h"
-=======
->>>>>>> 4c7f9d4d
 
 #include "cafCadNavigation.h"
 #include "cafCeetronPlusNavigation.h"
@@ -445,23 +441,11 @@
 
     m_wellPathPipeVizModel->removeAllParts();
 
-<<<<<<< HEAD
-    RigMainGrid* mainGrid = this->mainGrid();
-    if (mainGrid)
-    {
-        // NB! StimPlan legend colors must be updated before well path geometry is added to the model
-        // as the fracture geometry depends on the StimPlan legend colors
-        stimPlanColors->updateLegendData();
-
-        addWellPathsToModel(m_wellPathPipeVizModel.p(),
-            mainGrid->displayModelOffset(),
-            mainGrid->characteristicIJCellSize(),
-            currentActiveCellInfo()->geometryBoundingBox(),
-            m_reservoirGridPartManager->scaleTransform());
-    }
-=======
+    // NB! StimPlan legend colors must be updated before well path geometry is added to the model
+    // as the fracture geometry depends on the StimPlan legend colors
+    stimPlanColors->updateLegendData();
+
     addWellPathsToModel(m_wellPathPipeVizModel.p(), currentActiveCellInfo()->geometryBoundingBox());
->>>>>>> 4c7f9d4d
 
     m_viewer->addStaticModelOnce(m_wellPathPipeVizModel.p());
 
@@ -661,33 +645,7 @@
 
                 simWellModelBasicList->updateBoundingBoxesRecursive();
 
-<<<<<<< HEAD
-            this->removeModelByName(frameScene, simWellModelBasicList->name());
-            frameScene->addModel(simWellModelBasicList.p());
-            cvf::ref<caf::DisplayCoordTransform> transForm = this->displayCoordTransform();
-
-            std::vector<RimFracture*> fractures;
-            this->descendantsIncludingThisOfType(fractures);
-            for (RimFracture* f : fractures)
-            {
-                RimEclipseWell* eclWell = nullptr;
-                f->firstAncestorOrThisOfType(eclWell);
-                if (eclWell)
-                {
-                    bool isAnyGeometryPresent = eclWell->isWellPipeVisible(m_currentTimeStep) || eclWell->isWellSpheresVisible(m_currentTimeStep);
-                    if (!isAnyGeometryPresent)
-                    {
-                        continue;
-                    }
-                }
-
-                f->fracturePartManager()->appendGeometryPartsToModel(simWellModelBasicList.p(), transForm.p());
-            }
-
-            simWellModelBasicList->updateBoundingBoxesRecursive();
-=======
                 frameScene->addModel(simWellModelBasicList.p());
->>>>>>> 4c7f9d4d
 
                 m_simWellsPartManager->updatePipeResultColor(m_currentTimeStep);
             }
@@ -703,6 +661,37 @@
                 addDynamicWellPathsToModel(wellPathModelBasicList.p(), currentActiveCellInfo()->geometryBoundingBox());
 
                 frameScene->addModel(wellPathModelBasicList.p());
+            }
+
+            // Sim Well Fractures
+            {
+                cvf::String name = "SimWellFracturesModel";
+                this->removeModelByName(frameScene, name);
+
+                cvf::ref<cvf::ModelBasicList> simWellFracturesModelBasicList = new cvf::ModelBasicList;
+                simWellFracturesModelBasicList->setName(name);
+
+                cvf::ref<caf::DisplayCoordTransform> transForm = this->displayCoordTransform();
+
+                std::vector<RimFracture*> fractures;
+                this->descendantsIncludingThisOfType(fractures);
+                for (RimFracture* f : fractures)
+                {
+                    RimEclipseWell* eclWell = nullptr;
+                    f->firstAncestorOrThisOfType(eclWell);
+                    if (eclWell)
+                    {
+                        bool isAnyGeometryPresent = eclWell->isWellPipeVisible(m_currentTimeStep) || eclWell->isWellSpheresVisible(m_currentTimeStep);
+                        if (!isAnyGeometryPresent)
+                        {
+                            continue;
+                        }
+                    }
+
+                    f->fracturePartManager()->appendGeometryPartsToModel(simWellFracturesModelBasicList.p(), transForm.p());
+                }
+
+                simWellFracturesModelBasicList->updateBoundingBoxesRecursive();
             }
         }
     }
