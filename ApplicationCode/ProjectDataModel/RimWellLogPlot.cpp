--- conflicted
+++ resolved
@@ -426,9 +426,6 @@
 
             if (curveNames.size() == 1)
             {
-<<<<<<< HEAD
-                curveDepths = curveData->measuredDepthPlotValues(RiaDefines::UNIT_NONE);
-=======
                 if (depthType() == TRUE_VERTICAL_DEPTH)
                 {
                     curveDepths = curveData->trueDepthPlotValues(depthUnit());
@@ -437,7 +434,6 @@
                 {
                     curveDepths = curveData->measuredDepthPlotValues(depthUnit());
                 }
->>>>>>> 7dd03602
             }
 
             std::vector<double> xPlotValues = curveData->xPlotValues();
