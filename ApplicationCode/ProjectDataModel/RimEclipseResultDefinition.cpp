/////////////////////////////////////////////////////////////////////////////////
//
//  Copyright (C) 2011-     Statoil ASA
//  Copyright (C) 2013-     Ceetron Solutions AS
//  Copyright (C) 2011-2012 Ceetron AS
//
//  ResInsight is free software: you can redistribute it and/or modify
//  it under the terms of the GNU General Public License as published by
//  the Free Software Foundation, either version 3 of the License, or
//  (at your option) any later version.
//
//  ResInsight is distributed in the hope that it will be useful, but WITHOUT ANY
//  WARRANTY; without even the implied warranty of MERCHANTABILITY or
//  FITNESS FOR A PARTICULAR PURPOSE.
//
//  See the GNU General Public License at <http://www.gnu.org/licenses/gpl.html>
//  for more details.
//
/////////////////////////////////////////////////////////////////////////////////

#include "RimEclipseResultDefinition.h"

#include "RiaApplication.h"
#include "RiaLogging.h"
#include "RiaQDateTimeTools.h"

#include "RicfCommandObject.h"

#include "RigActiveCellInfo.h"
#include "RigCaseCellResultsData.h"
#include "RigEclipseCaseData.h"
#include "RigEclipseResultInfo.h"
#include "RigFlowDiagResultAddress.h"
#include "RigFlowDiagResults.h"

#include "Rim3dView.h"
#include "Rim3dWellLogCurve.h"
#include "RimCellEdgeColors.h"
#include "RimEclipseCase.h"
#include "RimEclipseCellColors.h"
#include "RimEclipseContourMapProjection.h"
#include "RimEclipseFaultColors.h"
#include "RimEclipsePropertyFilter.h"
#include "RimEclipseResultCase.h"
#include "RimEclipseView.h"
#include "RimFlowDiagSolution.h"
#include "RimGridCrossPlot.h"
#include "RimGridCrossPlotDataSet.h"
#include "RimGridTimeHistoryCurve.h"
#include "RimIntersectionCollection.h"
#include "RimPlotCurve.h"
#include "RimProject.h"
#include "RimReservoirCellResultsStorage.h"
#include "RimViewLinker.h"
#include "RimWellLogExtractionCurve.h"
#include "RimContourMapProjection.h"
#include "RimEclipseContourMapView.h"

#include "cafPdmUiListEditor.h"
#include "cafPdmUiToolButtonEditor.h"
#include "cafPdmUiTreeSelectionEditor.h"
#include "cafUtils.h"

namespace caf
{
template <>
void RimEclipseResultDefinition::FlowTracerSelectionEnum::setUp()
{
    addItem( RimEclipseResultDefinition::FLOW_TR_INJ_AND_PROD, "FLOW_TR_INJ_AND_PROD", "All Injectors and Producers" );
    addItem( RimEclipseResultDefinition::FLOW_TR_PRODUCERS, "FLOW_TR_PRODUCERS", "All Producers" );
    addItem( RimEclipseResultDefinition::FLOW_TR_INJECTORS, "FLOW_TR_INJECTORS", "All Injectors" );
    addItem( RimEclipseResultDefinition::FLOW_TR_BY_SELECTION, "FLOW_TR_BY_SELECTION", "By Selection" );

    setDefault( RimEclipseResultDefinition::FLOW_TR_INJ_AND_PROD );
}
} // namespace caf

CAF_PDM_SOURCE_INIT( RimEclipseResultDefinition, "ResultDefinition" );

//--------------------------------------------------------------------------------------------------
///
//--------------------------------------------------------------------------------------------------
RimEclipseResultDefinition::RimEclipseResultDefinition( caf::PdmUiItemInfo::LabelPosType labelPosition )
    : m_diffResultOptionsEnabled( false )
    , m_labelPosition( labelPosition )
    , m_ternaryEnabled( true )
{
    CAF_PDM_InitObject( "Result Definition", "", "", "" );

    RICF_InitFieldNoDefault( &m_resultType, "ResultType", "Type", "", "", "" );
    m_resultType.uiCapability()->setUiHidden( true );

    RICF_InitFieldNoDefault( &m_porosityModel, "PorosityModelType", "Porosity", "", "", "" );
    m_porosityModel.uiCapability()->setUiHidden( true );

    RICF_InitField( &m_resultVariable, "ResultVariable", RiaDefines::undefinedResultName(), "Variable", "", "", "" );
    m_resultVariable.uiCapability()->setUiHidden( true );

    CAF_PDM_InitFieldNoDefault( &m_flowSolution, "FlowDiagSolution", "Solution", "", "", "" );
    m_flowSolution.uiCapability()->setUiHidden( true );

    CAF_PDM_InitField( &m_timeLapseBaseTimestep,
                       "TimeLapseBaseTimeStep",
                       RigEclipseResultAddress::noTimeLapseValue(),
                       "Base Time Step",
                       "",
                       "",
                       "" );

    CAF_PDM_InitFieldNoDefault( &m_differenceCase, "DifferenceCase", "Difference Case", "", "", "" );

    // One single tracer list has been split into injectors and producers.
    // The old list is defined as injectors and we'll have to move any producers in old projects.
    CAF_PDM_InitFieldNoDefault( &m_selectedTracers_OBSOLETE, "SelectedTracers", "Tracers", "", "", "" );
    m_selectedTracers_OBSOLETE.uiCapability()->setUiHidden( true );

    RICF_InitFieldNoDefault( &m_selectedInjectorTracers, "SelectedInjectorTracers", "Injector Tracers", "", "", "" );
    m_selectedInjectorTracers.uiCapability()->setUiHidden( true );

    RICF_InitFieldNoDefault( &m_selectedProducerTracers, "SelectedProducerTracers", "Producer Tracers", "", "", "" );
    m_selectedProducerTracers.uiCapability()->setUiHidden( true );

    RICF_InitFieldNoDefault( &m_selectedSouringTracers, "SelectedSouringTracers", "Tracers", "", "", "" );
    m_selectedSouringTracers.uiCapability()->setUiHidden( true );

    RICF_InitFieldNoDefault( &m_flowTracerSelectionMode, "FlowTracerSelectionMode", "Tracers", "", "", "" );
    RICF_InitFieldNoDefault( &m_phaseSelection, "PhaseSelection", "Phases", "", "", "" );
    m_phaseSelection.uiCapability()->setUiLabelPosition( m_labelPosition );
    // Ui only fields

    CAF_PDM_InitFieldNoDefault( &m_resultTypeUiField, "MResultType", "Type", "", "", "" );
    m_resultTypeUiField.xmlCapability()->disableIO();
    m_resultTypeUiField.uiCapability()->setUiLabelPosition( m_labelPosition );

    CAF_PDM_InitFieldNoDefault( &m_porosityModelUiField, "MPorosityModelType", "Porosity", "", "", "" );
    m_porosityModelUiField.xmlCapability()->disableIO();
    m_porosityModelUiField.uiCapability()->setUiLabelPosition( m_labelPosition );

    CAF_PDM_InitField( &m_resultVariableUiField,
                       "MResultVariable",
                       RiaDefines::undefinedResultName(),
                       "Result Property",
                       "",
                       "",
                       "" );
    m_resultVariableUiField.xmlCapability()->disableIO();
    m_resultVariableUiField.uiCapability()->setUiEditorTypeName( caf::PdmUiListEditor::uiEditorTypeName() );
    m_resultVariableUiField.uiCapability()->setUiLabelPosition( m_labelPosition );

    CAF_PDM_InitFieldNoDefault( &m_flowSolutionUiField, "MFlowDiagSolution", "Solution", "", "", "" );
    m_flowSolutionUiField.xmlCapability()->disableIO();
    m_flowSolutionUiField.uiCapability()->setUiHidden( true ); // For now since there are only one to choose from

    CAF_PDM_InitField( &m_syncInjectorToProducerSelection, "MSyncSelectedInjProd", false, "Add Communicators ->", "", "", "" );
    m_syncInjectorToProducerSelection.uiCapability()->setUiEditorTypeName(
        caf::PdmUiToolButtonEditor::uiEditorTypeName() );

    CAF_PDM_InitField( &m_syncProducerToInjectorSelection, "MSyncSelectedProdInj", false, "<- Add Communicators", "", "", "" );
    m_syncProducerToInjectorSelection.uiCapability()->setUiEditorTypeName(
        caf::PdmUiToolButtonEditor::uiEditorTypeName() );

    CAF_PDM_InitFieldNoDefault( &m_selectedInjectorTracersUiField,
                                "MSelectedInjectorTracers",
                                "Injector Tracers",
                                "",
                                "",
                                "" );
    m_selectedInjectorTracersUiField.xmlCapability()->disableIO();
    m_selectedInjectorTracersUiField.uiCapability()->setUiEditorTypeName(
        caf::PdmUiTreeSelectionEditor::uiEditorTypeName() );
    m_selectedInjectorTracersUiField.uiCapability()->setUiLabelPosition( caf::PdmUiItemInfo::HIDDEN );

    CAF_PDM_InitFieldNoDefault( &m_selectedProducerTracersUiField,
                                "MSelectedProducerTracers",
                                "Producer Tracers",
                                "",
                                "",
                                "" );
    m_selectedProducerTracersUiField.xmlCapability()->disableIO();
    m_selectedProducerTracersUiField.uiCapability()->setUiEditorTypeName(
        caf::PdmUiTreeSelectionEditor::uiEditorTypeName() );
    m_selectedProducerTracersUiField.uiCapability()->setUiLabelPosition( caf::PdmUiItemInfo::HIDDEN );

    CAF_PDM_InitFieldNoDefault( &m_selectedSouringTracersUiField, "MSelectedSouringTracers", "Tracers", "", "", "" );
    m_selectedSouringTracersUiField.xmlCapability()->disableIO();
    m_selectedSouringTracersUiField.uiCapability()->setUiEditorTypeName( caf::PdmUiListEditor::uiEditorTypeName() );
    m_selectedSouringTracersUiField.uiCapability()->setUiLabelPosition( m_labelPosition );
}

//--------------------------------------------------------------------------------------------------
///
//--------------------------------------------------------------------------------------------------
RimEclipseResultDefinition::~RimEclipseResultDefinition() {}

//--------------------------------------------------------------------------------------------------
///
//--------------------------------------------------------------------------------------------------
void RimEclipseResultDefinition::simpleCopy( const RimEclipseResultDefinition* other )
{
    this->setResultVariable( other->resultVariable() );
    this->setPorosityModel( other->porosityModel() );
    this->setResultType( other->resultType() );
    this->setFlowSolution( other->m_flowSolution() );
    this->setSelectedInjectorTracers( other->m_selectedInjectorTracers() );
    this->setSelectedProducerTracers( other->m_selectedProducerTracers() );
    this->setSelectedSouringTracers( other->m_selectedSouringTracers() );
    m_flowTracerSelectionMode = other->m_flowTracerSelectionMode();
    m_phaseSelection          = other->m_phaseSelection;

    m_differenceCase        = other->m_differenceCase();
    m_timeLapseBaseTimestep = other->m_timeLapseBaseTimestep();
}

//--------------------------------------------------------------------------------------------------
///
//--------------------------------------------------------------------------------------------------
void RimEclipseResultDefinition::setEclipseCase( RimEclipseCase* eclipseCase )
{
    m_eclipseCase = eclipseCase;

    assignFlowSolutionFromCase();
}

//--------------------------------------------------------------------------------------------------
///
//--------------------------------------------------------------------------------------------------
RimEclipseCase* RimEclipseResultDefinition::eclipseCase()
{
    return m_eclipseCase;
}

//--------------------------------------------------------------------------------------------------
///
//--------------------------------------------------------------------------------------------------
RigCaseCellResultsData* RimEclipseResultDefinition::currentGridCellResults() const
{
    if ( !m_eclipseCase ) return nullptr;

    return m_eclipseCase->results( m_porosityModel() );
}

//--------------------------------------------------------------------------------------------------
///
//--------------------------------------------------------------------------------------------------
void RimEclipseResultDefinition::fieldChangedByUi( const caf::PdmFieldHandle* changedField,
                                                   const QVariant&            oldValue,
                                                   const QVariant&            newValue )
{
    if ( &m_flowSolutionUiField == changedField || &m_resultTypeUiField == changedField ||
         &m_porosityModelUiField == changedField )
    {
        // If the user are seeing the list with the actually selected result,
        // select that result in the list. Otherwise select nothing.

        QStringList varList = getResultNamesForResultType( m_resultTypeUiField(), this->currentGridCellResults() );

        bool isFlowDiagFieldsRelevant = ( m_resultType() == RiaDefines::FLOW_DIAGNOSTICS );

        if ( ( m_flowSolutionUiField() == m_flowSolution() || !isFlowDiagFieldsRelevant ) &&
             m_resultTypeUiField() == m_resultType() && m_porosityModelUiField() == m_porosityModel() )
        {
            if ( varList.contains( resultVariable() ) )
            {
                m_resultVariableUiField = resultVariable();
            }

            if ( isFlowDiagFieldsRelevant )
            {
                m_selectedInjectorTracersUiField = m_selectedInjectorTracers();
                m_selectedProducerTracersUiField = m_selectedProducerTracers();
            }
            else
            {
                m_selectedInjectorTracersUiField = std::vector<QString>();
                m_selectedProducerTracersUiField = std::vector<QString>();
            }
        }
        else
        {
            m_resultVariableUiField          = "";
            m_selectedInjectorTracersUiField = std::vector<QString>();
            m_selectedProducerTracersUiField = std::vector<QString>();
        }
    }

    if ( &m_resultVariableUiField == changedField )
    {
        m_porosityModel  = m_porosityModelUiField;
        m_resultType     = m_resultTypeUiField;
        m_resultVariable = m_resultVariableUiField;

        if ( m_resultTypeUiField() == RiaDefines::FLOW_DIAGNOSTICS )
        {
            m_flowSolution            = m_flowSolutionUiField();
            m_selectedInjectorTracers = m_selectedInjectorTracersUiField();
            m_selectedProducerTracers = m_selectedProducerTracersUiField();
        }
        else if ( m_resultTypeUiField() == RiaDefines::INJECTION_FLOODING )
        {
            m_selectedSouringTracers = m_selectedSouringTracersUiField();
        }
        loadDataAndUpdate();
    }

    if ( &m_porosityModelUiField == changedField )
    {
        m_porosityModel         = m_porosityModelUiField;
        m_resultVariableUiField = resultVariable();
        loadDataAndUpdate();
    }

<<<<<<< HEAD
    if ( &m_differenceCase == changedField )
=======
    RimEclipseContourMapView* contourMapView = nullptr;
    this->firstAncestorOrThisOfType(contourMapView);

    if (&m_differenceCase == changedField)
>>>>>>> 1cb17203
    {
        m_timeLapseBaseTimestep = RigEclipseResultAddress::noTimeLapseValue();

        if (contourMapView)
        {
            contourMapView->contourMapProjection()->updatedWeightingResult();
        }
    
        loadDataAndUpdate();
    }

    if ( &m_timeLapseBaseTimestep == changedField )
    {
        if (contourMapView)
        {
            contourMapView->contourMapProjection()->updatedWeightingResult();
        }

        loadDataAndUpdate();
    }

    if ( &m_flowTracerSelectionMode == changedField )
    {
        loadDataAndUpdate();
    }

    if ( &m_selectedInjectorTracersUiField == changedField )
    {
        changedTracerSelectionField( true );
    }

    if ( &m_selectedProducerTracersUiField == changedField )
    {
        changedTracerSelectionField( false );
    }

    if ( &m_syncInjectorToProducerSelection == changedField )
    {
        syncInjectorToProducerSelection();
        m_syncInjectorToProducerSelection = false;
    }

    if ( &m_syncProducerToInjectorSelection == changedField )
    {
        syncProducerToInjectorSelection();
        m_syncProducerToInjectorSelection = false;
    }

    if ( &m_selectedSouringTracersUiField == changedField )
    {
        if ( !m_resultVariable().isEmpty() )
        {
            m_selectedSouringTracers = m_selectedSouringTracersUiField();
            loadDataAndUpdate();
        }
    }

    if ( &m_phaseSelection == changedField )
    {
        if ( m_phaseSelection() != RigFlowDiagResultAddress::PHASE_ALL )
        {
            m_resultType            = m_resultTypeUiField;
            m_resultVariable        = RIG_FLD_TOF_RESNAME;
            m_resultVariableUiField = RIG_FLD_TOF_RESNAME;
        }
        loadDataAndUpdate();
    }

    updateAnyFieldHasChanged();
}

//--------------------------------------------------------------------------------------------------
///
//--------------------------------------------------------------------------------------------------
void RimEclipseResultDefinition::changedTracerSelectionField( bool injector )
{
    m_flowSolution = m_flowSolutionUiField();

    std::vector<QString>& selectedTracers   = injector ? m_selectedInjectorTracers.v() : m_selectedProducerTracers.v();
    std::vector<QString>& selectedTracersUi = injector ? m_selectedInjectorTracersUiField.v()
                                                       : m_selectedProducerTracersUiField.v();

    selectedTracers = selectedTracersUi;

    loadDataAndUpdate();
}

//--------------------------------------------------------------------------------------------------
///
//--------------------------------------------------------------------------------------------------
void RimEclipseResultDefinition::updateAnyFieldHasChanged()
{
    RimEclipsePropertyFilter* propFilter = nullptr;
    this->firstAncestorOrThisOfType( propFilter );
    if ( propFilter )
    {
        propFilter->updateConnectedEditors();
    }

    RimEclipseFaultColors* faultColors = nullptr;
    this->firstAncestorOrThisOfType( faultColors );
    if ( faultColors )
    {
        faultColors->updateConnectedEditors();
    }

    RimCellEdgeColors* cellEdgeColors = nullptr;
    this->firstAncestorOrThisOfType( cellEdgeColors );
    if ( cellEdgeColors )
    {
        cellEdgeColors->updateConnectedEditors();
    }

    RimEclipseCellColors* cellColors = nullptr;
    this->firstAncestorOrThisOfType( cellColors );
    if ( cellColors )
    {
        cellColors->updateConnectedEditors();
    }

    RimGridCrossPlotDataSet* crossPlotCurveSet = nullptr;
    this->firstAncestorOrThisOfType( crossPlotCurveSet );
    if ( crossPlotCurveSet )
    {
        crossPlotCurveSet->updateConnectedEditors();
    }

    RimPlotCurve* curve = nullptr;
    this->firstAncestorOrThisOfType( curve );
    if ( curve )
    {
        curve->updateConnectedEditors();
    }

    Rim3dWellLogCurve* rim3dWellLogCurve = nullptr;
    this->firstAncestorOrThisOfType( rim3dWellLogCurve );
    if ( rim3dWellLogCurve )
    {
        rim3dWellLogCurve->resetMinMaxValuesAndUpdateUI();
    }

    RimEclipseContourMapProjection* contourMap = nullptr;
    this->firstAncestorOrThisOfType( contourMap );
    if ( contourMap )
    {
        contourMap->updatedWeightingResult();
    }
}

//--------------------------------------------------------------------------------------------------
///
//--------------------------------------------------------------------------------------------------
void RimEclipseResultDefinition::setTofAndSelectTracer( const QString& tracerName )
{
    setResultType( RiaDefines::FLOW_DIAGNOSTICS );
    setResultVariable( "TOF" );
    setFlowDiagTracerSelectionType( FLOW_TR_BY_SELECTION );

    if ( m_flowSolution() == nullptr )
    {
        assignFlowSolutionFromCase();
    }

    if ( m_flowSolution() )
    {
        RimFlowDiagSolution::TracerStatusType tracerStatus = m_flowSolution()->tracerStatusOverall( tracerName );

        std::vector<QString> tracers;
        tracers.push_back( tracerName );
        if ( ( tracerStatus == RimFlowDiagSolution::INJECTOR ) || ( tracerStatus == RimFlowDiagSolution::VARYING ) )
        {
            setSelectedInjectorTracers( tracers );
        }

        if ( ( tracerStatus == RimFlowDiagSolution::PRODUCER ) || ( tracerStatus == RimFlowDiagSolution::VARYING ) )
        {
            setSelectedProducerTracers( tracers );
        }
    }
}

//--------------------------------------------------------------------------------------------------
///
//--------------------------------------------------------------------------------------------------
void RimEclipseResultDefinition::loadDataAndUpdate()
{
    Rim3dView* view = nullptr;
    this->firstAncestorOrThisOfType( view );

    loadResult();

    RimEclipsePropertyFilter* propFilter = nullptr;
    this->firstAncestorOrThisOfType( propFilter );
    if ( propFilter )
    {
        propFilter->setToDefaultValues();
        propFilter->updateFilterName();

        if ( view )
        {
            view->scheduleGeometryRegen( PROPERTY_FILTERED );
            view->scheduleCreateDisplayModelAndRedraw();
        }
    }

    RimEclipseCellColors* cellColors = nullptr;
    this->firstAncestorOrThisOfType( cellColors );
    if ( cellColors )
    {
        this->updateLegendCategorySettings();

        if ( view )
        {
            RimViewLinker* viewLinker = view->assosiatedViewLinker();
            if ( viewLinker )
            {
                viewLinker->updateCellResult();
            }
            RimGridView* eclView = dynamic_cast<RimGridView*>( view );
            if ( eclView ) eclView->crossSectionCollection()->scheduleCreateDisplayModelAndRedraw2dIntersectionViews();
        }
    }

    RimCellEdgeColors* cellEdgeColors = nullptr;
    this->firstAncestorOrThisOfType( cellEdgeColors );
    if ( cellEdgeColors )
    {
        cellEdgeColors->singleVarEdgeResultColors()->updateLegendCategorySettings();
        cellEdgeColors->loadResult();

        if ( view )
        {
            view->scheduleCreateDisplayModelAndRedraw();
        }
    }

    RimGridCrossPlotDataSet* crossPlotCurveSet = nullptr;
    this->firstAncestorOrThisOfType( crossPlotCurveSet );
    if ( crossPlotCurveSet )
    {
        crossPlotCurveSet->destroyCurves();
        crossPlotCurveSet->loadDataAndUpdate( true );
    }

    RimPlotCurve* curve = nullptr;
    this->firstAncestorOrThisOfType( curve );
    if ( curve )
    {
        curve->loadDataAndUpdate( true );
    }

    Rim3dWellLogCurve* rim3dWellLogCurve = nullptr;
    this->firstAncestorOrThisOfType( rim3dWellLogCurve );
    if ( rim3dWellLogCurve )
    {
        rim3dWellLogCurve->updateCurveIn3dView();
    }
}

//--------------------------------------------------------------------------------------------------
///
//--------------------------------------------------------------------------------------------------
QList<caf::PdmOptionItemInfo>
    RimEclipseResultDefinition::calculateValueOptions( const caf::PdmFieldHandle* fieldNeedingOptions,
                                                       bool*                      useOptionsOnly )
{
    QList<caf::PdmOptionItemInfo> options;

    if ( fieldNeedingOptions == &m_resultTypeUiField )
    {
        bool                  hasSourSimRLFile = false;
        RimEclipseResultCase* eclResCase       = dynamic_cast<RimEclipseResultCase*>( m_eclipseCase.p() );
        if ( eclResCase && eclResCase->eclipseCaseData() )
        {
            hasSourSimRLFile = eclResCase->hasSourSimFile();
        }

#ifndef USE_HDF5
        // If using ResInsight without HDF5 support, ignore SourSim files and
        // do not show it as a result category.
        hasSourSimRLFile = false;
#endif

        bool enableSouring = false;

#ifdef ENABLE_SOURING
        if ( m_eclipseCase.notNull() )
        {
            RigCaseCellResultsData* cellResultsData = m_eclipseCase->results( this->porosityModel() );

            if ( cellResultsData->hasFlowDiagUsableFluxes() )
            {
                enableSouring = true;
            }
        }
#endif /* ENABLE_SOURING */

        RimGridTimeHistoryCurve* timeHistoryCurve;
        this->firstAncestorOrThisOfType( timeHistoryCurve );

        // Do not include flow diagnostics results if it is a time history curve
        // Do not include SourSimRL if no SourSim file is loaded
        if ( timeHistoryCurve != nullptr || !hasSourSimRLFile || !enableSouring )
        {
            using ResCatEnum = caf::AppEnum<RiaDefines::ResultCatType>;
            for ( size_t i = 0; i < ResCatEnum::size(); ++i )
            {
                RiaDefines::ResultCatType resType = ResCatEnum::fromIndex( i );
                if ( resType == RiaDefines::FLOW_DIAGNOSTICS && ( timeHistoryCurve ) )
                {
                    continue;
                }

                if ( resType == RiaDefines::SOURSIMRL && ( !hasSourSimRLFile ) )
                {
                    continue;
                }

                if ( resType == RiaDefines::INJECTION_FLOODING && !enableSouring )
                {
                    continue;
                }

                QString uiString = ResCatEnum::uiTextFromIndex( i );
                options.push_back( caf::PdmOptionItemInfo( uiString, resType ) );
            }
        }
    }

    if ( m_resultTypeUiField() == RiaDefines::FLOW_DIAGNOSTICS )
    {
        if ( fieldNeedingOptions == &m_resultVariableUiField )
        {
            options.push_back( caf::PdmOptionItemInfo( timeOfFlightString( false ), RIG_FLD_TOF_RESNAME ) );
            if ( m_phaseSelection() == RigFlowDiagResultAddress::PHASE_ALL )
            {
                options.push_back( caf::PdmOptionItemInfo( "Tracer Cell Fraction (Sum)", RIG_FLD_CELL_FRACTION_RESNAME ) );
                options.push_back(
                    caf::PdmOptionItemInfo( maxFractionTracerString( false ), RIG_FLD_MAX_FRACTION_TRACER_RESNAME ) );
                options.push_back(
                    caf::PdmOptionItemInfo( "Injector Producer Communication", RIG_FLD_COMMUNICATION_RESNAME ) );
            }
        }
        else if ( fieldNeedingOptions == &m_flowSolutionUiField )
        {
            RimEclipseResultCase* eclCase = dynamic_cast<RimEclipseResultCase*>( m_eclipseCase.p() );
            if ( eclCase )
            {
                std::vector<RimFlowDiagSolution*> flowSols = eclCase->flowDiagSolutions();
                for ( RimFlowDiagSolution* flowSol : flowSols )
                {
                    options.push_back( caf::PdmOptionItemInfo( flowSol->userDescription(), flowSol ) );
                }
            }
        }
        else if ( fieldNeedingOptions == &m_selectedInjectorTracersUiField )
        {
            options = calcOptionsForSelectedTracerField( true );
        }
        else if ( fieldNeedingOptions == &m_selectedProducerTracersUiField )
        {
            options = calcOptionsForSelectedTracerField( false );
        }
    }
    else if ( m_resultTypeUiField() == RiaDefines::INJECTION_FLOODING )
    {
        if ( fieldNeedingOptions == &m_selectedSouringTracersUiField )
        {
            RigCaseCellResultsData* cellResultsStorage = currentGridCellResults();
            if ( cellResultsStorage )
            {
                QStringList dynamicResultNames = cellResultsStorage->resultNames( RiaDefines::DYNAMIC_NATIVE );

                for ( const QString& resultName : dynamicResultNames )
                {
                    if ( !resultName.endsWith( "F" ) || resultName == RiaDefines::completionTypeResultName() )
                    {
                        continue;
                    }
                    options.push_back( caf::PdmOptionItemInfo( resultName, resultName ) );
                }
            }
        }
        else if ( fieldNeedingOptions == &m_resultVariableUiField )
        {
            options.push_back( caf::PdmOptionItemInfo( RIG_NUM_FLOODED_PV, RIG_NUM_FLOODED_PV ) );
        }
    }
    else
    {
        if ( fieldNeedingOptions == &m_resultVariableUiField )
        {
            options = calcOptionsForVariableUiFieldStandard( m_resultTypeUiField(),
                                                             this->currentGridCellResults(),
                                                             showDerivedResultsFirstInVariableUiField(),
                                                             addPerCellFaceOptionsForVariableUiField(),
                                                             m_ternaryEnabled );
        }
        else if ( fieldNeedingOptions == &m_differenceCase )
        {
            options.push_back( caf::PdmOptionItemInfo( "None", nullptr ) );

            RimEclipseCase* eclipseCase = nullptr;
            this->firstAncestorOrThisOfTypeAsserted( eclipseCase );
            if ( eclipseCase && eclipseCase->eclipseCaseData() && eclipseCase->eclipseCaseData()->mainGrid() )
            {
                RimProject* proj = nullptr;
                eclipseCase->firstAncestorOrThisOfTypeAsserted( proj );

                std::vector<RimEclipseCase*> allCases = proj->eclipseCases();
                for ( RimEclipseCase* otherCase : allCases )
                {
                    if ( otherCase == eclipseCase ) continue;

                    if ( otherCase->eclipseCaseData() && otherCase->eclipseCaseData()->mainGrid() )
                    {
                        options.push_back( caf::PdmOptionItemInfo( QString( "%1 (#%2)" )
                                                                       .arg( otherCase->caseUserDescription() )
                                                                       .arg( otherCase->caseId() ),
                                                                   otherCase,
                                                                   false,
                                                                   otherCase->uiIconProvider() ) );
                    }
                }
            }
        }
        else if ( fieldNeedingOptions == &m_timeLapseBaseTimestep )
        {
            RimEclipseCase* currentCase = nullptr;
            this->firstAncestorOrThisOfTypeAsserted( currentCase );

            RimEclipseCase* baseCase = currentCase;
            if ( m_differenceCase )
            {
                baseCase = m_differenceCase;
            }

            options.push_back( caf::PdmOptionItemInfo( "Disabled", RigEclipseResultAddress::noTimeLapseValue() ) );

            std::vector<QDateTime> stepDates = baseCase->timeStepDates();
            for ( size_t stepIdx = 0; stepIdx < stepDates.size(); ++stepIdx )
            {
                QString displayString = stepDates[stepIdx].toString( RiaQDateTimeTools::dateFormatString() );
                displayString += QString( " (#%1)" ).arg( stepIdx );

                options.push_back( caf::PdmOptionItemInfo( displayString, static_cast<int>( stepIdx ) ) );
            }
        }
    }

    ( *useOptionsOnly ) = true;

    return options;
}

//--------------------------------------------------------------------------------------------------
///
//--------------------------------------------------------------------------------------------------
RigEclipseResultAddress RimEclipseResultDefinition::eclipseResultAddress() const
{
    if ( isFlowDiagOrInjectionFlooding() ) return RigEclipseResultAddress();

    const RigCaseCellResultsData* gridCellResults = this->currentGridCellResults();
    if ( gridCellResults )
    {
        int timelapseTimeStep = RigEclipseResultAddress::noTimeLapseValue();
        int diffCaseId        = RigEclipseResultAddress::noCaseDiffValue();

        if ( isTimeDiffResult() )
        {
            timelapseTimeStep = m_timeLapseBaseTimestep();
        }

        if ( isCaseDiffResult() )
        {
            diffCaseId = m_differenceCase->caseId();
        }

        return RigEclipseResultAddress( m_resultType(), m_resultVariable(), timelapseTimeStep, diffCaseId );
    }
    else
    {
        return RigEclipseResultAddress();
    }
}

//--------------------------------------------------------------------------------------------------
///
//--------------------------------------------------------------------------------------------------
void RimEclipseResultDefinition::setFromEclipseResultAddress( const RigEclipseResultAddress& address )
{
    RigEclipseResultAddress canonizedAddress = address;

    const RigCaseCellResultsData* gridCellResults = this->currentGridCellResults();
    if ( gridCellResults )
    {
        auto rinfo = gridCellResults->resultInfo( address );
        if ( rinfo ) canonizedAddress = rinfo->eclipseResultAddress();
    }

    m_resultType            = canonizedAddress.m_resultCatType;
    m_resultVariable        = canonizedAddress.m_resultName;
    m_timeLapseBaseTimestep = canonizedAddress.m_timeLapseBaseFrameIdx;

    if ( canonizedAddress.hasDifferenceCase() )
    {
        auto eclipseCases = RiaApplication::instance()->project()->eclipseCases();
        for ( RimEclipseCase* c : eclipseCases )
        {
            if ( c && c->caseId() == canonizedAddress.m_differenceCaseId )
            {
                m_differenceCase = c;
            }
        }
    }

    this->updateUiFieldsFromActiveResult();
}

//--------------------------------------------------------------------------------------------------
///
//--------------------------------------------------------------------------------------------------
RigFlowDiagResultAddress RimEclipseResultDefinition::flowDiagResAddress() const
{
    CVF_ASSERT( isFlowDiagOrInjectionFlooding() );

    if ( m_resultType() == RiaDefines::FLOW_DIAGNOSTICS )
    {
        size_t timeStep = 0;

        Rim3dView* rimView = nullptr;
        this->firstAncestorOrThisOfType( rimView );
        if ( rimView )
        {
            timeStep = rimView->currentTimeStep();
        }
        RimWellLogExtractionCurve* wellLogExtractionCurve = nullptr;
        this->firstAncestorOrThisOfType( wellLogExtractionCurve );
        if ( wellLogExtractionCurve )
        {
            timeStep = static_cast<size_t>( wellLogExtractionCurve->currentTimeStep() );
        }

        // Time history curves are not supported, since it requires the time
        // step to access to be supplied.
        RimGridTimeHistoryCurve* timeHistoryCurve = nullptr;
        this->firstAncestorOrThisOfType( timeHistoryCurve );
        CVF_ASSERT( timeHistoryCurve == nullptr );

        std::set<std::string> selTracerNames;
        if ( m_flowTracerSelectionMode == FLOW_TR_BY_SELECTION )
        {
            for ( const QString& tName : m_selectedInjectorTracers() )
            {
                selTracerNames.insert( tName.toStdString() );
            }
            for ( const QString& tName : m_selectedProducerTracers() )
            {
                selTracerNames.insert( tName.toStdString() );
            }
        }
        else
        {
            RimFlowDiagSolution* flowSol = m_flowSolution();
            if ( flowSol )
            {
                std::vector<QString> tracerNames = flowSol->tracerNames();

                if ( m_flowTracerSelectionMode == FLOW_TR_INJECTORS || m_flowTracerSelectionMode == FLOW_TR_INJ_AND_PROD )
                {
                    for ( const QString& tracerName : tracerNames )
                    {
                        RimFlowDiagSolution::TracerStatusType status = flowSol->tracerStatusInTimeStep( tracerName,
                                                                                                        timeStep );
                        if ( status == RimFlowDiagSolution::INJECTOR )
                        {
                            selTracerNames.insert( tracerName.toStdString() );
                        }
                    }
                }

                if ( m_flowTracerSelectionMode == FLOW_TR_PRODUCERS || m_flowTracerSelectionMode == FLOW_TR_INJ_AND_PROD )
                {
                    for ( const QString& tracerName : tracerNames )
                    {
                        RimFlowDiagSolution::TracerStatusType status = flowSol->tracerStatusInTimeStep( tracerName,
                                                                                                        timeStep );
                        if ( status == RimFlowDiagSolution::PRODUCER )
                        {
                            selTracerNames.insert( tracerName.toStdString() );
                        }
                    }
                }
            }
        }

        return RigFlowDiagResultAddress( m_resultVariable().toStdString(), m_phaseSelection(), selTracerNames );
    }
    else
    {
        std::set<std::string> selTracerNames;
        for ( const QString& selectedTracerName : m_selectedSouringTracers() )
        {
            selTracerNames.insert( selectedTracerName.toUtf8().constData() );
        }
        return RigFlowDiagResultAddress( m_resultVariable().toStdString(),
                                         RigFlowDiagResultAddress::PHASE_ALL,
                                         selTracerNames );
    }
}

//--------------------------------------------------------------------------------------------------
///
//--------------------------------------------------------------------------------------------------
void RimEclipseResultDefinition::setFlowDiagTracerSelectionType( FlowTracerSelectionType selectionType )
{
    m_flowTracerSelectionMode = selectionType;
}

//--------------------------------------------------------------------------------------------------
///
//--------------------------------------------------------------------------------------------------
QString RimEclipseResultDefinition::resultVariableUiName() const
{
    if ( resultType() == RiaDefines::FLOW_DIAGNOSTICS )
    {
        return flowDiagResUiText( false, 32 );
    }

    return m_resultVariable();
}

//--------------------------------------------------------------------------------------------------
///
//--------------------------------------------------------------------------------------------------
QString RimEclipseResultDefinition::resultVariableUiShortName() const
{
    if ( resultType() == RiaDefines::FLOW_DIAGNOSTICS )
    {
        return flowDiagResUiText( true, 24 );
    }

    return m_resultVariable();
}

//--------------------------------------------------------------------------------------------------
///
//--------------------------------------------------------------------------------------------------
QString RimEclipseResultDefinition::diffResultUiName() const
{
    QStringList diffResult;
    if ( isTimeDiffResult() )
    {
        std::vector<QDateTime>        stepDates;
        const RigCaseCellResultsData* gridCellResults = this->currentGridCellResults();
        if ( gridCellResults )
        {
            stepDates = gridCellResults->timeStepDates();
            diffResult += QString( "<b>Base Time Step</b>: %1" )
                              .arg( stepDates[m_timeLapseBaseTimestep()].toString(
                                  RiaQDateTimeTools::dateFormatString() ) );
        }
    }
    if ( isCaseDiffResult() )
    {
        diffResult += QString( "<b>Base Case</b>: %1" ).arg( m_differenceCase()->caseUserDescription() );
    }
    return diffResult.join( "\n" );
}

//--------------------------------------------------------------------------------------------------
///
//--------------------------------------------------------------------------------------------------
QString RimEclipseResultDefinition::diffResultUiShortName() const
{
    QStringList diffResult;
    if ( isTimeDiffResult() || isCaseDiffResult() )
    {
        diffResult += QString( "Diff. Options:" );
    }
    if ( isCaseDiffResult() )
    {
        diffResult += QString( "Base Case: #%1" ).arg( m_differenceCase()->caseId() );
    }
    if ( isTimeDiffResult() )
    {
        diffResult += QString( "Base Time: #%1" ).arg( m_timeLapseBaseTimestep() );
    }
    return diffResult.join( "\n" );
}

//--------------------------------------------------------------------------------------------------
///
//--------------------------------------------------------------------------------------------------
QString RimEclipseResultDefinition::diffResultUiShortNameHTML() const
{
    QStringList diffResult;
    if ( isTimeDiffResult() || isCaseDiffResult() )
    {
        diffResult += QString( "<b>Diff. Options:</b>" );
    }
    if ( isCaseDiffResult() )
    {
        diffResult += QString( "Base Case: #%1" ).arg( m_differenceCase()->caseId() );
    }
    if ( isTimeDiffResult() )
    {
        diffResult += QString( "Base Time: #%1" ).arg( m_timeLapseBaseTimestep() );
    }
    return diffResult.join( "<br>" );
}

//--------------------------------------------------------------------------------------------------
///
//--------------------------------------------------------------------------------------------------
int RimEclipseResultDefinition::timeLapseBaseTimeStep() const
{
    return m_timeLapseBaseTimestep;
}

//--------------------------------------------------------------------------------------------------
///
//--------------------------------------------------------------------------------------------------
int RimEclipseResultDefinition::caseDiffIndex() const
{
    if ( m_differenceCase )
    {
        return m_differenceCase->caseId();
    }
    return -1;
}

//--------------------------------------------------------------------------------------------------
///
//--------------------------------------------------------------------------------------------------
int RimEclipseResultDefinition::timeLapseBaseTimeStep() const
{
    return m_timeLapseBaseTimestep;
}

//--------------------------------------------------------------------------------------------------
///
//--------------------------------------------------------------------------------------------------
int RimEclipseResultDefinition::caseDiffIndex() const
{
    if ( m_differenceCase )
    {
        return m_differenceCase->caseId();
    }
    return -1;
}

//--------------------------------------------------------------------------------------------------
///
//--------------------------------------------------------------------------------------------------
void RimEclipseResultDefinition::loadResult()
{
    ensureProcessingOfObsoleteFields();

    if ( isFlowDiagOrInjectionFlooding() ) return; // Will load automatically on access

    if ( m_eclipseCase )
    {
        if ( !m_eclipseCase->ensureReservoirCaseIsOpen() )
        {
            RiaLogging::error( "Could not open the Eclipse Grid file: " + m_eclipseCase->gridFileName() );
            return;
        }
    }

    if ( m_differenceCase )
    {
        if ( !m_differenceCase->ensureReservoirCaseIsOpen() )
        {
            RiaLogging::error( "Could not open the Eclipse Grid file: " + m_eclipseCase->gridFileName() );
            return;
        }
    }

    RigCaseCellResultsData* gridCellResults = this->currentGridCellResults();
    if ( gridCellResults )
    {
        if ( isTimeDiffResult() || isCaseDiffResult() )
        {
            gridCellResults->createResultEntry( this->eclipseResultAddress(), false );
        }

        gridCellResults->ensureKnownResultLoaded( this->eclipseResultAddress() );
    }
}

//--------------------------------------------------------------------------------------------------
/// Returns whether the result requested by the definition is a single frame result
/// The result needs to be loaded before asking
//--------------------------------------------------------------------------------------------------
bool RimEclipseResultDefinition::hasStaticResult() const
{
    if ( isFlowDiagOrInjectionFlooding() ) return false;

    const RigCaseCellResultsData* gridCellResults       = this->currentGridCellResults();
    RigEclipseResultAddress       gridScalarResultIndex = this->eclipseResultAddress();

    if ( hasResult() && gridCellResults->timeStepCount( gridScalarResultIndex ) == 1 )
    {
        return true;
    }
    else
    {
        return false;
    }
}

//--------------------------------------------------------------------------------------------------
/// Returns whether the result requested by the definition is loaded or possible to load from the result file
//--------------------------------------------------------------------------------------------------
bool RimEclipseResultDefinition::hasResult() const
{
    if ( isFlowDiagOrInjectionFlooding() )
    {
        if ( m_flowSolution() && !m_resultVariable().isEmpty() ) return true;
    }
    else if ( this->currentGridCellResults() )
    {
        const RigCaseCellResultsData* gridCellResults = this->currentGridCellResults();

        return gridCellResults->hasResultEntry( this->eclipseResultAddress() );
    }

    return false;
}

//--------------------------------------------------------------------------------------------------
/// Returns whether the result requested by the definition is a multi frame result
/// The result needs to be loaded before asking
//--------------------------------------------------------------------------------------------------
bool RimEclipseResultDefinition::hasDynamicResult() const
{
    if ( hasResult() )
    {
        if ( m_resultType() == RiaDefines::DYNAMIC_NATIVE )
        {
            return true;
        }
        else if ( m_resultType() == RiaDefines::SOURSIMRL )
        {
            return true;
        }
        else if ( m_resultType() == RiaDefines::FLOW_DIAGNOSTICS )
        {
            return true;
        }
        else if ( m_resultType() == RiaDefines::INJECTION_FLOODING )
        {
            return true;
        }

        if ( this->currentGridCellResults() )
        {
            const RigCaseCellResultsData* gridCellResults       = this->currentGridCellResults();
            RigEclipseResultAddress       gridScalarResultIndex = this->eclipseResultAddress();
            if ( gridCellResults->timeStepCount( gridScalarResultIndex ) > 1 )
            {
                return true;
            }
        }
    }

    return false;
}

//--------------------------------------------------------------------------------------------------
///
//--------------------------------------------------------------------------------------------------
void RimEclipseResultDefinition::initAfterRead()
{
    if ( m_flowSolution() == nullptr )
    {
        assignFlowSolutionFromCase();
    }

    m_porosityModelUiField  = m_porosityModel;
    m_resultTypeUiField     = m_resultType;
    m_resultVariableUiField = m_resultVariable;

    m_flowSolutionUiField            = m_flowSolution();
    m_selectedInjectorTracersUiField = m_selectedInjectorTracers;

    this->updateUiIconFromToggleField();
}

//--------------------------------------------------------------------------------------------------
///
//--------------------------------------------------------------------------------------------------
void RimEclipseResultDefinition::setResultType( RiaDefines::ResultCatType val )
{
    m_resultType        = val;
    m_resultTypeUiField = val;
}

//--------------------------------------------------------------------------------------------------
///
//--------------------------------------------------------------------------------------------------
void RimEclipseResultDefinition::setPorosityModel( RiaDefines::PorosityModelType val )
{
    m_porosityModel        = val;
    m_porosityModelUiField = val;
}

//--------------------------------------------------------------------------------------------------
///
//--------------------------------------------------------------------------------------------------
void RimEclipseResultDefinition::setResultVariable( const QString& val )
{
    m_resultVariable        = val;
    m_resultVariableUiField = val;
}

//--------------------------------------------------------------------------------------------------
///
//--------------------------------------------------------------------------------------------------
RimFlowDiagSolution* RimEclipseResultDefinition::flowDiagSolution()
{
    return m_flowSolution();
}

//--------------------------------------------------------------------------------------------------
///
//--------------------------------------------------------------------------------------------------
void RimEclipseResultDefinition::setFlowSolution( RimFlowDiagSolution* flowSol )
{
    this->m_flowSolution        = flowSol;
    this->m_flowSolutionUiField = flowSol;
}

//--------------------------------------------------------------------------------------------------
///
//--------------------------------------------------------------------------------------------------
void RimEclipseResultDefinition::setSelectedTracers( const std::vector<QString>& selectedTracers )
{
    if ( m_flowSolution() == nullptr )
    {
        assignFlowSolutionFromCase();
    }
    if ( m_flowSolution() )
    {
        std::vector<QString> injectorTracers;
        std::vector<QString> producerTracers;
        for ( const QString& tracerName : selectedTracers )
        {
            RimFlowDiagSolution::TracerStatusType tracerStatus = m_flowSolution()->tracerStatusOverall( tracerName );
            if ( tracerStatus == RimFlowDiagSolution::INJECTOR )
            {
                injectorTracers.push_back( tracerName );
            }
            else if ( tracerStatus == RimFlowDiagSolution::PRODUCER )
            {
                producerTracers.push_back( tracerName );
            }
            else if ( tracerStatus == RimFlowDiagSolution::VARYING || tracerStatus == RimFlowDiagSolution::UNDEFINED )
            {
                injectorTracers.push_back( tracerName );
                producerTracers.push_back( tracerName );
            }
        }
        setSelectedInjectorTracers( injectorTracers );
        setSelectedProducerTracers( producerTracers );
    }
}

//--------------------------------------------------------------------------------------------------
///
//--------------------------------------------------------------------------------------------------
void RimEclipseResultDefinition::setSelectedInjectorTracers( const std::vector<QString>& selectedTracers )
{
    this->m_selectedInjectorTracers        = selectedTracers;
    this->m_selectedInjectorTracersUiField = selectedTracers;
}

//--------------------------------------------------------------------------------------------------
///
//--------------------------------------------------------------------------------------------------
void RimEclipseResultDefinition::setSelectedProducerTracers( const std::vector<QString>& selectedTracers )
{
    this->m_selectedProducerTracers        = selectedTracers;
    this->m_selectedProducerTracersUiField = selectedTracers;
}

//--------------------------------------------------------------------------------------------------
///
//--------------------------------------------------------------------------------------------------
void RimEclipseResultDefinition::setSelectedSouringTracers( const std::vector<QString>& selectedTracers )
{
    this->m_selectedSouringTracers        = selectedTracers;
    this->m_selectedSouringTracersUiField = selectedTracers;
}

//--------------------------------------------------------------------------------------------------
///
//--------------------------------------------------------------------------------------------------
void RimEclipseResultDefinition::updateUiFieldsFromActiveResult()
{
    m_resultTypeUiField              = m_resultType;
    m_resultVariableUiField          = resultVariable();
    m_selectedInjectorTracersUiField = m_selectedInjectorTracers;
    m_selectedProducerTracersUiField = m_selectedProducerTracers;
    m_selectedSouringTracersUiField  = m_selectedSouringTracers;
    m_porosityModelUiField           = m_porosityModel;
}

//--------------------------------------------------------------------------------------------------
///
//--------------------------------------------------------------------------------------------------
void RimEclipseResultDefinition::setDiffResultOptionsEnabled( bool enabled )
{
    m_diffResultOptionsEnabled = true;
}

//--------------------------------------------------------------------------------------------------
///
//--------------------------------------------------------------------------------------------------
bool RimEclipseResultDefinition::isTernarySaturationSelected() const
{
    bool isTernary = ( m_resultType() == RiaDefines::DYNAMIC_NATIVE ) &&
                     ( m_resultVariable().compare( RiaDefines::ternarySaturationResultName(), Qt::CaseInsensitive ) == 0 );

    return isTernary;
}

//--------------------------------------------------------------------------------------------------
///
//--------------------------------------------------------------------------------------------------
bool RimEclipseResultDefinition::isCompletionTypeSelected() const
{
    return ( m_resultType() == RiaDefines::DYNAMIC_NATIVE &&
             m_resultVariable() == RiaDefines::completionTypeResultName() );
}

//--------------------------------------------------------------------------------------------------
///
//--------------------------------------------------------------------------------------------------
bool RimEclipseResultDefinition::hasCategoryResult() const
{
    if ( this->m_resultType() == RiaDefines::FORMATION_NAMES && m_eclipseCase && m_eclipseCase->eclipseCaseData() &&
         m_eclipseCase->eclipseCaseData()->activeFormationNames() )
        return true;

    if ( this->m_resultType() == RiaDefines::DYNAMIC_NATIVE &&
         this->resultVariable() == RiaDefines::completionTypeResultName() )
        return true;

    if ( this->m_resultType() == RiaDefines::FLOW_DIAGNOSTICS && m_resultVariable() == RIG_FLD_MAX_FRACTION_TRACER_RESNAME )
        return true;

    if ( !this->hasStaticResult() ) return false;

    return RiaDefines::isNativeCategoryResult( this->resultVariable() );
}

//--------------------------------------------------------------------------------------------------
///
//--------------------------------------------------------------------------------------------------
bool RimEclipseResultDefinition::isFlowDiagOrInjectionFlooding() const
{
    if ( this->m_resultType() == RiaDefines::FLOW_DIAGNOSTICS || this->m_resultType() == RiaDefines::INJECTION_FLOODING )
    {
        return true;
    }

    return false;
}

//--------------------------------------------------------------------------------------------------
///
//--------------------------------------------------------------------------------------------------
void RimEclipseResultDefinition::defineUiOrdering( QString uiConfigName, caf::PdmUiOrdering& uiOrdering )
{
    uiOrdering.add( &m_resultTypeUiField );

    if ( hasDualPorFractureResult() )
    {
        uiOrdering.add( &m_porosityModelUiField );
    }

    if ( m_resultTypeUiField() == RiaDefines::FLOW_DIAGNOSTICS )
    {
        uiOrdering.add( &m_flowSolutionUiField );

        uiOrdering.add( &m_flowTracerSelectionMode );

        if ( m_flowTracerSelectionMode == FLOW_TR_BY_SELECTION )
        {
            caf::PdmUiGroup* selectionGroup = uiOrdering.addNewGroup( "Tracer Selection" );
            selectionGroup->setEnableFrame( false );

            caf::PdmUiGroup* injectorGroup = selectionGroup->addNewGroup( "Injectors" );
            injectorGroup->add( &m_selectedInjectorTracersUiField );
            injectorGroup->add( &m_syncInjectorToProducerSelection );

            caf::PdmUiGroup* producerGroup = selectionGroup->addNewGroup( "Producers", false );
            producerGroup->add( &m_selectedProducerTracersUiField );
            producerGroup->add( &m_syncProducerToInjectorSelection );
        }

        uiOrdering.add( &m_phaseSelection );

        if ( m_flowSolution() == nullptr )
        {
            assignFlowSolutionFromCase();
        }
    }

    if ( m_resultTypeUiField() == RiaDefines::INJECTION_FLOODING )
    {
        uiOrdering.add( &m_selectedSouringTracersUiField );
    }

    if ( m_resultTypeUiField() == RiaDefines::FLOW_DIAGNOSTICS )
    {
        uiOrdering.add( &m_resultVariableUiField );
    }
    else
    {
        uiOrdering.add( &m_resultVariableUiField );
    }

    if ( isCaseDiffResultAvailable() || isTimeDiffResultAvailable() )
    {
        caf::PdmUiGroup* differenceGroup = uiOrdering.addNewGroup( "Difference Options" );
        differenceGroup->setUiReadOnly( !( isTimeDiffResultAvailable() || isCaseDiffResultAvailable() ) );

        m_differenceCase.uiCapability()->setUiReadOnly( !isCaseDiffResultAvailable() );
        m_timeLapseBaseTimestep.uiCapability()->setUiReadOnly( !isTimeDiffResultAvailable() );

        if ( isCaseDiffResultAvailable() ) differenceGroup->add( &m_differenceCase );
        if ( isTimeDiffResultAvailable() ) differenceGroup->add( &m_timeLapseBaseTimestep );

        QString resultPropertyLabel = "Result Property";
        if ( isTimeDiffResult() || isCaseDiffResult() )
        {
            resultPropertyLabel += QString( "\n%1" ).arg( diffResultUiShortName() );
        }
        m_resultVariableUiField.uiCapability()->setUiName( resultPropertyLabel );
    }

    uiOrdering.skipRemainingFields( true );
}

//--------------------------------------------------------------------------------------------------
///
//--------------------------------------------------------------------------------------------------
void RimEclipseResultDefinition::defineEditorAttribute( const caf::PdmFieldHandle* field,
                                                        QString                    uiConfigName,
                                                        caf::PdmUiEditorAttribute* attribute )
{
    if ( m_resultTypeUiField() == RiaDefines::FLOW_DIAGNOSTICS )
    {
        if ( field == &m_resultVariableUiField )
        {
            caf::PdmUiListEditorAttribute* listEditAttr = dynamic_cast<caf::PdmUiListEditorAttribute*>( attribute );
            if ( listEditAttr )
            {
                listEditAttr->m_heightHint = 50;
            }
        }
        else if ( field == &m_syncInjectorToProducerSelection || field == &m_syncProducerToInjectorSelection )
        {
            caf::PdmUiToolButtonEditorAttribute* toolButtonAttr = dynamic_cast<caf::PdmUiToolButtonEditorAttribute*>(
                attribute );
            if ( toolButtonAttr )
            {
                toolButtonAttr->m_sizePolicy.setHorizontalPolicy( QSizePolicy::MinimumExpanding );
            }
        }
    }
    if ( field == &m_resultVariableUiField )
    {
        caf::PdmUiListEditorAttribute* listEditAttr = dynamic_cast<caf::PdmUiListEditorAttribute*>( attribute );
        if ( listEditAttr )
        {
            listEditAttr->m_allowHorizontalScrollBar = false;
        }
    }
}

//--------------------------------------------------------------------------------------------------
///
//--------------------------------------------------------------------------------------------------
void RimEclipseResultDefinition::onEditorWidgetsCreated()
{
    ensureProcessingOfObsoleteFields();
}

//--------------------------------------------------------------------------------------------------
///
//--------------------------------------------------------------------------------------------------
bool RimEclipseResultDefinition::TracerComp::operator()( const QString& lhs, const QString& rhs ) const
{
    if ( !lhs.endsWith( "-XF" ) && rhs.endsWith( "-XF" ) )
    {
        return true;
    }
    else if ( lhs.endsWith( "-XF" ) && !rhs.endsWith( "-XF" ) )
    {
        return false;
    }
    else
    {
        return lhs < rhs;
    }
}

//--------------------------------------------------------------------------------------------------
///
//--------------------------------------------------------------------------------------------------
void RimEclipseResultDefinition::assignFlowSolutionFromCase()
{
    RimFlowDiagSolution* defaultFlowDiagSolution = nullptr;

    RimEclipseResultCase* eclCase = dynamic_cast<RimEclipseResultCase*>( m_eclipseCase.p() );

    if ( eclCase )
    {
        defaultFlowDiagSolution = eclCase->defaultFlowDiagSolution();
    }
    this->setFlowSolution( defaultFlowDiagSolution );
}

//--------------------------------------------------------------------------------------------------
///
//--------------------------------------------------------------------------------------------------
bool RimEclipseResultDefinition::hasDualPorFractureResult()
{
    if ( m_eclipseCase && m_eclipseCase->eclipseCaseData() )
    {
        return m_eclipseCase->eclipseCaseData()->hasFractureResults();
    }

    return false;
}

//--------------------------------------------------------------------------------------------------
///
//--------------------------------------------------------------------------------------------------
QString RimEclipseResultDefinition::flowDiagResUiText( bool shortLabel, int maxTracerStringLength ) const
{
    QString uiText = QString::fromStdString( flowDiagResAddress().variableName );
    if ( flowDiagResAddress().variableName == RIG_FLD_TOF_RESNAME )
    {
        uiText = timeOfFlightString( shortLabel );
    }
    else if ( flowDiagResAddress().variableName == RIG_FLD_MAX_FRACTION_TRACER_RESNAME )
    {
        uiText = maxFractionTracerString( shortLabel );
    }

    QString tracersString = selectedTracersString();

    if ( !tracersString.isEmpty() )
    {
        const QString postfix = "...";

        if ( tracersString.size() > maxTracerStringLength + postfix.size() )
        {
            tracersString = tracersString.left( maxTracerStringLength );
            tracersString += postfix;
        }
        uiText += QString( "\n%1" ).arg( tracersString );
    }
    return uiText;
}

//--------------------------------------------------------------------------------------------------
///
//--------------------------------------------------------------------------------------------------
QList<caf::PdmOptionItemInfo>
    RimEclipseResultDefinition::calcOptionsForVariableUiFieldStandard( RiaDefines::ResultCatType     resultCatType,
                                                                       const RigCaseCellResultsData* results,
                                                                       bool showDerivedResultsFirst,
                                                                       bool addPerCellFaceOptionItems,
                                                                       bool ternaryEnabled )
{
    CVF_ASSERT( resultCatType != RiaDefines::FLOW_DIAGNOSTICS && resultCatType != RiaDefines::INJECTION_FLOODING );

    if ( results )
    {
        QList<caf::PdmOptionItemInfo> optionList;

        QStringList cellCenterResultNames;
        QStringList cellFaceResultNames;

        for ( const QString& s : getResultNamesForResultType( resultCatType, results ) )
        {
            if ( s == RiaDefines::completionTypeResultName() )
            {
                if ( results->timeStepDates().empty() ) continue;
            }

            if ( RiaDefines::isPerCellFaceResult( s ) )
            {
                cellFaceResultNames.push_back( s );
            }
            else
            {
                cellCenterResultNames.push_back( s );
            }
        }

        cellCenterResultNames.sort();
        cellFaceResultNames.sort();

        // Cell Center result names
        for ( const QString& s : cellCenterResultNames )
        {
            optionList.push_back( caf::PdmOptionItemInfo( s, s ) );
        }

        if ( addPerCellFaceOptionItems )
        {
            for ( const QString& s : cellFaceResultNames )
            {
                if ( showDerivedResultsFirst )
                {
                    optionList.push_front( caf::PdmOptionItemInfo( s, s ) );
                }
                else
                {
                    optionList.push_back( caf::PdmOptionItemInfo( s, s ) );
                }
            }

            // Ternary Result
            if ( ternaryEnabled )
            {
                bool hasAtLeastOneTernaryComponent = false;
                if ( cellCenterResultNames.contains( "SOIL" ) )
                    hasAtLeastOneTernaryComponent = true;
                else if ( cellCenterResultNames.contains( "SGAS" ) )
                    hasAtLeastOneTernaryComponent = true;
                else if ( cellCenterResultNames.contains( "SWAT" ) )
                    hasAtLeastOneTernaryComponent = true;

                if ( resultCatType == RiaDefines::DYNAMIC_NATIVE && hasAtLeastOneTernaryComponent )
                {
                    optionList.push_front( caf::PdmOptionItemInfo( RiaDefines::ternarySaturationResultName(),
                                                                   RiaDefines::ternarySaturationResultName() ) );
                }
            }
        }

        optionList.push_front(
            caf::PdmOptionItemInfo( RiaDefines::undefinedResultName(), RiaDefines::undefinedResultName() ) );

        return optionList;
    }

    return QList<caf::PdmOptionItemInfo>();
}

//--------------------------------------------------------------------------------------------------
///
//--------------------------------------------------------------------------------------------------
void RimEclipseResultDefinition::setTernaryEnabled( bool enabled )
{
    m_ternaryEnabled = enabled;
}

//--------------------------------------------------------------------------------------------------
///
//--------------------------------------------------------------------------------------------------
QList<caf::PdmOptionItemInfo> RimEclipseResultDefinition::calcOptionsForSelectedTracerField( bool injector )
{
    QList<caf::PdmOptionItemInfo> options;

    RimFlowDiagSolution* flowSol = m_flowSolutionUiField();
    if ( flowSol )
    {
        std::set<QString, TracerComp> sortedTracers = setOfTracersOfType( injector );

        for ( const QString& tracerName : sortedTracers )
        {
            QString                               postfix;
            RimFlowDiagSolution::TracerStatusType status = flowSol->tracerStatusOverall( tracerName );
            if ( status == RimFlowDiagSolution::VARYING )
            {
                postfix = " [I/P]";
            }
            else if ( status == RimFlowDiagSolution::UNDEFINED )
            {
                postfix = " [U]";
            }
            options.push_back( caf::PdmOptionItemInfo( tracerName + postfix, tracerName ) );
        }
    }
    return options;
}

//--------------------------------------------------------------------------------------------------
///
//--------------------------------------------------------------------------------------------------
QString RimEclipseResultDefinition::timeOfFlightString( bool shorter ) const
{
    QString tofString;
    bool    multipleSelected = false;
    if ( injectorSelectionState() != NONE_SELECTED && producerSelectionState() != NONE_SELECTED )
    {
        tofString        = shorter ? "Res.Time" : "Residence Time";
        multipleSelected = true;
    }
    else if ( injectorSelectionState() != NONE_SELECTED )
    {
        tofString = shorter ? "Fwd.TOF" : "Forward Time of Flight";
    }
    else if ( producerSelectionState() != NONE_SELECTED )
    {
        tofString = shorter ? "Rev.TOF" : "Reverse Time of Flight";
    }
    else
    {
        tofString = shorter ? "TOF" : "Time of Flight";
    }

    multipleSelected = multipleSelected || injectorSelectionState() >= MULTIPLE_SELECTED ||
                       producerSelectionState() >= MULTIPLE_SELECTED;

    if ( multipleSelected && !shorter )
    {
        tofString += " (Average)";
    }

    tofString += " [days]";
    // Conversion from seconds in flow module to days is done in RigFlowDiagTimeStepResult::setTracerTOF()

    return tofString;
}

//--------------------------------------------------------------------------------------------------
///
//--------------------------------------------------------------------------------------------------
QString RimEclipseResultDefinition::maxFractionTracerString( bool shorter ) const
{
    QString mfString;
    if ( injectorSelectionState() >= ONE_SELECTED && producerSelectionState() == NONE_SELECTED )
    {
        mfString = shorter ? "FloodReg" : "Flooding Region";
        if ( injectorSelectionState() >= MULTIPLE_SELECTED ) mfString += "s";
    }
    else if ( injectorSelectionState() == NONE_SELECTED && producerSelectionState() >= ONE_SELECTED )
    {
        mfString = shorter ? "DrainReg" : "Drainage Region";
        if ( producerSelectionState() >= MULTIPLE_SELECTED ) mfString += "s";
    }
    else
    {
        mfString = shorter ? "Drain&FloodReg" : "Drainage/Flooding Regions";
    }
    return mfString;
}

//--------------------------------------------------------------------------------------------------
///
//--------------------------------------------------------------------------------------------------
QString RimEclipseResultDefinition::selectedTracersString() const
{
    QStringList fullTracersList;

    FlowTracerSelectionState injectorState = injectorSelectionState();
    FlowTracerSelectionState producerState = producerSelectionState();

    if ( injectorState == ALL_SELECTED && producerState == ALL_SELECTED )
    {
        fullTracersList += caf::AppEnum<FlowTracerSelectionType>::uiText( FLOW_TR_INJ_AND_PROD );
    }
    else
    {
        if ( injectorState == ALL_SELECTED )
        {
            fullTracersList += caf::AppEnum<FlowTracerSelectionType>::uiText( FLOW_TR_INJECTORS );
        }

        if ( producerState == ALL_SELECTED )
        {
            fullTracersList += caf::AppEnum<FlowTracerSelectionType>::uiText( FLOW_TR_PRODUCERS );
        }

        if ( injectorSelectionState() == ONE_SELECTED || injectorSelectionState() == MULTIPLE_SELECTED )
        {
            QStringList listOfSelectedInjectors;
            for ( const QString& injector : m_selectedInjectorTracers() )
            {
                listOfSelectedInjectors.push_back( injector );
            }
            if ( !listOfSelectedInjectors.empty() )
            {
                fullTracersList += listOfSelectedInjectors.join( ", " );
            }
        }

        if ( producerSelectionState() == ONE_SELECTED || producerSelectionState() == MULTIPLE_SELECTED )
        {
            QStringList listOfSelectedProducers;
            for ( const QString& producer : m_selectedProducerTracers() )
            {
                listOfSelectedProducers.push_back( producer );
            }
            if ( !listOfSelectedProducers.empty() )
            {
                fullTracersList.push_back( listOfSelectedProducers.join( ", " ) );
            }
        }
    }

    QString tracersText;
    if ( !fullTracersList.empty() )
    {
        tracersText = fullTracersList.join( ", " );
    }
    return tracersText;
}

//--------------------------------------------------------------------------------------------------
///
//--------------------------------------------------------------------------------------------------
QStringList RimEclipseResultDefinition::getResultNamesForResultType( RiaDefines::ResultCatType     resultCatType,
                                                                     const RigCaseCellResultsData* results )
{
    if ( resultCatType != RiaDefines::FLOW_DIAGNOSTICS )
    {
        if ( !results ) return QStringList();

        return results->resultNames( resultCatType );
    }
    else
    {
        QStringList flowVars;
        flowVars.push_back( RIG_FLD_TOF_RESNAME );
        flowVars.push_back( RIG_FLD_CELL_FRACTION_RESNAME );
        flowVars.push_back( RIG_FLD_MAX_FRACTION_TRACER_RESNAME );
        flowVars.push_back( RIG_FLD_COMMUNICATION_RESNAME );
        return flowVars;
    }
}

//--------------------------------------------------------------------------------------------------
///
//--------------------------------------------------------------------------------------------------
std::vector<QString> RimEclipseResultDefinition::allTracerNames() const
{
    std::vector<QString> tracerNames;

    RimFlowDiagSolution* flowSol = m_flowSolutionUiField();
    if ( flowSol )
    {
        tracerNames = flowSol->tracerNames();
    }

    return tracerNames;
}

//--------------------------------------------------------------------------------------------------
///
//--------------------------------------------------------------------------------------------------
std::set<QString, RimEclipseResultDefinition::TracerComp> RimEclipseResultDefinition::setOfTracersOfType( bool injector ) const
{
    std::set<QString, TracerComp> sortedTracers;

    RimFlowDiagSolution* flowSol = m_flowSolutionUiField();
    if ( flowSol )
    {
        std::vector<QString> tracerNames = allTracerNames();
        for ( const QString& tracerName : tracerNames )
        {
            RimFlowDiagSolution::TracerStatusType status = flowSol->tracerStatusOverall( tracerName );
            bool includeTracer = status == RimFlowDiagSolution::VARYING || status == RimFlowDiagSolution::UNDEFINED;
            includeTracer |= injector && status == RimFlowDiagSolution::INJECTOR;
            includeTracer |= !injector && status == RimFlowDiagSolution::PRODUCER;

            if ( includeTracer )
            {
                sortedTracers.insert( tracerName );
            }
        }
    }
    return sortedTracers;
}

//--------------------------------------------------------------------------------------------------
///
//--------------------------------------------------------------------------------------------------
RimEclipseResultDefinition::FlowTracerSelectionState RimEclipseResultDefinition::injectorSelectionState() const
{
    if ( m_flowTracerSelectionMode == FLOW_TR_INJECTORS || m_flowTracerSelectionMode == FLOW_TR_INJ_AND_PROD )
    {
        return ALL_SELECTED;
    }
    else if ( m_flowTracerSelectionMode == FLOW_TR_BY_SELECTION )
    {
        if ( m_selectedInjectorTracers().size() == setOfTracersOfType( true ).size() )
        {
            return ALL_SELECTED;
        }
        else if ( m_selectedInjectorTracers().size() == (size_t)1 )
        {
            return ONE_SELECTED;
        }
        else if ( m_selectedInjectorTracers().size() > (size_t)1 )
        {
            return MULTIPLE_SELECTED;
        }
    }
    return NONE_SELECTED;
}

//--------------------------------------------------------------------------------------------------
///
//--------------------------------------------------------------------------------------------------
RimEclipseResultDefinition::FlowTracerSelectionState RimEclipseResultDefinition::producerSelectionState() const
{
    if ( m_flowTracerSelectionMode == FLOW_TR_PRODUCERS || m_flowTracerSelectionMode == FLOW_TR_INJ_AND_PROD )
    {
        return ALL_SELECTED;
    }
    else if ( m_flowTracerSelectionMode == FLOW_TR_BY_SELECTION )
    {
        if ( m_selectedProducerTracers().size() == setOfTracersOfType( false ).size() )
        {
            return ALL_SELECTED;
        }
        else if ( m_selectedProducerTracers().size() == (size_t)1 )
        {
            return ONE_SELECTED;
        }
        else if ( m_selectedProducerTracers().size() > (size_t)1 )
        {
            return MULTIPLE_SELECTED;
        }
    }
    return NONE_SELECTED;
}

//--------------------------------------------------------------------------------------------------
///
//--------------------------------------------------------------------------------------------------
void RimEclipseResultDefinition::syncInjectorToProducerSelection()
{
    const double epsilon = 1.0e-8;

    int timeStep = 0;

    Rim3dView* rimView = nullptr;
    this->firstAncestorOrThisOfType( rimView );
    if ( rimView )
    {
        timeStep = rimView->currentTimeStep();
    }

    RimFlowDiagSolution* flowSol = m_flowSolution();
    if ( flowSol && m_flowTracerSelectionMode == FLOW_TR_BY_SELECTION )
    {
        std::set<QString, TracerComp> producers = setOfTracersOfType( false );

        std::set<QString, TracerComp> newProducerSelection;
        for ( const QString& selectedInjector : m_selectedInjectorTracers() )
        {
            for ( const QString& producer : producers )
            {
                std::pair<double, double> commFluxes = flowSol->flowDiagResults()
                                                           ->injectorProducerPairFluxes( selectedInjector.toStdString(),
                                                                                         producer.toStdString(),
                                                                                         timeStep );
                if ( std::abs( commFluxes.first ) > epsilon || std::abs( commFluxes.second ) > epsilon )
                {
                    newProducerSelection.insert( producer );
                }
            }
        }
        // Add all currently selected producers to set
        for ( const QString& selectedProducer : m_selectedProducerTracers() )
        {
            newProducerSelection.insert( selectedProducer );
        }
        std::vector<QString> newProducerVector( newProducerSelection.begin(), newProducerSelection.end() );
        setSelectedProducerTracers( newProducerVector );
    }
}

//--------------------------------------------------------------------------------------------------
///
//--------------------------------------------------------------------------------------------------
void RimEclipseResultDefinition::syncProducerToInjectorSelection()
{
    const double epsilon = 1.0e-8;

    int timeStep = 0;

    Rim3dView* rimView = nullptr;
    this->firstAncestorOrThisOfType( rimView );
    if ( rimView )
    {
        timeStep = rimView->currentTimeStep();
    }

    RimFlowDiagSolution* flowSol = m_flowSolution();
    if ( flowSol && m_flowTracerSelectionMode == FLOW_TR_BY_SELECTION )
    {
        std::set<QString, TracerComp> injectors = setOfTracersOfType( true );

        std::set<QString, TracerComp> newInjectorSelection;
        for ( const QString& selectedProducer : m_selectedProducerTracers() )
        {
            for ( const QString& injector : injectors )
            {
                std::pair<double, double> commFluxes = flowSol->flowDiagResults()
                                                           ->injectorProducerPairFluxes( injector.toStdString(),
                                                                                         selectedProducer.toStdString(),
                                                                                         timeStep );
                if ( std::abs( commFluxes.first ) > epsilon || std::abs( commFluxes.second ) > epsilon )
                {
                    newInjectorSelection.insert( injector );
                }
            }
        }
        // Add all currently selected injectors to set
        for ( const QString& selectedInjector : m_selectedInjectorTracers() )
        {
            newInjectorSelection.insert( selectedInjector );
        }
        std::vector<QString> newInjectorVector( newInjectorSelection.begin(), newInjectorSelection.end() );
        setSelectedInjectorTracers( newInjectorVector );
    }
}

//--------------------------------------------------------------------------------------------------
///
//--------------------------------------------------------------------------------------------------
bool RimEclipseResultDefinition::enableDiffResultOptions() const
{
    return m_diffResultOptionsEnabled;
}

//--------------------------------------------------------------------------------------------------
///
//--------------------------------------------------------------------------------------------------
bool RimEclipseResultDefinition::isTimeDiffResultAvailable() const
{
    return enableDiffResultOptions() && m_resultTypeUiField() == RiaDefines::DYNAMIC_NATIVE &&
           !isTernarySaturationSelected();
}

//--------------------------------------------------------------------------------------------------
///
//--------------------------------------------------------------------------------------------------
bool RimEclipseResultDefinition::isTimeDiffResult() const
{
    return isTimeDiffResultAvailable() && m_timeLapseBaseTimestep() >= 0;
}

//--------------------------------------------------------------------------------------------------
///
//--------------------------------------------------------------------------------------------------
bool RimEclipseResultDefinition::isCaseDiffResultAvailable() const
{
    return enableDiffResultOptions() && !isTernarySaturationSelected() &&
           ( m_resultTypeUiField() == RiaDefines::DYNAMIC_NATIVE ||
             m_resultTypeUiField() == RiaDefines::STATIC_NATIVE || m_resultTypeUiField() == RiaDefines::GENERATED );
}

//--------------------------------------------------------------------------------------------------
///
//--------------------------------------------------------------------------------------------------
bool RimEclipseResultDefinition::isCaseDiffResult() const
{
    return isCaseDiffResultAvailable() && m_differenceCase() != nullptr;
}

//--------------------------------------------------------------------------------------------------
///
//--------------------------------------------------------------------------------------------------
bool RimEclipseResultDefinition::showDerivedResultsFirstInVariableUiField() const
{
    // Cell Face result names
    bool                   showDerivedResultsFirstInList = false;
    RimEclipseFaultColors* rimEclipseFaultColors         = nullptr;
    this->firstAncestorOrThisOfType( rimEclipseFaultColors );

    if ( rimEclipseFaultColors ) showDerivedResultsFirstInList = true;

    return showDerivedResultsFirstInList;
}

//--------------------------------------------------------------------------------------------------
///
//--------------------------------------------------------------------------------------------------
bool RimEclipseResultDefinition::addPerCellFaceOptionsForVariableUiField() const
{
    RimPlotCurve* curve = nullptr;
    this->firstAncestorOrThisOfType( curve );

    RimEclipsePropertyFilter* propFilter = nullptr;
    this->firstAncestorOrThisOfType( propFilter );

    RimCellEdgeColors* cellEdge = nullptr;
    this->firstAncestorOrThisOfType( cellEdge );

    if ( propFilter || curve || cellEdge )
    {
        return false;
    }

    return true;
}

//--------------------------------------------------------------------------------------------------
///
//--------------------------------------------------------------------------------------------------
void RimEclipseResultDefinition::ensureProcessingOfObsoleteFields()
{
    if ( m_flowSolution() && !m_selectedTracers_OBSOLETE().empty() )
    {
        std::vector<QString> selectedTracers;
        selectedTracers.swap( m_selectedTracers_OBSOLETE.v() );

        std::set<QString, TracerComp> allInjectorTracers = setOfTracersOfType( true );
        std::set<QString, TracerComp> allProducerTracers = setOfTracersOfType( false );

        std::vector<QString> selectedInjectorTracers;
        std::vector<QString> selectedProducerTracers;
        for ( const QString& tracerName : selectedTracers )
        {
            if ( allInjectorTracers.count( tracerName ) )
            {
                selectedInjectorTracers.push_back( tracerName );
            }
            if ( allProducerTracers.count( tracerName ) )
            {
                selectedProducerTracers.push_back( tracerName );
            }
        }
        if ( !selectedInjectorTracers.empty() )
        {
            setSelectedInjectorTracers( selectedInjectorTracers );
        }
        if ( !selectedProducerTracers.empty() )
        {
            setSelectedProducerTracers( selectedProducerTracers );
        }
    }
}<|MERGE_RESOLUTION|>--- conflicted
+++ resolved
@@ -36,9 +36,11 @@
 #include "Rim3dView.h"
 #include "Rim3dWellLogCurve.h"
 #include "RimCellEdgeColors.h"
+#include "RimContourMapProjection.h"
 #include "RimEclipseCase.h"
 #include "RimEclipseCellColors.h"
 #include "RimEclipseContourMapProjection.h"
+#include "RimEclipseContourMapView.h"
 #include "RimEclipseFaultColors.h"
 #include "RimEclipsePropertyFilter.h"
 #include "RimEclipseResultCase.h"
@@ -53,8 +55,6 @@
 #include "RimReservoirCellResultsStorage.h"
 #include "RimViewLinker.h"
 #include "RimWellLogExtractionCurve.h"
-#include "RimContourMapProjection.h"
-#include "RimEclipseContourMapView.h"
 
 #include "cafPdmUiListEditor.h"
 #include "cafPdmUiToolButtonEditor.h"
@@ -309,28 +309,24 @@
         loadDataAndUpdate();
     }
 
-<<<<<<< HEAD
+    RimEclipseContourMapView* contourMapView = nullptr;
+    this->firstAncestorOrThisOfType( contourMapView );
+
     if ( &m_differenceCase == changedField )
-=======
-    RimEclipseContourMapView* contourMapView = nullptr;
-    this->firstAncestorOrThisOfType(contourMapView);
-
-    if (&m_differenceCase == changedField)
->>>>>>> 1cb17203
     {
         m_timeLapseBaseTimestep = RigEclipseResultAddress::noTimeLapseValue();
 
-        if (contourMapView)
+        if ( contourMapView )
         {
             contourMapView->contourMapProjection()->updatedWeightingResult();
         }
-    
+
         loadDataAndUpdate();
     }
 
     if ( &m_timeLapseBaseTimestep == changedField )
     {
-        if (contourMapView)
+        if ( contourMapView )
         {
             contourMapView->contourMapProjection()->updatedWeightingResult();
         }
@@ -1052,26 +1048,6 @@
 //--------------------------------------------------------------------------------------------------
 ///
 //--------------------------------------------------------------------------------------------------
-int RimEclipseResultDefinition::timeLapseBaseTimeStep() const
-{
-    return m_timeLapseBaseTimestep;
-}
-
-//--------------------------------------------------------------------------------------------------
-///
-//--------------------------------------------------------------------------------------------------
-int RimEclipseResultDefinition::caseDiffIndex() const
-{
-    if ( m_differenceCase )
-    {
-        return m_differenceCase->caseId();
-    }
-    return -1;
-}
-
-//--------------------------------------------------------------------------------------------------
-///
-//--------------------------------------------------------------------------------------------------
 void RimEclipseResultDefinition::loadResult()
 {
     ensureProcessingOfObsoleteFields();
