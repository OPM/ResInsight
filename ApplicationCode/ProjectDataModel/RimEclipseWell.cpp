/////////////////////////////////////////////////////////////////////////////////
//
//  Copyright (C) 2011-     Statoil ASA
//  Copyright (C) 2013-     Ceetron Solutions AS
//  Copyright (C) 2011-2012 Ceetron AS
// 
//  ResInsight is free software: you can redistribute it and/or modify
//  it under the terms of the GNU General Public License as published by
//  the Free Software Foundation, either version 3 of the License, or
//  (at your option) any later version.
// 
//  ResInsight is distributed in the hope that it will be useful, but WITHOUT ANY
//  WARRANTY; without even the implied warranty of MERCHANTABILITY or
//  FITNESS FOR A PARTICULAR PURPOSE.
// 
//  See the GNU General Public License at <http://www.gnu.org/licenses/gpl.html> 
//  for more details.
//
/////////////////////////////////////////////////////////////////////////////////

#include "RimEclipseWell.h"

#include "RigSimulationWellCenterLineCalculator.h"
#include "RigSingleWellResultsData.h"

#include "RimEclipseView.h"
#include "RimEclipseWellCollection.h"
#include "RimIntersectionCollection.h"
#include "RimSimWellFractureCollection.h"

#include "cvfMath.h"

CAF_PDM_SOURCE_INIT(RimEclipseWell, "Well");

//--------------------------------------------------------------------------------------------------
/// 
//--------------------------------------------------------------------------------------------------
RimEclipseWell::RimEclipseWell()
{
    CAF_PDM_InitObject("Well", ":/Well.png", "", "");

    CAF_PDM_InitFieldNoDefault(&name,           "WellName", "Name", "", "", "");

    CAF_PDM_InitField(&showWell,                "ShowWell",             true,   "Show well ", "", "", "");
    showWell.uiCapability()->setUiHidden(true);

    CAF_PDM_InitField(&showWellLabel,           "ShowWellLabel",        true,   "Show well label", "", "", "");
    CAF_PDM_InitField(&showWellHead,            "ShowWellHead",         true,   "Show well head", "", "", "");
    CAF_PDM_InitField(&showWellPipe,            "ShowWellPipe",         true,   "Show well pipe", "", "", "");
    CAF_PDM_InitField(&showWellSpheres,         "ShowWellSpheres",      false,  "Show well spheres", "", "", "");

    CAF_PDM_InitField(&pipeScaleFactor,         "WellPipeRadiusScale",  1.0,    "Well Pipe Scale Factor", "", "", "");
    CAF_PDM_InitField(&wellPipeColor,           "WellPipeColor",        cvf::Color3f(0.588f, 0.588f, 0.804f), "Well pipe color", "", "", "");

<<<<<<< HEAD
    CAF_PDM_InitField(&showWellCells,       "ShowWellCells",        true,   "Add cells to range filter", "", "", "");
    CAF_PDM_InitField(&showWellCellFence,   "ShowWellCellFence",    false,  "Use well fence", "", "", "");
    CAF_PDM_InitFieldNoDefault(&simwellFractureCollection, "FractureCollection", "Fractures", "", "", "");
=======
    CAF_PDM_InitField(&showWellCells,           "ShowWellCells",        true,   "Add cells to range filter", "", "", "");
    CAF_PDM_InitField(&showWellCellFence,       "ShowWellCellFence",    false,  "Use well fence", "", "", "");
>>>>>>> d0f61352

    name.uiCapability()->setUiHidden(true);
    name.uiCapability()->setUiReadOnly(true);
    simwellFractureCollection.uiCapability()->setUiHidden(true);

    m_resultWellIndex = cvf::UNDEFINED_SIZE_T;

    simwellFractureCollection= new RimSimWellFractureCollection();
}

//--------------------------------------------------------------------------------------------------
/// 
//--------------------------------------------------------------------------------------------------
RimEclipseWell::~RimEclipseWell()
{
    if (simwellFractureCollection()) delete simwellFractureCollection();
}

//--------------------------------------------------------------------------------------------------
/// 
//--------------------------------------------------------------------------------------------------
caf::PdmFieldHandle* RimEclipseWell::userDescriptionField()
{
    return &name;
}

//--------------------------------------------------------------------------------------------------
/// 
//--------------------------------------------------------------------------------------------------
void RimEclipseWell::fieldChangedByUi(const caf::PdmFieldHandle* changedField, const QVariant& oldValue, const QVariant& newValue)
{
    RimEclipseView* m_reservoirView = nullptr;
    this->firstAncestorOrThisOfType(m_reservoirView);
    if (!m_reservoirView) return;

    if (&showWellLabel == changedField ||
        &showWellHead == changedField ||
        &showWellPipe == changedField ||
        &showWellSpheres == changedField ||
        &wellPipeColor == changedField)
    {
        m_reservoirView->scheduleCreateDisplayModelAndRedraw();
    }
    else if (&showWell == changedField ||
             &showWellCells == changedField ||
             &showWellCellFence == changedField)
             
    {
        m_reservoirView->scheduleGeometryRegen(VISIBLE_WELL_CELLS);
        m_reservoirView->scheduleCreateDisplayModelAndRedraw();
    }
    else if (&pipeScaleFactor == changedField)
    {
        if (m_reservoirView)
        {
            m_reservoirView->schedulePipeGeometryRegen();
            m_reservoirView->scheduleCreateDisplayModelAndRedraw();
        }
    }
}

//--------------------------------------------------------------------------------------------------
/// 
//--------------------------------------------------------------------------------------------------
caf::PdmFieldHandle* RimEclipseWell::objectToggleField()
{
    return &showWell;
}

//--------------------------------------------------------------------------------------------------
/// 
//--------------------------------------------------------------------------------------------------
void RimEclipseWell::calculateWellPipeStaticCenterLine(std::vector< std::vector <cvf::Vec3d> >& pipeBranchesCLCoords, 
                                                       std::vector< std::vector <RigWellResultPoint> >& pipeBranchesCellIds)
{
    RigSimulationWellCenterLineCalculator::calculateWellPipeStaticCenterline(this, pipeBranchesCLCoords, pipeBranchesCellIds);
}

//--------------------------------------------------------------------------------------------------
/// 
//--------------------------------------------------------------------------------------------------
void RimEclipseWell::calculateWellPipeDynamicCenterLine(size_t timeStepIdx, 
                                                 std::vector< std::vector <cvf::Vec3d> >& pipeBranchesCLCoords, 
                                                 std::vector< std::vector <RigWellResultPoint> >& pipeBranchesCellIds)
{
    RigSimulationWellCenterLineCalculator::calculateWellPipeDynamicCenterline(this, timeStepIdx, pipeBranchesCLCoords, pipeBranchesCellIds);
}

//--------------------------------------------------------------------------------------------------
/// 
//--------------------------------------------------------------------------------------------------
bool RimEclipseWell::visibleCellsInstersectsWell(size_t frameIndex)
{
    if (this->wellResults() == nullptr) return false;

    if (!wellResults()->hasWellResult(frameIndex)) return false;

    RimEclipseView* m_reservoirView = nullptr;
    this->firstAncestorOrThisOfType(m_reservoirView);

    const std::vector<RivCellSetEnum>& visGridParts = m_reservoirView->visibleGridParts();
    cvf::cref<RivReservoirViewPartMgr> rvMan = m_reservoirView->reservoirGridPartManager();

    for (size_t gpIdx = 0; gpIdx < visGridParts.size(); ++gpIdx)
    {
        const RigWellResultFrame& wrsf = this->wellResults()->wellResultFrame(frameIndex);

        // First check the wellhead:

        size_t gridIndex = wrsf.m_wellHead.m_gridIndex;
        size_t gridCellIndex = wrsf.m_wellHead.m_gridCellIndex;

        if (gridIndex != cvf::UNDEFINED_SIZE_T && gridCellIndex != cvf::UNDEFINED_SIZE_T)
        {
            cvf::cref<cvf::UByteArray> cellVisibility = rvMan->cellVisibility(visGridParts[gpIdx], gridIndex, frameIndex);
            if ((*cellVisibility)[gridCellIndex])
            {
                return true;
            }
        }

        // Then check the rest of the well, with all the branches

        const std::vector<RigWellResultBranch>& wellResSegments = wrsf.m_wellResultBranches;
        for (size_t wsIdx = 0; wsIdx < wellResSegments.size(); ++wsIdx)
        {
            const std::vector<RigWellResultPoint>& wsResCells = wellResSegments[wsIdx].m_branchResultPoints;
            for (size_t cIdx = 0; cIdx < wsResCells.size(); ++cIdx)
            {
                if (wsResCells[cIdx].isCell())
                {
                    gridIndex = wsResCells[cIdx].m_gridIndex;
                    gridCellIndex = wsResCells[cIdx].m_gridCellIndex;

                    cvf::cref<cvf::UByteArray> cellVisibility = rvMan->cellVisibility(visGridParts[gpIdx], gridIndex, frameIndex);
                    if ((*cellVisibility)[gridCellIndex])
                    {
                        return true;
                    }
                }
            }
        }
    }

    return false;
}

//--------------------------------------------------------------------------------------------------
/// 
//--------------------------------------------------------------------------------------------------
void RimEclipseWell::defineUiOrdering(QString uiConfigName, caf::PdmUiOrdering& uiOrdering)
{
    caf::PdmUiGroup* pipeGroup = uiOrdering.addNewGroup("Appearance");
    pipeGroup->add(&showWellLabel);
    pipeGroup->add(&showWellHead);
    pipeGroup->add(&showWellPipe);
    pipeGroup->add(&showWellSpheres);
    
    pipeGroup->add(&pipeScaleFactor);
    
    pipeGroup->add(&wellPipeColor);

    caf::PdmUiGroup* filterGroup = uiOrdering.addNewGroup("Range filter");
    filterGroup->add(&showWellCells);
    filterGroup->add(&showWellCellFence);

    RimEclipseWellCollection* wellColl = nullptr;
    this->firstAncestorOrThisOfType(wellColl);
    if (wellColl)
    {
        showWellLabel.uiCapability()->setUiReadOnly(!wellColl->showWellLabel());
        showWellHead.uiCapability()->setUiReadOnly(!wellColl->showWellHead());
        showWellPipe.uiCapability()->setUiReadOnly(!wellColl->showWellPipe());
        showWellSpheres.uiCapability()->setUiReadOnly(!wellColl->showWellSpheres());
    }
}

//--------------------------------------------------------------------------------------------------
/// 
//--------------------------------------------------------------------------------------------------
bool RimEclipseWell::isWellPipeVisible(size_t frameIndex)
{
    RimEclipseView* reservoirView = nullptr;
    this->firstAncestorOrThisOfType(reservoirView);

    if (reservoirView == nullptr) return false;
    if (this->wellResults() == nullptr) return false;

    if (frameIndex >= this->wellResults()->m_resultTimeStepIndexToWellTimeStepIndex.size())
    {
        return false;
    }

    size_t wellTimeStepIndex = this->wellResults()->m_resultTimeStepIndexToWellTimeStepIndex[frameIndex];
    if (wellTimeStepIndex == cvf::UNDEFINED_SIZE_T)
    {
        return false;
    }

    if (!reservoirView->wellCollection()->isActive())
        return false;

    if (!this->showWell())
        return false;

    if (!this->showWellPipe())
        return false;

    if (!reservoirView->wellCollection()->showWellPipe())
        return false;

    if (reservoirView->crossSectionCollection()->hasActiveIntersectionForSimulationWell(this))
        return true;

    if (reservoirView->wellCollection()->showWellsIntersectingVisibleCells())
    {
        return visibleCellsInstersectsWell(frameIndex);
    }
    else
    {
        return true;
    }
}

//--------------------------------------------------------------------------------------------------
/// 
//--------------------------------------------------------------------------------------------------
bool RimEclipseWell::isWellSpheresVisible(size_t frameIndex)
{
    RimEclipseView* m_reservoirView = nullptr;
    this->firstAncestorOrThisOfType(m_reservoirView);

    if (m_reservoirView == nullptr) return false;
    if (this->wellResults() == nullptr) return false;

    if (frameIndex >= this->wellResults()->m_resultTimeStepIndexToWellTimeStepIndex.size())
    {
        return false;
    }

    size_t wellTimeStepIndex = this->wellResults()->m_resultTimeStepIndexToWellTimeStepIndex[frameIndex];
    if (wellTimeStepIndex == cvf::UNDEFINED_SIZE_T)
    {
        return false;
    }

    if (!m_reservoirView->wellCollection()->isActive())
        return false;

    if (!this->showWell())
        return false;

    if (!m_reservoirView->wellCollection()->showWellSpheres())
        return false;

    if (!this->showWellSpheres())
        return false;

    if (m_reservoirView->crossSectionCollection()->hasActiveIntersectionForSimulationWell(this))
        return true;

    if (m_reservoirView->wellCollection()->showWellsIntersectingVisibleCells())
    {
        return visibleCellsInstersectsWell(frameIndex);
    }
    else
    {
        return true;
    }

    CVF_ASSERT(false); // Never end here. have you added new pipe visibility modes ?

    return false;
}

//--------------------------------------------------------------------------------------------------
/// 
//--------------------------------------------------------------------------------------------------
bool RimEclipseWell::isUsingCellCenterForPipe()
{
    RimEclipseWellCollection* wellColl = nullptr;
    this->firstAncestorOrThisOfType(wellColl);

    return (wellColl && wellColl->wellPipeCoordType() == RimEclipseWellCollection::WELLPIPE_CELLCENTER);
}

//--------------------------------------------------------------------------------------------------
/// 
//--------------------------------------------------------------------------------------------------
void RimEclipseWell::setWellResults(RigSingleWellResultsData* wellResults, size_t resultWellIndex)
{
    m_wellResults = wellResults;
    m_resultWellIndex = resultWellIndex;
}

//--------------------------------------------------------------------------------------------------
/// 
//--------------------------------------------------------------------------------------------------
RigSingleWellResultsData* RimEclipseWell::wellResults()
{
    return m_wellResults.p();
}

//--------------------------------------------------------------------------------------------------
/// 
//--------------------------------------------------------------------------------------------------
size_t RimEclipseWell::resultWellIndex()
{
    return m_resultWellIndex;
}
<|MERGE_RESOLUTION|>--- conflicted
+++ resolved
@@ -52,14 +52,9 @@
     CAF_PDM_InitField(&pipeScaleFactor,         "WellPipeRadiusScale",  1.0,    "Well Pipe Scale Factor", "", "", "");
     CAF_PDM_InitField(&wellPipeColor,           "WellPipeColor",        cvf::Color3f(0.588f, 0.588f, 0.804f), "Well pipe color", "", "", "");
 
-<<<<<<< HEAD
     CAF_PDM_InitField(&showWellCells,       "ShowWellCells",        true,   "Add cells to range filter", "", "", "");
     CAF_PDM_InitField(&showWellCellFence,   "ShowWellCellFence",    false,  "Use well fence", "", "", "");
     CAF_PDM_InitFieldNoDefault(&simwellFractureCollection, "FractureCollection", "Fractures", "", "", "");
-=======
-    CAF_PDM_InitField(&showWellCells,           "ShowWellCells",        true,   "Add cells to range filter", "", "", "");
-    CAF_PDM_InitField(&showWellCellFence,       "ShowWellCellFence",    false,  "Use well fence", "", "", "");
->>>>>>> d0f61352
 
     name.uiCapability()->setUiHidden(true);
     name.uiCapability()->setUiReadOnly(true);
