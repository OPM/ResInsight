--- conflicted
+++ resolved
@@ -61,8 +61,4 @@
     caf::PdmField<bool>                          m_showAxisLines;
     caf::PdmField<bool>                          m_showScaleLegend;
     caf::PdmChildField<RimContourMapNameConfig*> m_nameConfig;
-<<<<<<< HEAD
-    //caf::PdmChildField<RimScaleLegendConfig*>    m_scaleLegendConfig;
-=======
->>>>>>> b4121745
 };
