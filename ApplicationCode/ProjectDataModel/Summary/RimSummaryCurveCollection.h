--- conflicted
+++ resolved
@@ -70,12 +70,9 @@
     void                                    handleKeyPressEvent(QKeyEvent* keyEvent);
 
     void                                    setCurveAsTopZWithinCategory(RimSummaryCurve* curve);
-<<<<<<< HEAD
-=======
     
     void                                    setCurveForSourceStepping(RimSummaryCurve* curve);
     RimSummaryCurve*                        curveForSourceStepping() const;
->>>>>>> 66d923a0
 
 private:
     caf::PdmFieldHandle*                    objectToggleField() override;
