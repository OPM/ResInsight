--- conflicted
+++ resolved
@@ -242,12 +242,6 @@
             std::map<QString, QString> displayAndValueStrings;
 
             {
-<<<<<<< HEAD
-                if (reader != nullptr)
-                {
-                    auto subset = RiaSummaryCurveAnalyzer::addressesForCategory(reader->allResultAddresses(), category);
-                    quantityAnalyzer.appendAdresses(subset);
-=======
                 RiaSummaryCurveAnalyzer quantityAnalyzer;
 
                 for (auto reader : readers)
@@ -290,7 +284,6 @@
 
                         displayAndValueStrings[valueString] = valueString;
                     }
->>>>>>> 66d923a0
                 }
             }
 
