/////////////////////////////////////////////////////////////////////////////////
//
//  Copyright (C) 2017 -     Statoil ASA
// 
//  ResInsight is free software: you can redistribute it and/or modify
//  it under the terms of the GNU General Public License as published by
//  the Free Software Foundation, either version 3 of the License, or
//  (at your option) any later version.
// 
//  ResInsight is distributed in the hope that it will be useful, but WITHOUT ANY
//  WARRANTY; without even the implied warranty of MERCHANTABILITY or
//  FITNESS FOR A PARTICULAR PURPOSE.
// 
//  See the GNU General Public License at <http://www.gnu.org/licenses/gpl.html> 
//  for more details.
//
/////////////////////////////////////////////////////////////////////////////////
#pragma once

#include "RimFractureTemplate.h"

#include "cafAppEnum.h"
#include "cafPdmChildArrayField.h"
#include "cafPdmField.h"
#include "cafPdmFieldCvfVec3d.h"
#include "cafPdmFieldHandle.h"
#include "cafPdmObject.h"
#include "cafPdmPtrField.h"

#include "cvfBase.h"
#include "cvfObject.h"
#include "cvfVector3.h"

#include <vector>
#include "RigFractureCell.h"
#include "RigFractureGrid.h"

class RigStimPlanFractureDefinition;
class RimStimPlanLegendConfig;
class RigFractureCell;
class RigFractureGrid;

//==================================================================================================
///  
///  
//==================================================================================================
class RimStimPlanFractureTemplate : public RimFractureTemplate 
{
     CAF_PDM_HEADER_INIT;

public:
    RimStimPlanFractureTemplate();
    virtual ~RimStimPlanFractureTemplate();
    
    int                                     activeTimeStepIndex();
    bool                                    showStimPlanMesh();

    void                                    loadDataAndUpdate(); 
    void                                    setDefaultsBasedOnXMLfile();

    void                                    setFileName(const QString& fileName);
    const QString&                          fileName();
    QString                                 fileNameWithOutPath();

    void                                    updateFilePathsFromProjectPath(const QString& newProjectPath, const QString& oldProjectPath);


    // Fracture geometry
     
    const RigFractureGrid*                  fractureGrid() const override;
    void                                    updateFractureGrid();
    void                                    fractureTriangleGeometry(std::vector<cvf::Vec3f>* nodeCoords,
                                                                     std::vector<cvf::uint>* triangleIndices, 
                                                                     RiaEclipseUnitTools::UnitSystem  neededUnit) override;
    std::vector<cvf::Vec3f>                 fractureBorderPolygon(RiaEclipseUnitTools::UnitSystem neededUnit) override;

    // Result Access

    std::vector<double>                     timeSteps();
    std::vector<std::pair<QString, QString> > uiResultNamesWithUnit() const;
    std::vector<std::vector<double>>        resultValues(const QString& uiResultName, const QString& unitName, size_t timeStepIndex) const;
    std::vector<double>                     fractureGridResults(const QString& resultName, const QString& unitName, size_t timeStepIndex) const;
    bool                                    hasConductivity() const;

    virtual void appendDataToResultStatistics(const QString& uiResultName, const QString& unit,
                                               MinMaxAccumulator& minMaxAccumulator,
                                               PosNegAccumulator& posNegAccumulator) const override;

    QString                                 mapUiResultNameToFileResultName(const QString& uiResultName) const;

protected:
    virtual void                            fieldChangedByUi(const caf::PdmFieldHandle* changedField, const QVariant& oldValue, const QVariant& newValue) override;
    virtual QList<caf::PdmOptionItemInfo>   calculateValueOptions(const caf::PdmFieldHandle* fieldNeedingOptions, bool* useOptionsOnly) override;
    virtual void                            defineUiOrdering(QString uiConfigName, caf::PdmUiOrdering& uiOrdering) override;
    virtual void                            defineEditorAttribute(const caf::PdmFieldHandle* field, QString uiConfigName, caf::PdmUiEditorAttribute * attribute) override;

private:
    void                                    updateUiTreeName();

    bool                                    setBorderPolygonResultNameToDefault();
    void                                    setDepthOfWellPathAtFracture();
    QString                                 getUnitForStimPlanParameter(QString parameterName);

private:
    caf::PdmField<int>                      m_activeTimeStepIndex;
    caf::PdmField<QString>                  m_conductivityResultNameOnFile;
    caf::PdmField<bool>                     m_showStimPlanMesh;

    caf::PdmField<double>                   m_wellPathDepthAtFracture;
    caf::PdmField<QString>                  m_borderPolygonResultName;

    caf::PdmField<QString>                  m_stimPlanFileName;
    cvf::ref<RigStimPlanFractureDefinition> m_stimPlanFractureDefinitionData;
    caf::PdmField<double>                   m_conductivityScalingFactor;
    cvf::ref<RigFractureGrid>               m_fractureGrid;
<<<<<<< HEAD
=======

    bool                                    m_readError;
>>>>>>> e417e3af
};<|MERGE_RESOLUTION|>--- conflicted
+++ resolved
@@ -113,9 +113,5 @@
     cvf::ref<RigStimPlanFractureDefinition> m_stimPlanFractureDefinitionData;
     caf::PdmField<double>                   m_conductivityScalingFactor;
     cvf::ref<RigFractureGrid>               m_fractureGrid;
-<<<<<<< HEAD
-=======
-
     bool                                    m_readError;
->>>>>>> e417e3af
 };