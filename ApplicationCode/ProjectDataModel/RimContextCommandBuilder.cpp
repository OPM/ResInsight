/////////////////////////////////////////////////////////////////////////////////
//
//  Copyright (C) 2015-     Statoil ASA
//  Copyright (C) 2015-     Ceetron Solutions AS
// 
//  ResInsight is free software: you can redistribute it and/or modify
//  it under the terms of the GNU General Public License as published by
//  the Free Software Foundation, either version 3 of the License, or
//  (at your option) any later version.
// 
//  ResInsight is distributed in the hope that it will be useful, but WITHOUT ANY
//  WARRANTY; without even the implied warranty of MERCHANTABILITY or
//  FITNESS FOR A PARTICULAR PURPOSE.
// 
//  See the GNU General Public License at <http://www.gnu.org/licenses/gpl.html> 
//  for more details.
//
/////////////////////////////////////////////////////////////////////////////////

#include "RimContextCommandBuilder.h"

#include "RimCalcScript.h"
#include "RimCaseCollection.h"
#include "RimCellRangeFilter.h"
#include "RimCellRangeFilterCollection.h"
#include "RimEclipseCase.h"
#include "RimEclipseCaseCollection.h"
#include "RimEclipseCellColors.h"
#include "RimEclipseInputProperty.h"
#include "RimEclipseInputPropertyCollection.h"
#include "RimEclipsePropertyFilter.h"
#include "RimEclipsePropertyFilterCollection.h"
#include "RimEclipseStatisticsCase.h"
#include "RimEclipseView.h"
#include "RimEclipseWell.h"
#include "RimEclipseWellCollection.h"
#include "RimFault.h"
#include "RimFormationNames.h"
#include "RimFormationNamesCollection.h"
#include "RimEllipseFractureTemplate.h"
#include "RimStimPlanFractureTemplate.h"
#include "RimFractureTemplateCollection.h"
#include "RimFractureTemplate.h"
#include "RimGeoMechCase.h"
#include "RimGeoMechPropertyFilter.h"
#include "RimGeoMechPropertyFilterCollection.h"
#include "RimGeoMechView.h"
#include "RimIdenticalGridCaseGroup.h"
#include "RimIntersection.h"
#include "RimIntersectionBox.h"
#include "RimIntersectionCollection.h"
#include "RimScriptCollection.h"
#include "RimSimWellFracture.h"
#include "RimSimWellFractureCollection.h"
#include "RimSummaryCase.h"
#include "RimSummaryCurve.h"
#include "RimSummaryCurveFilter.h"
#include "RimSummaryPlot.h"
#include "RimSummaryPlotCollection.h"
#include "RimViewController.h"
#include "RimViewLinker.h"
#include "RimWellAllocationPlot.h"
#include "RimWellLogCurve.h"
#include "RimWellLogFileChannel.h"
#include "RimWellLogPlot.h"
#include "RimWellLogPlotCollection.h"
#include "RimWellLogTrack.h"
#include "RimWellPath.h"
#include "RimWellPathCollection.h"
#include "RimWellPathFracture.h"
#include "RimWellPathFractureCollection.h"

#include "ToggleCommands/RicToggleItemsFeatureImpl.h"

#include "cafCmdFeature.h"
#include "cafCmdFeatureManager.h"
#include "cafPdmUiItem.h"
#include "cafSelectionManager.h"

#include "cvfAssert.h"

#include <vector>
#include <QMenu>

//--------------------------------------------------------------------------------------------------
/// 
//--------------------------------------------------------------------------------------------------
QStringList RimContextCommandBuilder::commandsFromSelection()
{
    QStringList commandIds;

    std::vector<caf::PdmUiItem*> uiItems;
    caf::SelectionManager::instance()->selectedItems(uiItems);

    if (uiItems.size() == 0)
    {
        commandIds << "RicNewWellLogPlotFeature";
        commandIds << "RicNewSummaryPlotFeature";
    }
    else if (uiItems.size() == 1)
    {
        caf::PdmUiItem* uiItem = uiItems[0];
        CVF_ASSERT(uiItem);

        if (dynamic_cast<RimEclipseCaseCollection*>(uiItem))
        {
            commandIds << "RicImportEclipseCaseFeature";
            commandIds << "RicImportInputEclipseCaseFeature";
            commandIds << "RicCreateGridCaseGroupFeature";
            commandIds << "RicEclipseCaseNewGroupFeature";
        }
        else if (dynamic_cast<RimGeoMechView*>(uiItem))
        {
            commandIds << "RicPasteGeoMechViewsFeature";
            commandIds << "Separator";

            commandIds << "RicNewViewFeature";
            commandIds << "Separator";
            commandIds << "RicCopyReferencesToClipboardFeature";
        }
        else if (dynamic_cast<RimEclipseView*>(uiItem))
        {
            commandIds << "RicPasteEclipseViewsFeature";
            commandIds << "Separator";
            commandIds << "RicNewViewFeature";
            commandIds << "Separator";
            commandIds << "RicCopyReferencesToClipboardFeature";
        }
        else if (dynamic_cast<RimCaseCollection*>(uiItem))
        {
            commandIds << "RicPasteEclipseCasesFeature";
            commandIds << "Separator";
            commandIds << "RicNewStatisticsCaseFeature";
        }
        else if (dynamic_cast<RimEclipseStatisticsCase*>(uiItem))
        {
            commandIds << "RicNewViewFeature";
            commandIds << "RicComputeStatisticsFeature";
            commandIds << "Separator";
        }
        else if (dynamic_cast<RimEclipseCase*>(uiItem))
        {
            commandIds << "RicPasteEclipseCasesFeature";
            commandIds << "RicPasteEclipseViewsFeature";
            commandIds << "Separator";

            commandIds << "RicNewViewFeature";
            commandIds << "RicEclipseCaseNewGroupFeature";
            commandIds << "Separator";
            commandIds << "RicCopyReferencesToClipboardFeature";
            commandIds << "Separator";
        }
        else if (dynamic_cast<RimGeoMechCase*>(uiItem))
        {
            commandIds << "RicPasteGeoMechViewsFeature";
            commandIds << "Separator";
            commandIds << "RicNewViewFeature";
            commandIds << "Separator";
        }
        else if (dynamic_cast<RimIdenticalGridCaseGroup*>(uiItem))
        {
            commandIds << "RicPasteEclipseCasesFeature";
            commandIds << "Separator";
            commandIds << "RicEclipseCaseNewGroupFeature";
        }
        else if (dynamic_cast<RimEclipseCellColors*>(uiItem))
        {
            commandIds << "RicSaveEclipseResultAsInputPropertyFeature";
        }
        else if (dynamic_cast<RimEclipseInputPropertyCollection*>(uiItem))
        {
            commandIds << "RicAddEclipseInputPropertyFeature";
            commandIds << "RicAddOpmInputPropertyFeature";
        }
        else if (dynamic_cast<RimEclipseInputProperty*>(uiItem))
        {
            commandIds << "RicSaveEclipseInputPropertyFeature";
        }
        else if (dynamic_cast<RimCellRangeFilterCollection*>(uiItem))
        {
            commandIds << "RicRangeFilterNewFeature";
            commandIds << "RicRangeFilterNewSliceIFeature";
            commandIds << "RicRangeFilterNewSliceJFeature";
            commandIds << "RicRangeFilterNewSliceKFeature";
        }
        else if (dynamic_cast<RimCellRangeFilter*>(uiItem))
        {
            commandIds << "RicRangeFilterInsertFeature";
            commandIds << "RicRangeFilterNewSliceIFeature";
            commandIds << "RicRangeFilterNewSliceJFeature";
            commandIds << "RicRangeFilterNewSliceKFeature";
        }
        else if (dynamic_cast<RimEclipsePropertyFilterCollection*>(uiItem))
        {
            commandIds << "RicEclipsePropertyFilterNewFeature";
        }
        else if (dynamic_cast<RimEclipsePropertyFilter*>(uiItem))
        {
            commandIds << "RicEclipsePropertyFilterInsertFeature";
            commandIds << "RicApplyPropertyFilterAsCellResultFeature";
        }
        else if (dynamic_cast<RimGeoMechPropertyFilterCollection*>(uiItem))
        {
            commandIds << "RicGeoMechPropertyFilterNewFeature";
        }
        else if (dynamic_cast<RimGeoMechPropertyFilter*>(uiItem))
        {
            commandIds << "RicGeoMechPropertyFilterInsertFeature";
            commandIds << "RicApplyPropertyFilterAsCellResultFeature";
        }
        else if (dynamic_cast<RimWellPathCollection*>(uiItem))
        {
            commandIds << "RicWellPathsImportFileFeature";
            commandIds << "RicWellPathsImportSsihubFeature";
            commandIds << "RicWellLogsImportFileFeature";
            commandIds << "Separator";
            commandIds << "RicExportWellPathFractureWellCompletionFeature";
            commandIds << "Separator";
            commandIds << "RicWellPathsDeleteAllFeature";
        }
        else if (dynamic_cast<RimWellPath*>(uiItem))
        {
            commandIds << "RicNewWellLogFileCurveFeature";
            commandIds << "RicNewWellLogCurveExtractionFeature";
            commandIds << "RicNewWellPathIntersectionFeature";
<<<<<<< HEAD
            commandIds << "RicNewWellPathFractureFeature";
            commandIds << "Separator";
            commandIds << "RicWellPathDeleteFeature";
=======
>>>>>>> dc886b7e
        }
        else if (dynamic_cast<RimCalcScript*>(uiItem))
        {
            commandIds << "RicEditScriptFeature";
            commandIds << "Separator";
            commandIds << "RicNewScriptFeature";
            commandIds << "Separator";
            commandIds << "RicExecuteScriptFeature";
        }
        else if (dynamic_cast<RimScriptCollection*>(uiItem))
        {
            commandIds << "RicNewScriptFeature";
            commandIds << "Separator";
            commandIds << "RicAddScriptPathFeature";
            commandIds << "RicRefreshScriptsFeature";
            commandIds << "Separator";
            commandIds << "RicDeleteScriptPathFeature";
        }
        else if (dynamic_cast<RimViewController*>(uiItem))
        {
            commandIds << "RicShowAllLinkedViewsFeature";
        }
        else if (dynamic_cast<RimViewLinker*>(uiItem))
        {
            commandIds << "RicShowAllLinkedViewsFeature";
            commandIds << "Separator";
            commandIds << "RicDeleteAllLinkedViewsFeature";
        }
        else if (dynamic_cast<RimWellLogPlotCollection*>(uiItem))
        {
            commandIds << "RicPasteWellLogPlotFeature";
            commandIds << "Separator";
            commandIds << "RicNewWellLogPlotFeature";
        }
        else if (dynamic_cast<RimSummaryPlotCollection*>(uiItem))
        {
            commandIds << "RicPasteSummaryPlotFeature";
            commandIds << "Separator";
            commandIds << "RicNewSummaryPlotFeature";
        }
        else if (dynamic_cast<RimWellLogPlot*>(uiItem))
        {
            commandIds << "RicPasteWellLogPlotFeature";
            commandIds << "RicPasteWellLogTrackFeature";
            commandIds << "Separator";
            commandIds << "RicNewWellLogPlotTrackFeature";
        }
        else if (dynamic_cast<RimWellLogTrack*>(uiItem))
        {
            commandIds << "RicPasteWellLogTrackFeature";
            commandIds << "RicPasteWellLogCurveFeature";
            commandIds << "Separator";
            commandIds << "RicNewWellLogCurveExtractionFeature";
            commandIds << "RicNewWellLogFileCurveFeature";
            commandIds << "Separator";
            commandIds << "RicDeleteWellLogPlotTrackFeature";
        }
        else if (dynamic_cast<RimWellLogCurve*>(uiItem))
        {
            commandIds << "RicPasteWellLogCurveFeature";
        }
        else if (dynamic_cast<RimSummaryPlot*>(uiItem))
        {
            commandIds << "RicPasteSummaryCurveFeature";
            commandIds << "RicPasteSummaryCurveFilterFeature";
            commandIds << "RicPasteSummaryPlotFeature";
            commandIds << "Separator";
            commandIds << "RicNewSummaryPlotFeature";
            commandIds << "RicNewSummaryCurveFilterFeature";
            commandIds << "RicNewSummaryCurveFeature";
            commandIds << "Separator";
            commandIds << "RicCopyReferencesToClipboardFeature";
            commandIds << "Separator";
            commandIds << "RicViewZoomAllFeature";
        }
        else if (dynamic_cast<RimSummaryCurve*>(uiItem))
        {
            commandIds << "RicPasteSummaryCurveFeature";
            commandIds << "Separator";
            commandIds << "RicNewSummaryCurveFilterFeature";
            commandIds << "RicNewSummaryCurveFeature";
            commandIds << "Separator";
            commandIds << "RicCopyReferencesToClipboardFeature";
            commandIds << "Separator";
            commandIds << "RicSummaryCurveSwitchAxisFeature";
        }
        else if(dynamic_cast<RimSummaryCurveFilter*>(uiItem))
        {
            commandIds << "RicPasteSummaryCurveFilterFeature";
            commandIds << "Separator";
            commandIds << "RicNewSummaryCurveFilterFeature";
            commandIds << "RicNewSummaryCurveFeature";
            commandIds << "Separator";
            commandIds << "RicCopyReferencesToClipboardFeature";
            commandIds << "Separator";
            commandIds << "RicSummaryCurveSwitchAxisFeature";
        }
        else if (dynamic_cast<RimSummaryCase*>(uiItem))
        {
            commandIds << "RicNewSummaryPlotFeature";
        }
        else if (dynamic_cast<RimWellLogFileChannel*>(uiItem))
        {
            commandIds << "RicAddWellLogToPlotFeature";
        }
        else if (dynamic_cast<RimIntersectionCollection*>(uiItem))
        {
            commandIds << "RicAppendIntersectionFeature";
            commandIds << "RicAppendIntersectionBoxFeature";
        }
        else if (dynamic_cast<RimIntersection*>(uiItem))
        {
            commandIds << "RicAppendIntersectionFeature";
            commandIds << "RicAppendIntersectionBoxFeature";
        }
        else if (dynamic_cast<RimIntersectionBox*>(uiItem))
        {
            commandIds << "RicAppendIntersectionFeature";
            commandIds << "RicAppendIntersectionBoxFeature";
        }
        else if (dynamic_cast<RimEclipseWell*>(uiItem))
        {
            commandIds << "RicNewSimWellIntersectionFeature";
        }
        else if (dynamic_cast<RimEclipseWellCollection*>(uiItem))
        {
            commandIds << "RicExportSimWellFractureWellCompletionFeature";
        }
        else if(dynamic_cast<RimFormationNames*>(uiItem))
        {
            commandIds << "RicImportFormationNamesFeature";
            commandIds << "RicReloadFormationNamesFeature";
        }
        else if(dynamic_cast<RimFormationNamesCollection*>(uiItem))
        {
            commandIds << "RicImportFormationNamesFeature";
            commandIds << "Separator";
            commandIds << "RicReloadFormationNamesFeature";
        }
        else if ( dynamic_cast<RimFault*>(uiItem) )
        {
            commandIds << "RicExportFaultsFeature";
        }
        else if (dynamic_cast<RimWellAllocationPlot*>(uiItem))
        {
            commandIds << "RicAddStoredWellAllocationPlotFeature";
        }
        else if (dynamic_cast<RimWellPathFracture*>(uiItem))
        {
            commandIds << "RicNewWellPathFractureFeature";
        }
        else if (dynamic_cast<RimSimWellFracture*>(uiItem))
        {
            commandIds << "RicNewSimWellFractureFeature";
        }
        else if (dynamic_cast<RimFractureTemplateCollection*>(uiItem) ||
            dynamic_cast<RimStimPlanFractureTemplate*>(uiItem))
        {
            commandIds << "RicNewEllipseFractureTemplateFeature";
            commandIds << "RicNewStimPlanFractureTemplateFeature";
            commandIds << "Separator";
            commandIds << "RicConvertAllFractureTemplatesToMetricFeature";
            commandIds << "RicConvertAllFractureTemplatesToFieldFeature";
        }
        else if (dynamic_cast<RimEllipseFractureTemplate*>(uiItem))
        {
            commandIds << "RicNewEllipseFractureTemplateFeature";
            commandIds << "RicNewStimPlanFractureTemplateFeature";
            commandIds << "Separator";
            commandIds << "RicConvertFractureTemplateUnitFeature";
        }


        if (dynamic_cast<RimView*>(uiItem))
        {
            commandIds << "Separator";
            commandIds << "RicLinkVisibleViewsFeature";
            commandIds << "RicLinkViewFeature";
            commandIds << "RicShowLinkOptionsFeature";
            commandIds << "RicSetMasterViewFeature";
            commandIds << "RicUnLinkViewFeature";
        }
    }

    // Command supporting multiple selected objects
    if (uiItems.size() > 0)
    {
        // Work in progress -- Start
        // All commands should be aware of selection of multiple objects
        // Based on the selection, the command feature can decide if the command
        // can be executed, communicated by isCommandEnabled(). When a command feature
        // is aware of multiple selected items, move the command to this list
        // without using dyncamic_cast.

        commandIds << "RicCopyReferencesToClipboardFeature";

        // Work in progress -- End

        caf::PdmUiItem* uiItem = uiItems[0];
        if (dynamic_cast<RimWellLogFileChannel*>(uiItem))
        {
            commandIds << "RicAddWellLogToPlotFeature";
        }
        else if (dynamic_cast<RimEclipseStatisticsCase*>(uiItem))
        {
            commandIds << "RicExecuteScriptForCasesFeature";
        }
        else if (dynamic_cast<RimEclipseCase*>(uiItem))
        {
            commandIds << "RicExecuteScriptForCasesFeature";
        }
        else if (dynamic_cast<RimSummaryCurve*>(uiItem) ||
                 dynamic_cast<RimSummaryCurveFilter*>(uiItem) )
        {
            commandIds << "RicSummaryCurveSwitchAxisFeature";

        }
        else if (dynamic_cast<RimWellLogCurve*>(uiItem) ||
                 dynamic_cast<RimWellLogTrack*>(uiItem) ||
                 dynamic_cast<RimWellLogPlot*>(uiItem))
        {
            commandIds << "RicExportToLasFileFeature";
            commandIds << "RicChangeDataSourceFeature";
        }
        else if (dynamic_cast<RimWellLogPlotCollection*>(uiItem))
        {
            commandIds << "RicExportToLasFileFeature";
        }
        else if (dynamic_cast<RimFault*>(uiItem) )
        {
            commandIds << "RicExportFaultsFeature";
        }
        else if (dynamic_cast<RimEclipseWell*>(uiItem))
        {
            commandIds << "RicEclipseWellShowLabelFeature";
            commandIds << "RicEclipseWellShowHeadFeature";
            commandIds << "RicEclipseWellShowPipeFeature";
            commandIds << "RicEclipseWellShowSpheresFeature";
            commandIds << "RicEclipseWellShowWellCellsFeature";
            commandIds << "RicEclipseWellShowWellCellFenceFeature";
            commandIds << "Separator";
            commandIds << "RicNewSimWellFractureFeature";
            commandIds << "RicExportSelectedSimWellFractureWellCompletionFeature";
        }
        else if (dynamic_cast<RimWellPath*>(uiItem))
        {
            commandIds << "RicExportSelectedWellPathFractureWellCompletionFeature";
        }

    }


    if (RicToggleItemsFeatureImpl::isToggleCommandsAvailable())
    {
        commandIds << "Separator";
        commandIds << "RicToggleItemsOnFeature";
        commandIds << "RicToggleItemsOffFeature";
        commandIds << "RicToggleItemsFeature";
    }

    if ( caf::CmdFeatureManager::instance()->getCommandFeature("RicDeleteItemFeature")->canFeatureBeExecuted() )
    {
        commandIds << "Separator";
        commandIds << "RicDeleteItemFeature";
    }

    if (caf::CmdFeatureManager::instance()->getCommandFeature("RicWellPathDeleteFeature")->canFeatureBeExecuted())
    {
        // Special delete command for Well paths
        // Placed here to fit context menu location of general delete feature
        commandIds << "Separator";
        commandIds << "RicWellPathDeleteFeature";
    }

    if ( caf::CmdFeatureManager::instance()->getCommandFeature("RicCloseCaseFeature")->canFeatureBeExecuted() )
    {
        commandIds << "Separator";
        commandIds << "RicCloseCaseFeature";
    }

    return commandIds;
}

//--------------------------------------------------------------------------------------------------
/// 
//--------------------------------------------------------------------------------------------------
void RimContextCommandBuilder::appendCommandsToMenu(const QStringList& commandIds, QMenu* menu)
{
    CVF_ASSERT(menu);

    caf::CmdFeatureManager* commandManager = caf::CmdFeatureManager::instance();
    for (int i = 0; i < commandIds.size(); i++)
    {
        caf::CmdFeature* feature = commandManager->getCommandFeature(commandIds[i].toStdString());
        CVF_ASSERT(feature);

        if (feature->canFeatureBeExecuted())
        {
            QAction* act = commandManager->action(commandIds[i]);
            CVF_ASSERT(act);

            menu->addAction(act);
        }
    }
}
<|MERGE_RESOLUTION|>--- conflicted
+++ resolved
@@ -223,12 +223,7 @@
             commandIds << "RicNewWellLogFileCurveFeature";
             commandIds << "RicNewWellLogCurveExtractionFeature";
             commandIds << "RicNewWellPathIntersectionFeature";
-<<<<<<< HEAD
             commandIds << "RicNewWellPathFractureFeature";
-            commandIds << "Separator";
-            commandIds << "RicWellPathDeleteFeature";
-=======
->>>>>>> dc886b7e
         }
         else if (dynamic_cast<RimCalcScript*>(uiItem))
         {
