/////////////////////////////////////////////////////////////////////////////////
//
//  Copyright (C) 2019-     Equinor ASA
//
//  ResInsight is free software: you can redistribute it and/or modify
//  it under the terms of the GNU General Public License as published by
//  the Free Software Foundation, either version 3 of the License, or
//  (at your option) any later version.
//
//  ResInsight is distributed in the hope that it will be useful, but WITHOUT ANY
//  WARRANTY; without even the implied warranty of MERCHANTABILITY or
//  FITNESS FOR A PARTICULAR PURPOSE.
//
//  See the GNU General Public License at <http://www.gnu.org/licenses/gpl.html>
//  for more details.
//
/////////////////////////////////////////////////////////////////////////////////

#include "RicSummaryPlotFeatureImpl.h"

#include "RiaApplication.h"
#include "RiaColorTables.h"
#include "RiaDefines.h"
#include "RiaEclipseFileNameTools.h"
#include "RiaImportEclipseCaseTools.h"
#include "RiaLogging.h"
#include "RiaPreferences.h"

#include "RicCreateSummaryCaseCollectionFeature.h"
#include "RicImportGeneralDataFeature.h"
#include "RicImportSummaryCasesFeature.h"
#include "WellLogCommands/RicWellLogPlotCurveFeatureImpl.h"

#include "RifSummaryReaderInterface.h"

#include "RigCaseCellResultsData.h"
#include "RigEclipseCaseData.h"
#include "RigEclipseResultAddress.h"

#include "RimEclipseCase.h"
#include "RimEclipseCaseCollection.h"
#include "RimEclipseResultCase.h"
#include "RimEnsembleCurveSet.h"
#include "RimEnsembleCurveSetCollection.h"
#include "RimGridTimeHistoryCurve.h"
#include "RimMainPlotCollection.h"
#include "RimOilField.h"
#include "RimProject.h"
#include "RimSummaryCase.h"
#include "RimSummaryCurve.h"
#include "RimSummaryPlot.h"
#include "RimSummaryPlotCollection.h"

#include "RiuMainWindow.h"
#include "RiuPlotMainWindowTools.h"

#include <QFileInfo>
#include <QRegularExpression>
#include <QStringList>

//--------------------------------------------------------------------------------------------------
///
//--------------------------------------------------------------------------------------------------
RimSummaryCurve* RicSummaryPlotFeatureImpl::addDefaultCurveToPlot( RimSummaryPlot* plot, RimSummaryCase* summaryCase )
{
<<<<<<< HEAD
    if ( plot )
=======
    if (plot && summaryCase && summaryCase->summaryReader())
>>>>>>> 1cb17203
    {
        RifEclipseSummaryAddress defaultAddressToUse;

        QString     curvesTextFilter = RiaApplication::instance()->preferences()->defaultSummaryCurvesTextFilter;
        QStringList curveFilters     = curvesTextFilter.split( ";", QString::SkipEmptyParts );

        if ( curveFilters.size() )
        {
            const std::set<RifEclipseSummaryAddress>& addrs = summaryCase->summaryReader()->allResultAddresses();

            for ( const auto& addr : addrs )
            {
                const QString& filter = curveFilters[0];
                {
                    if ( addr.isUiTextMatchingFilterText( filter ) )
                    {
                        defaultAddressToUse = addr;
                    }
                }
            }
        }

        RimSummaryCurve* newCurve = new RimSummaryCurve();

        // Use same counting as RicNewSummaryEnsembleCurveSetFeature::onActionTriggered
        cvf::Color3f curveColor = RiaColorTables::summaryCurveDefaultPaletteColors().cycledColor3f(
            plot->singleColorCurveCount() );
        newCurve->setColor( curveColor );

        plot->addCurveNoUpdate( newCurve );

        if ( summaryCase )
        {
            newCurve->setSummaryCaseY( summaryCase );
        }

        newCurve->setSummaryAddressYAndApplyInterpolation( defaultAddressToUse );

        return newCurve;
    }

    return nullptr;
}

//--------------------------------------------------------------------------------------------------
///
//--------------------------------------------------------------------------------------------------
std::vector<RimSummaryCurve*> RicSummaryPlotFeatureImpl::addDefaultCurvesToPlot( RimSummaryPlot* plot,
                                                                                 RimSummaryCase* summaryCase )
{
    QString     curvesTextFilter = RiaApplication::instance()->preferences()->defaultSummaryCurvesTextFilter;
    QStringList curveFilters     = curvesTextFilter.split( ";", QString::SkipEmptyParts );

<<<<<<< HEAD
    return addCurvesFromAddressFiltersToPlot( curveFilters, plot, summaryCase, false );
}
=======
    if (!plot) return defaultCurves;
    if (!summaryCase || !summaryCase->summaryReader()) return defaultCurves;

    QString curvesTextFilter = RiaApplication::instance()->preferences()->defaultSummaryCurvesTextFilter;
    QStringList curveFilters = curvesTextFilter.split(";", QString::SkipEmptyParts);
>>>>>>> 1cb17203

//--------------------------------------------------------------------------------------------------
///
//--------------------------------------------------------------------------------------------------
void RicSummaryPlotFeatureImpl::ensureAtLeastOnePlot( RimSummaryPlotCollection* summaryPlotCollection,
                                                      RimSummaryCase*           summaryCase )
{
    if ( summaryPlotCollection && summaryCase )
    {
        if ( summaryPlotCollection->summaryPlots.empty() )
        {
            createDefaultSummaryPlot( summaryCase );
        }
    }
}

//--------------------------------------------------------------------------------------------------
///
//--------------------------------------------------------------------------------------------------
void RicSummaryPlotFeatureImpl::createDefaultSummaryPlot( RimSummaryCase* summaryCase )
{
    RimSummaryPlotCollection* summaryPlotCollection =
        RiaApplication::instance()->project()->mainPlotCollection->summaryPlotCollection();

    if ( summaryPlotCollection && summaryCase &&
         !RiaApplication::instance()->preferences()->defaultSummaryCurvesTextFilter().isEmpty() )
    {
        auto plot = summaryPlotCollection->createSummaryPlotWithAutoTitle();

        std::vector<RimSummaryCurve*> curves = RicSummaryPlotFeatureImpl::addDefaultCurvesToPlot( plot, summaryCase );

        plot->applyDefaultCurveAppearances();
        plot->loadDataAndUpdate();

        summaryPlotCollection->updateConnectedEditors();

        caf::PdmObject* itemToSelect = plot;
        if ( curves.size() ) itemToSelect = curves[0];

        RiuPlotMainWindowTools::setExpanded( itemToSelect );
        RiuPlotMainWindowTools::selectAsCurrentItem( itemToSelect );
    }
}

RimSummaryCurve* createHistoryCurve( const RifEclipseSummaryAddress& addr, RimSummaryCase* summaryCasesToUse )
{
    RifEclipseSummaryAddress historyAddr = addr;
    historyAddr.setQuantityName( historyAddr.quantityName() + "H" );
    if ( summaryCasesToUse->summaryReader()->allResultAddresses().count( historyAddr ) )
    {
        RimSummaryCurve* historyCurve = new RimSummaryCurve();
        historyCurve->setSummaryCaseY( summaryCasesToUse );
        historyCurve->setSummaryAddressYAndApplyInterpolation( historyAddr );
        return historyCurve;
    }

    return nullptr;
}

//--------------------------------------------------------------------------------------------------
///
//--------------------------------------------------------------------------------------------------
class RigGridCellResultAddress
{
public:
    RigGridCellResultAddress()
        : gridIndex( -1 )
        , i( -1 )
        , j( -1 )
        , k( -1 )
    {
    }

    RigGridCellResultAddress(
        size_t gridIndex, size_t i, size_t j, size_t k, const RigEclipseResultAddress& eclipseResultAddress )
        : gridIndex( gridIndex )
        , i( i )
        , j( j )
        , k( k )
        , eclipseResultAddress( eclipseResultAddress )
    {
    }

    // Using zero based ijk

    size_t                  gridIndex;
    size_t                  i;
    size_t                  j;
    size_t                  k;
    RigEclipseResultAddress eclipseResultAddress;
};

//--------------------------------------------------------------------------------------------------
///
//--------------------------------------------------------------------------------------------------
std::vector<RigGridCellResultAddress> createGridCellAddressesFromFilter( const QString& text )
{
    std::vector<RigGridCellResultAddress> addresses;
    QStringList                           addressParts = text.split( ":" );

    if ( addressParts.size() > 1 )
    {
        QString resultVarName = addressParts[0];
        size_t  gridIdx       = 0;
        if ( addressParts.size() > 2 )
        {
            gridIdx = addressParts[1].toULong();
        }

        QString     ijkText      = addressParts.back();
        QStringList ijkTextParts = ijkText.split( "," );
        if ( ijkTextParts.size() == 3 )
        {
            bool   isOk  = true;
            bool   allOk = true;
            size_t i     = ijkTextParts[0].toULong( &isOk );
            allOk &= isOk;
            size_t j = ijkTextParts[1].toULong( &isOk );
            allOk &= isOk;
            size_t k = ijkTextParts[2].toULong( &isOk );
            allOk &= isOk;

            if ( allOk )
            {
                addresses.emplace_back(
                    RigGridCellResultAddress( gridIdx, i - 1, j - 1, k - 1, RigEclipseResultAddress( resultVarName ) ) );
            }
        }
    }

    return addresses;
}

std::vector<RimEclipseCase*> openEclipseCasesForCellPlotting( QStringList gridFileNames )
{
    std::vector<RimEclipseCase*> openedCases;

    RiaApplication*           app            = RiaApplication::instance();
    RimProject*               project        = app->project();
    RimEclipseCaseCollection* analysisModels = project->activeOilField()->analysisModels();
    for ( const QString& fileName : gridFileNames )
    {
        QFileInfo gridFileInfo( fileName );

        if ( !gridFileInfo.exists() ) continue;

        QString caseName = gridFileInfo.completeBaseName();

        RimEclipseResultCase* rimResultReservoir = new RimEclipseResultCase();
        rimResultReservoir->setCaseInfo( caseName, fileName );

        analysisModels->cases.push_back( rimResultReservoir );

        if ( !rimResultReservoir->openReserviorCase() )
        {
            analysisModels->removeCaseFromAllGroups( rimResultReservoir );

            delete rimResultReservoir;

            continue;
        }
        else
        {
            openedCases.push_back( rimResultReservoir );
        }
    }

    analysisModels->updateConnectedEditors();

    return openedCases;
}

//--------------------------------------------------------------------------------------------------
///
//--------------------------------------------------------------------------------------------------
void RicSummaryPlotFeatureImpl::createSummaryPlotsFromArgumentLine( const QStringList& arguments )
{
    // Split arguments in options, vectors and filenames

    QStringList options;
    QStringList allCurveAddressFilters;
    QStringList summaryFileNames;
    QStringList gridFileNames;
    QString     ensembleColoringParameter;

    std::set<QString> validOptions = {"-help", "-h", "-nl", "-s", "-n", "-e", "-c", "-cl"};

    for ( int optionIdx = 0; optionIdx < arguments.size(); ++optionIdx )
    {
        if ( arguments[optionIdx].startsWith( "-" ) )
        {
            if ( arguments[optionIdx] == "-help" )
            {
                RiaApplication::instance()->showFormattedTextInMessageBoxOrConsole(
                    "The --summaryplot option has the following syntax:\n"
                    "\n"
                    "[<plotOptions>] <eclipsesummaryvectorfilters> [<eclipsedatafiles>]\n"
                    "\n"
                    "It Creates one summary plot for each of the the summary vectors matched by the "
                    "<eclipsesummaryvectorfilters> using all the <eclipsedatafiles> in each plot.\n"
                    "The <eclipsesummaryvectorfilters> has the syntax <vectorname>[:<item>[:<subitem>[:i,j,k]]] and "
                    "can be repeated.\n"
                    "Wildcards can also be used, eg. \"WOPT:*\" to select the total oil production from all the "
                    "wells.\n"
                    "The <eclipsedatafiles> can be written with or without extension. Only the corresponding SMSPEC "
                    "file will be opened for each case.\n"
                    "\n"
                    "The summary plot options are: \n"
                    "  -help\t Show this help text and ignore the rest of the options.\n"
                    "  -h\t Include history vectors. Will be read from the summary file if the vectors exist.\n"
                    "    \t Only history vectors from the first summary case in the project will be included.\n"
                    "  -nl\t Omit legend in plot.\n"
                    "  -s\t Create only one plot including all the defined vectors and cases.\n"
                    "  -n\t Scale all curves into the range 0.0-1.0. Useful when using -s.\n"
                    "  -e\t Import all the cases as an ensemble, and create ensemble curves sets instead of single "
                    "curves.\n"
                    "  -c  <parametername>\t Same as -e, but colors the curves by the ensemble parameter "
                    "<parametername> . \n"
                    "  -cl <parametername>\t Same as -c, but uses logarithmic legend.\n" );

                return;
            }

            if ( validOptions.count( arguments[optionIdx] ) )
            {
                options.push_back( arguments[optionIdx] );

                if ( arguments[optionIdx] == "-c" || arguments[optionIdx] == "-cl" )
                {
                    optionIdx++;
                    if ( optionIdx < arguments.size() ) ensembleColoringParameter = arguments[optionIdx];
                }
            }
            else
            {
                RiaLogging::error( "The summaryplot option: \"" + arguments[optionIdx] + "\" is unknown." );
            }
        }
        else
        {
            RiaEclipseFileNameTools nameTool( arguments[optionIdx] );
            QString                 smSpecFileName = nameTool.findRelatedSummarySpecFile();
            QString                 gridFileName   = nameTool.findRelatedGridFile();

            if ( smSpecFileName != "" || gridFileName != "" )
            {
                if ( smSpecFileName != "" ) summaryFileNames.push_back( smSpecFileName );
                if ( gridFileName != "" ) gridFileNames.push_back( gridFileName );
            }
            else
            {
                allCurveAddressFilters.push_back( arguments[optionIdx] );
            }
        }
    }

    if ( allCurveAddressFilters.empty() )
    {
        RiaLogging::error( "Needs at least one vector to create a plot." );
    }

    bool hideLegend       = options.contains( "-nl" );
    bool addHistoryCurves = options.contains( "-h" );
    bool isNormalizedY    = options.contains( "-n" );
    bool isSinglePlot     = options.contains( "-s" );

    enum EnsembleColoringType
    {
        SINGLE_COLOR,
        PARAMETER,
        LOG_PARAMETER,
        NONE
    };
    EnsembleColoringType ensembleColoringStyle = NONE;
    {
        int e_pos  = options.lastIndexOf( "-e" );
        int c_pos  = options.lastIndexOf( "-c" );
        int cl_pos = options.lastIndexOf( "-cl" );

        int lastEnsembleOptionPos = -1;
        if ( e_pos > lastEnsembleOptionPos )
        {
            lastEnsembleOptionPos = e_pos;
            ensembleColoringStyle = SINGLE_COLOR;
        }
        if ( c_pos > lastEnsembleOptionPos )
        {
            lastEnsembleOptionPos = c_pos;
            ensembleColoringStyle = PARAMETER;
        }
        if ( cl_pos > lastEnsembleOptionPos )
        {
            lastEnsembleOptionPos = cl_pos;
            ensembleColoringStyle = LOG_PARAMETER;
        }
    }

    bool isEnsembleMode = ensembleColoringStyle != NONE;

    std::vector<RimSummaryCase*> summaryCasesToUse;

    if ( summaryFileNames.size() )
    {
        RicImportSummaryCasesFeature::createSummaryCasesFromFiles( summaryFileNames, &summaryCasesToUse, isEnsembleMode );
        RicImportSummaryCasesFeature::addSummaryCases( summaryCasesToUse );
        RiaApplication::instance()->setLastUsedDialogDirectory( RiaDefines::defaultDirectoryLabel(
                                                                    RiaDefines::ECLIPSE_SUMMARY_FILE ),
                                                                QFileInfo( summaryFileNames[0] ).absolutePath() );
    }

    // Sort in summary and grid curve addresses

    QStringList gridResultAddressFilters;
    QStringList summaryAddressFilters;
    if ( summaryCasesToUse.size() )
    {
        const std::set<RifEclipseSummaryAddress>& addrs = summaryCasesToUse[0]->summaryReader()->allResultAddresses();
        std::vector<bool>                         usedFilters;
        std::set<RifEclipseSummaryAddress>        setToInsertFilteredAddressesIn;
        filteredSummaryAdressesFromCase( allCurveAddressFilters, addrs, &setToInsertFilteredAddressesIn, &usedFilters );

        QRegularExpression gridAddressPattern( "^[A-Z]+:[0-9]+,[0-9]+,[0-9]+$" );

        for ( int filterIdx = 0; filterIdx < allCurveAddressFilters.size(); ++filterIdx )
        {
            const QString& address = allCurveAddressFilters[filterIdx];
            if ( usedFilters[filterIdx] )
            {
                summaryAddressFilters.push_back( address );
            }
            else
            {
                if ( gridAddressPattern.match( address ).hasMatch() )
                {
                    gridResultAddressFilters.push_back( address );
                }
                else
                {
                    RiaLogging::warning( "No summary or restart vectors matched \"" + address + "\"" );
                }
            }
        }
    }

    if ( summaryCasesToUse.size() )
    {
        if ( summaryAddressFilters.size() )
        {
            RimSummaryPlotCollection* sumPlotColl =
                RiaApplication::instance()->project()->mainPlotCollection()->summaryPlotCollection();
            RimSummaryPlot*           lastPlotCreated = nullptr;
            RimSummaryCaseCollection* ensemble        = nullptr;
            if ( isEnsembleMode )
                ensemble = RicCreateSummaryCaseCollectionFeature::groupSummaryCases( summaryCasesToUse, "Ensemble", true );

            if ( isSinglePlot )
            {
                RimSummaryPlot* newPlot = sumPlotColl->createSummaryPlotWithAutoTitle();

                if ( isEnsembleMode )
                {
                    std::set<RifEclipseSummaryAddress> filteredAdressesFromCases =
                        applySummaryAddressFiltersToCases( summaryCasesToUse, summaryAddressFilters );
                    for ( const auto& addr : filteredAdressesFromCases )
                    {
                        RimEnsembleCurveSet* curveSet = new RimEnsembleCurveSet();

                        curveSet->setSummaryCaseCollection( ensemble );
                        curveSet->setSummaryAddress( addr );

                        if ( ensembleColoringStyle == PARAMETER || ensembleColoringStyle == LOG_PARAMETER )
                        {
                            curveSet->setColorMode( RimEnsembleCurveSet::BY_ENSEMBLE_PARAM );
                            curveSet->setEnsembleParameter( ensembleColoringParameter );
                            if ( ensembleColoringStyle == LOG_PARAMETER )
                            {
                                curveSet->legendConfig()->setMappingMode( RimRegularLegendConfig::LOG10_CONTINUOUS );
                            }
                        }
                        newPlot->ensembleCurveSetCollection()->addCurveSet( curveSet );

                        if ( addHistoryCurves )
                        {
                            RimSummaryCurve* historyCurve = createHistoryCurve( addr, summaryCasesToUse[0] );
                            if ( historyCurve ) newPlot->addCurveNoUpdate( historyCurve );
                        }
                    }
                }
                else
                {
                    for ( RimSummaryCase* sumCase : summaryCasesToUse )
                    {
                        RicSummaryPlotFeatureImpl::addCurvesFromAddressFiltersToPlot( summaryAddressFilters,
                                                                                      newPlot,
                                                                                      sumCase,
                                                                                      addHistoryCurves );
                        addHistoryCurves = false;
                    }
                }

                lastPlotCreated = newPlot;

                newPlot->showLegend( !hideLegend );
                newPlot->setNormalizationEnabled( isNormalizedY );

                newPlot->applyDefaultCurveAppearances();
                newPlot->loadDataAndUpdate();

                sumPlotColl->updateConnectedEditors();

                RiuPlotMainWindowTools::setExpanded( newPlot );
                RiuPlotMainWindowTools::selectAsCurrentItem( newPlot );
            }
            else // Multiplot, one for each separate summary address
            {
                std::set<RifEclipseSummaryAddress> filteredAdressesFromCases =
                    applySummaryAddressFiltersToCases( summaryCasesToUse, summaryAddressFilters );

                for ( const auto& addr : filteredAdressesFromCases )
                {
                    std::vector<RimSummaryCurve*>     createdCurves;
                    std::vector<RimEnsembleCurveSet*> createdEnsembleCurveSets;
                    if ( isEnsembleMode )
                    {
                        RimEnsembleCurveSet* curveSet = new RimEnsembleCurveSet();

                        curveSet->setSummaryCaseCollection( ensemble );
                        curveSet->setSummaryAddress( addr );
                        if ( ensembleColoringStyle == PARAMETER || ensembleColoringStyle == LOG_PARAMETER )
                        {
                            curveSet->setColorMode( RimEnsembleCurveSet::BY_ENSEMBLE_PARAM );
                            curveSet->setEnsembleParameter( ensembleColoringParameter );
                            if ( ensembleColoringStyle == LOG_PARAMETER )
                            {
                                curveSet->legendConfig()->setMappingMode( RimRegularLegendConfig::LOG10_CONTINUOUS );
                            }
                        }
                        createdEnsembleCurveSets.push_back( curveSet );
                    }
                    else
                    {
                        for ( RimSummaryCase* sumCase : summaryCasesToUse )
                        {
                            const std::set<RifEclipseSummaryAddress>& allAddrsInCase = sumCase->summaryReader()
                                                                                           ->allResultAddresses();
                            if ( allAddrsInCase.count( addr ) )
                            {
                                RimSummaryCurve* newCurve = new RimSummaryCurve();
                                newCurve->setSummaryCaseY( sumCase );
                                newCurve->setSummaryAddressYAndApplyInterpolation( addr );
                                createdCurves.push_back( newCurve );
                            }
                        }
                    }

                    if ( addHistoryCurves )
                    {
                        RimSummaryCurve* historyCurve = createHistoryCurve( addr, summaryCasesToUse[0] );
                        if ( historyCurve ) createdCurves.push_back( historyCurve );
                    }

                    if ( createdCurves.size() || createdEnsembleCurveSets.size() )
                    {
                        RimSummaryPlot* newPlot = sumPlotColl->createSummaryPlotWithAutoTitle();

                        for ( auto curve : createdCurves )
                        {
                            newPlot->addCurveNoUpdate( curve );
                        }

                        for ( auto curveSet : createdEnsembleCurveSets )
                        {
                            newPlot->ensembleCurveSetCollection()->addCurveSet( curveSet );
                        }

                        newPlot->showLegend( !hideLegend );
                        newPlot->setNormalizationEnabled( isNormalizedY );

                        newPlot->applyDefaultCurveAppearances();
                        newPlot->loadDataAndUpdate();
                        lastPlotCreated = newPlot;
                    }
                }
            }
            sumPlotColl->updateConnectedEditors();

            if ( lastPlotCreated )
            {
                RiuPlotMainWindowTools::setExpanded( lastPlotCreated );
                RiuPlotMainWindowTools::selectAsCurrentItem( lastPlotCreated );
                RiuPlotMainWindowTools::showPlotMainWindow();
                RiuMainWindow::instance()->close();
            }
        }

        // Grid Cell Result vectors

        if ( gridResultAddressFilters.size() )
        {
            // Todo: Use identical grid case import if -e -c or -cl

            std::vector<RimEclipseCase*> gridCasesToPlotFrom = openEclipseCasesForCellPlotting( gridFileNames );

            RimSummaryPlotCollection* sumPlotColl =
                RiaApplication::instance()->project()->mainPlotCollection()->summaryPlotCollection();

            if ( isSinglePlot )
            {
                std::vector<RimGridTimeHistoryCurve*> createdCurves;
                int                                   curveColorIndex = 0;
                for ( const QString& gridAddressFilter : gridResultAddressFilters )
                {
                    std::vector<RigGridCellResultAddress> cellResAddrs = createGridCellAddressesFromFilter(
                        gridAddressFilter );
                    for ( RigGridCellResultAddress cellResAddr : cellResAddrs )
                    {
                        for ( RimEclipseCase* eclCase : gridCasesToPlotFrom )
                        {
                            if ( !( eclCase->eclipseCaseData()->results( RiaDefines::MATRIX_MODEL ) &&
                                    eclCase->eclipseCaseData()
                                        ->results( RiaDefines::MATRIX_MODEL )
                                        ->resultInfo( cellResAddr.eclipseResultAddress ) ) )
                            {
                                RiaLogging::warning( "Could not find a restart result property with name: \"" +
                                                     cellResAddr.eclipseResultAddress.m_resultName + "\"" );
                                continue;
                            }

                            RimGridTimeHistoryCurve* newCurve = new RimGridTimeHistoryCurve();
                            newCurve->setFromEclipseCellAndResult( eclCase,
                                                                   cellResAddr.gridIndex,
                                                                   cellResAddr.i,
                                                                   cellResAddr.j,
                                                                   cellResAddr.k,
                                                                   cellResAddr.eclipseResultAddress );
                            newCurve->setLineThickness( 2 );
                            cvf::Color3f curveColor = RicWellLogPlotCurveFeatureImpl::curveColorFromTable(
                                curveColorIndex );
                            newCurve->setColor( curveColor );
                            if ( !isEnsembleMode ) ++curveColorIndex;

                            createdCurves.push_back( newCurve );
                        }
                        if ( isEnsembleMode ) ++curveColorIndex;
                    }
                }

                if ( createdCurves.size() )
                {
                    RimSummaryPlot* newPlot = sumPlotColl->createSummaryPlotWithAutoTitle();
                    for ( auto curve : createdCurves )
                    {
                        newPlot->addGridTimeHistoryCurve( curve );
                    }

                    newPlot->showLegend( !hideLegend );
                    newPlot->setNormalizationEnabled( isNormalizedY );
                    newPlot->loadDataAndUpdate();
                }
            }
            else // Multiplot
            {
                int curveColorIndex = 0;

                for ( const QString& gridAddressFilter : gridResultAddressFilters )
                {
                    std::vector<RigGridCellResultAddress> cellResAddrs = createGridCellAddressesFromFilter(
                        gridAddressFilter );
                    for ( RigGridCellResultAddress cellResAddr : cellResAddrs )
                    {
                        std::vector<RimGridTimeHistoryCurve*> createdCurves;
                        for ( RimEclipseCase* eclCase : gridCasesToPlotFrom )
                        {
                            if ( !( eclCase->eclipseCaseData()->results( RiaDefines::MATRIX_MODEL ) &&
                                    eclCase->eclipseCaseData()
                                        ->results( RiaDefines::MATRIX_MODEL )
                                        ->resultInfo( cellResAddr.eclipseResultAddress ) ) )
                            {
                                RiaLogging::warning( "Could not find a restart result property with name: \"" +
                                                     cellResAddr.eclipseResultAddress.m_resultName + "\"" );
                                continue;
                            }
                            RimGridTimeHistoryCurve* newCurve = new RimGridTimeHistoryCurve();
                            newCurve->setFromEclipseCellAndResult( eclCase,
                                                                   cellResAddr.gridIndex,
                                                                   cellResAddr.i,
                                                                   cellResAddr.j,
                                                                   cellResAddr.k,
                                                                   cellResAddr.eclipseResultAddress );
                            newCurve->setLineThickness( 2 );
                            cvf::Color3f curveColor = RicWellLogPlotCurveFeatureImpl::curveColorFromTable(
                                curveColorIndex );
                            newCurve->setColor( curveColor );
                            if ( !isEnsembleMode ) ++curveColorIndex;
                            createdCurves.push_back( newCurve );
                        }

                        if ( isEnsembleMode ) ++curveColorIndex;

                        if ( createdCurves.size() )
                        {
                            RimSummaryPlot* newPlot = sumPlotColl->createSummaryPlotWithAutoTitle();
                            for ( auto newCurve : createdCurves )
                            {
                                newPlot->addGridTimeHistoryCurve( newCurve );
                            }
                            newPlot->showLegend( !hideLegend );
                            newPlot->setNormalizationEnabled( isNormalizedY );
                            newPlot->loadDataAndUpdate();
                        }
                    }
                }
            }

            sumPlotColl->updateConnectedEditors();

            RiuPlotMainWindowTools::showPlotMainWindow();
            RiuMainWindow::instance()->close();
        }
    }
    else
    {
        RiaLogging::error( "Needs at least one summary case to create a plot." );
    }
}

//--------------------------------------------------------------------------------------------------
///
//--------------------------------------------------------------------------------------------------
std::set<RifEclipseSummaryAddress>
    RicSummaryPlotFeatureImpl::applySummaryAddressFiltersToCases( const std::vector<RimSummaryCase*>& summaryCasesToUse,
                                                                  const QStringList& summaryAddressFilters )
{
    std::set<RifEclipseSummaryAddress> filteredAdressesFromCases;
    for ( RimSummaryCase* sumCase : summaryCasesToUse )
    {
        const std::set<RifEclipseSummaryAddress>& addrs = sumCase->summaryReader()->allResultAddresses();
        std::vector<bool>                         usedFilters;

        filteredSummaryAdressesFromCase( summaryAddressFilters, addrs, &filteredAdressesFromCases, &usedFilters );

        for ( size_t cfIdx = 0; cfIdx < usedFilters.size(); ++cfIdx )
        {
            if ( !usedFilters[cfIdx] )
            {
                RiaLogging::warning( "Vector filter \"" + summaryAddressFilters[static_cast<int>( cfIdx )] +
                                     "\" did not match anything in case: \"" + sumCase->caseName() + "\"" );
            }
        }
    }
    return filteredAdressesFromCases;
}

//--------------------------------------------------------------------------------------------------
///
//--------------------------------------------------------------------------------------------------
std::vector<RimSummaryCurve*> RicSummaryPlotFeatureImpl::addCurvesFromAddressFiltersToPlot(
    const QStringList& curveFilters, RimSummaryPlot* plot, RimSummaryCase* summaryCase, bool addHistoryCurves )
{
    std::vector<RimSummaryCurve*> createdCurves;

    std::set<RifEclipseSummaryAddress> curveAddressesToUse;

    const std::set<RifEclipseSummaryAddress>& addrs = summaryCase->summaryReader()->allResultAddresses();
    std::vector<bool>                         usedFilters;

    filteredSummaryAdressesFromCase( curveFilters, addrs, &curveAddressesToUse, &usedFilters );

    for ( size_t cfIdx = 0; cfIdx < usedFilters.size(); ++cfIdx )
    {
        if ( !usedFilters[cfIdx] )
        {
            RiaLogging::warning( "Vector filter \"" + curveFilters[static_cast<int>( cfIdx )] +
                                 "\" did not match anything in case: \"" + summaryCase->caseName() + "\"" );
        }
    }

    if ( addHistoryCurves )
    {
        std::vector<RifEclipseSummaryAddress> historyAddressesToUse;
        for ( RifEclipseSummaryAddress historyAddr : curveAddressesToUse )
        {
            historyAddr.setQuantityName( historyAddr.quantityName() + "H" );
            if ( addrs.count( historyAddr ) )
            {
                historyAddressesToUse.push_back( historyAddr );
            }
        }
        curveAddressesToUse.insert( historyAddressesToUse.begin(), historyAddressesToUse.end() );
    }

    for ( const auto& addr : curveAddressesToUse )
    {
        RimSummaryCurve* newCurve = new RimSummaryCurve();
        plot->addCurveNoUpdate( newCurve );
        if ( summaryCase )
        {
            newCurve->setSummaryCaseY( summaryCase );
        }
        newCurve->setSummaryAddressYAndApplyInterpolation( addr );
        createdCurves.push_back( newCurve );
    }

    return createdCurves;
}

//--------------------------------------------------------------------------------------------------
///
//--------------------------------------------------------------------------------------------------
void RicSummaryPlotFeatureImpl::filteredSummaryAdressesFromCase(
    const QStringList&                        curveFilters,
    const std::set<RifEclipseSummaryAddress>& allAddressesInCase,
    std::set<RifEclipseSummaryAddress>*       setToInsertFilteredAddressesIn,
    std::vector<bool>*                        usedFilters )
{
    int curveFilterCount = curveFilters.size();

    usedFilters->clear();
    usedFilters->resize( curveFilterCount, false );

    for ( const auto& addr : allAddressesInCase )
    {
        for ( int cfIdx = 0; cfIdx < curveFilterCount; ++cfIdx )
        {
            if ( addr.isUiTextMatchingFilterText( curveFilters[cfIdx] ) )
            {
                setToInsertFilteredAddressesIn->insert( addr );
                ( *usedFilters )[cfIdx] = true;
            }
        }
    }
}<|MERGE_RESOLUTION|>--- conflicted
+++ resolved
@@ -63,11 +63,7 @@
 //--------------------------------------------------------------------------------------------------
 RimSummaryCurve* RicSummaryPlotFeatureImpl::addDefaultCurveToPlot( RimSummaryPlot* plot, RimSummaryCase* summaryCase )
 {
-<<<<<<< HEAD
-    if ( plot )
-=======
-    if (plot && summaryCase && summaryCase->summaryReader())
->>>>>>> 1cb17203
+    if ( plot && summaryCase && summaryCase->summaryReader() )
     {
         RifEclipseSummaryAddress defaultAddressToUse;
 
@@ -121,16 +117,8 @@
     QString     curvesTextFilter = RiaApplication::instance()->preferences()->defaultSummaryCurvesTextFilter;
     QStringList curveFilters     = curvesTextFilter.split( ";", QString::SkipEmptyParts );
 
-<<<<<<< HEAD
     return addCurvesFromAddressFiltersToPlot( curveFilters, plot, summaryCase, false );
 }
-=======
-    if (!plot) return defaultCurves;
-    if (!summaryCase || !summaryCase->summaryReader()) return defaultCurves;
-
-    QString curvesTextFilter = RiaApplication::instance()->preferences()->defaultSummaryCurvesTextFilter;
-    QStringList curveFilters = curvesTextFilter.split(";", QString::SkipEmptyParts);
->>>>>>> 1cb17203
 
 //--------------------------------------------------------------------------------------------------
 ///
@@ -498,9 +486,6 @@
                     {
                         RimEnsembleCurveSet* curveSet = new RimEnsembleCurveSet();
 
-                        curveSet->setSummaryCaseCollection( ensemble );
-                        curveSet->setSummaryAddress( addr );
-
                         if ( ensembleColoringStyle == PARAMETER || ensembleColoringStyle == LOG_PARAMETER )
                         {
                             curveSet->setColorMode( RimEnsembleCurveSet::BY_ENSEMBLE_PARAM );
@@ -792,6 +777,9 @@
 {
     std::vector<RimSummaryCurve*> createdCurves;
 
+    if ( !plot ) return createdCurves;
+    if ( !summaryCase || !summaryCase->summaryReader() ) return createdCurves;
+
     std::set<RifEclipseSummaryAddress> curveAddressesToUse;
 
     const std::set<RifEclipseSummaryAddress>& addrs = summaryCase->summaryReader()->allResultAddresses();
