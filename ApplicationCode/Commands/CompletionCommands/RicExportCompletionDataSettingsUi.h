--- conflicted
+++ resolved
@@ -77,10 +77,6 @@
     virtual void                            defineUiOrdering(QString uiConfigName, caf::PdmUiOrdering& uiOrdering) override;
 
 private:
-<<<<<<< HEAD
+    bool                                    m_onlyWellPathCollectionSelected;
     bool                                    m_displayForSimWell;
-=======
-    bool                                    m_onlyWellPathCollectionSelected;
-
->>>>>>> 3960c9db
 };