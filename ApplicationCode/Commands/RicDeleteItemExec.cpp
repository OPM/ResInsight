/////////////////////////////////////////////////////////////////////////////////
//
//  Copyright (C) 2015-     Statoil ASA
//  Copyright (C) 2015-     Ceetron Solutions AS
// 
//  ResInsight is free software: you can redistribute it and/or modify
//  it under the terms of the GNU General Public License as published by
//  the Free Software Foundation, either version 3 of the License, or
//  (at your option) any later version.
// 
//  ResInsight is distributed in the hope that it will be useful, but WITHOUT ANY
//  WARRANTY; without even the implied warranty of MERCHANTABILITY or
//  FITNESS FOR A PARTICULAR PURPOSE.
// 
//  See the GNU General Public License at <http://www.gnu.org/licenses/gpl.html> 
//  for more details.
//
/////////////////////////////////////////////////////////////////////////////////


#include "RicDeleteItemExec.h"
#include "RicDeleteItemExecData.h"

#include "RimCellRangeFilterCollection.h"
#include "RimEclipsePropertyFilterCollection.h"
#include "RimGeoMechPropertyFilterCollection.h"
#include "RimIntersectionBoxCollection.h"
#include "RimIntersectionCollection.h"
#include "RimProject.h"
#include "RimView.h"
#include "RimViewLinkerCollection.h"
#include "RimWellLogPlot.h"
#include "RimWellLogPlotCollection.h"
#include "RimWellLogTrack.h"
#include "RimWellPathCollection.h"

#include "cafNotificationCenter.h"
#include "cafPdmChildArrayField.h"
#include "cafPdmDocument.h"
#include "cafPdmReferenceHelper.h"
#include "cafPdmUiFieldHandle.h"
#include "cafSelectionManager.h"


namespace caf
{

//--------------------------------------------------------------------------------------------------
/// 
//--------------------------------------------------------------------------------------------------
QString RicDeleteItemExec::name()
{
    return m_commandData->classKeyword();
}

//--------------------------------------------------------------------------------------------------
/// 
//--------------------------------------------------------------------------------------------------
void RicDeleteItemExec::redo()
{
    PdmFieldHandle* field = PdmReferenceHelper::fieldFromReference(m_commandData->m_rootObject, m_commandData->m_pathToField);

    PdmChildArrayFieldHandle* listField = dynamic_cast<PdmChildArrayFieldHandle*>(field);
    if (listField)
    {
        std::vector<PdmObjectHandle*> children;
        listField->childObjects(&children);

        PdmObjectHandle* obj = children[m_commandData->m_indexToObject];
        caf::SelectionManager::instance()->removeObjectFromAllSelections(obj);

        if (m_commandData->m_deletedObjectAsXml().isEmpty())
        {
            m_commandData->m_deletedObjectAsXml = xmlObj(obj)->writeObjectToXmlString();
        }

        delete obj;

        listField->erase(m_commandData->m_indexToObject);

        caf::PdmObjectHandle* parentObj = listField->ownerObject();
        parentObj->uiCapability()->updateConnectedEditors();
        
        RimView* view = NULL;
        parentObj->firstAncestorOrThisOfType(view);

        RimCellRangeFilterCollection* rangeFilterColl;
        parentObj->firstAncestorOrThisOfType(rangeFilterColl);

        if (rangeFilterColl)
        {
            rangeFilterColl->updateDisplayModeNotifyManagedViews(NULL);
        }

        RimEclipsePropertyFilterCollection* eclipsePropColl;
        parentObj->firstAncestorOrThisOfType(eclipsePropColl);
        
        RimGeoMechPropertyFilterCollection* geoMechPropColl;
        parentObj->firstAncestorOrThisOfType(geoMechPropColl);

        if (view && (eclipsePropColl || geoMechPropColl))
        {
            view->scheduleGeometryRegen(PROPERTY_FILTERED);
            view->scheduleCreateDisplayModelAndRedraw();
        }

<<<<<<< HEAD
        RimCrossSectionCollection* crossSectionColl;
        parentObj->firstAncestorOrThisOfType(crossSectionColl);
=======
        RimIntersectionCollection* crossSectionColl;
        parentObj->firstAnchestorOrThisOfType(crossSectionColl);
>>>>>>> fa6a6b4f
        if (view && crossSectionColl)
        {
            view->scheduleCreateDisplayModelAndRedraw();
        }

        RimIntersectionBoxCollection* intersectionBoxColl;
        parentObj->firstAnchestorOrThisOfType(intersectionBoxColl);
        if (view && intersectionBoxColl)
        {
            view->scheduleCreateDisplayModelAndRedraw();
        }

        RimWellPathCollection* wellPathColl;
        parentObj->firstAncestorOrThisOfType(wellPathColl);

        if (wellPathColl)
        {
            wellPathColl->scheduleGeometryRegenAndRedrawViews();
        }

        // Update due to deletion of curves (not tracks, handled separatly)

        RimWellLogPlot* wellLogPlot;
        parentObj->firstAncestorOrThisOfType(wellLogPlot);
        if (wellLogPlot)
        {
            wellLogPlot->calculateAvailableDepthRange();
            wellLogPlot->updateDepthZoom();
        }

        RimWellLogTrack* wellLogPlotTrack;
        parentObj->firstAncestorOrThisOfType(wellLogPlotTrack);
        if (wellLogPlotTrack)
        {
            wellLogPlotTrack->updateXZoom();
        }
        
        // Update due to delete plots
        // Make sure the plot collection disappears with the last plot

        RimWellLogPlotCollection* wellLogPlotCollection = dynamic_cast<RimWellLogPlotCollection*>(parentObj);
        if (wellLogPlotCollection)
        {
            if (wellLogPlotCollection->wellLogPlots.empty())
            {
                RimProject* project = NULL;
                parentObj->firstAncestorOrThisOfType(project);
                if (project)
                {
                    project->updateConnectedEditors();
                }
            }
        }
        
        RimViewLinkerCollection* viewLinkerCollection = NULL;
        parentObj->firstAncestorOrThisOfType(viewLinkerCollection);
        if (viewLinkerCollection)
        {
            viewLinkerCollection->uiCapability()->updateConnectedEditors();

            RimProject* project = NULL;
            parentObj->firstAncestorOrThisOfType(project);
            if (project)
            {
                // Update visibility of top level Linked Views item in the project tree
                // Not visible if no views are linked
                project->uiCapability()->updateConnectedEditors();
            }
        }
    }
}

//--------------------------------------------------------------------------------------------------
/// 
//--------------------------------------------------------------------------------------------------
void RicDeleteItemExec::undo()
{
    PdmFieldHandle* field = PdmReferenceHelper::fieldFromReference(m_commandData->m_rootObject, m_commandData->m_pathToField);

    PdmChildArrayFieldHandle* listField = dynamic_cast<PdmChildArrayFieldHandle*>(field);
    if (listField)
    {
        PdmObjectHandle* obj = PdmXmlObjectHandle::readUnknownObjectFromXmlString(m_commandData->m_deletedObjectAsXml(), PdmDefaultObjectFactory::instance());

        listField->insertAt(m_commandData->m_indexToObject, obj);

        obj->xmlCapability()->initAfterReadRecursively();

        listField->uiCapability()->updateConnectedEditors();
        listField->ownerObject()->uiCapability()->updateConnectedEditors();

        if (m_notificationCenter) m_notificationCenter->notifyObservers();
    }
}

//--------------------------------------------------------------------------------------------------
/// 
//--------------------------------------------------------------------------------------------------
RicDeleteItemExec::RicDeleteItemExec(NotificationCenter* notificationCenter)
    : CmdExecuteCommand(notificationCenter)
{
    m_commandData = new RicDeleteItemExecData;
}

//--------------------------------------------------------------------------------------------------
/// 
//--------------------------------------------------------------------------------------------------
RicDeleteItemExecData* RicDeleteItemExec::commandData()
{
    return m_commandData;
}

} // end namespace caf<|MERGE_RESOLUTION|>--- conflicted
+++ resolved
@@ -104,13 +104,8 @@
             view->scheduleCreateDisplayModelAndRedraw();
         }
 
-<<<<<<< HEAD
-        RimCrossSectionCollection* crossSectionColl;
+        RimIntersectionCollection* crossSectionColl;
         parentObj->firstAncestorOrThisOfType(crossSectionColl);
-=======
-        RimIntersectionCollection* crossSectionColl;
-        parentObj->firstAnchestorOrThisOfType(crossSectionColl);
->>>>>>> fa6a6b4f
         if (view && crossSectionColl)
         {
             view->scheduleCreateDisplayModelAndRedraw();
