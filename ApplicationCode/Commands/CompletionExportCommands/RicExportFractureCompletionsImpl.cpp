/////////////////////////////////////////////////////////////////////////////////
//
//  Copyright (C) 2017-     Statoil ASA
//
//  ResInsight is free software: you can redistribute it and/or modify
//  it under the terms of the GNU General Public License as published by
//  the Free Software Foundation, either version 3 of the License, or
//  (at your option) any later version.
//
//  ResInsight is distributed in the hope that it will be useful, but WITHOUT ANY
//  WARRANTY; without even the implied warranty of MERCHANTABILITY or
//  FITNESS FOR A PARTICULAR PURPOSE.
//
//  See the GNU General Public License at <http://www.gnu.org/licenses/gpl.html>
//  for more details.
//
/////////////////////////////////////////////////////////////////////////////////

#include "RicExportFractureCompletionsImpl.h"

#include "RicWellPathFractureReportItem.h"

#include "RiaLogging.h"
#include "RiaQDateTimeTools.h"
#include "RiaSummaryTools.h"

#include "RimEclipseCase.h"
#include "RimEclipseResultCase.h"
#include "RimEclipseView.h"
#include "RimFracture.h"
#include "RimFractureContainmentTools.h"
#include "RimFractureTemplate.h"
#include "RimObservedEclipseUserData.h"
#include "RimProject.h"
#include "RimSimWellFracture.h"
#include "RimSimWellFractureCollection.h"
#include "RimSimWellInView.h"
#include "RimStimPlanFractureTemplate.h"
#include "RimSummaryCase.h"
#include "RimSummaryCaseMainCollection.h"
#include "RimWellPath.h"
#include "RimWellPathCompletions.h"
#include "RimWellPathFracture.h"
#include "RimWellPathFractureCollection.h"

#include "RifEclipseSummaryAddress.h"
#include "RifSummaryReaderInterface.h"
#include "RigCaseCellResultsData.h"
#include "RigEclipseCaseData.h"
#include "RigEclipseToStimPlanCalculator.h"
#include "RigEclipseToStimPlanCellTransmissibilityCalculator.h"
#include "RigFractureCell.h"
#include "RigFractureGrid.h"
#include "RigFractureTransmissibilityEquations.h"
#include "RigMainGrid.h"
#include "RigResultAccessorFactory.h"
#include "RigSimWellData.h"
#include "RigSimulationWellCoordsAndMD.h"
#include "RigTransmissibilityCondenser.h"
#include "RigTransmissibilityEquations.h"
#include "RigWellPath.h"
#include "RigWellPathStimplanIntersector.h"

#include <vector>

//--------------------------------------------------------------------------------------------------
///
//--------------------------------------------------------------------------------------------------
std::vector<RigCompletionData> RicExportFractureCompletionsImpl::generateCompdatValuesForWellPath(
    RimWellPath*                                wellPath,
    RimEclipseCase*                             caseToApply,
    std::vector<RicWellPathFractureReportItem>* fractureDataForReport,
    QTextStream*                                outputStreamForIntermediateResultsText,
    PressureDepletionParameters                 pdParams )
{
    std::vector<const RimFracture*> fracturesAlongWellPath;

    for ( auto& frac : wellPath->fractureCollection()->activeFractures() )
    {
        frac->ensureValidNonDarcyProperties();

        fracturesAlongWellPath.push_back( frac );
    }

    return generateCompdatValues( caseToApply,
                                  wellPath->completions()->wellNameForExport(),
                                  wellPath->wellPathGeometry(),
                                  fracturesAlongWellPath,
                                  fractureDataForReport,
                                  outputStreamForIntermediateResultsText,
                                  pdParams );
}

//--------------------------------------------------------------------------------------------------
///
//--------------------------------------------------------------------------------------------------
std::vector<RigCompletionData>
    RicExportFractureCompletionsImpl::generateCompdatValuesForSimWell( RimEclipseCase*         eclipseCase,
                                                                       const RimSimWellInView* well,
                                                                       QTextStream* outputStreamForIntermediateResultsText,
                                                                       PressureDepletionParameters pdParams )
{
    std::vector<RigCompletionData> completionData;

    auto branches = well->wellPipeBranches();

    for ( size_t branchIndex = 0; branchIndex < branches.size(); ++branchIndex )
    {
        std::vector<const RimFracture*> fractures;
        for ( RimSimWellFracture* fracture : well->simwellFractureCollection->simwellFractures() )
        {
            if ( fracture->isChecked() && static_cast<size_t>( fracture->branchIndex() ) == branchIndex )
            {
                fractures.push_back( fracture );
            }
        }

        std::vector<RigCompletionData> branchCompletions = generateCompdatValues( eclipseCase,
                                                                                  well->name(),
                                                                                  branches[branchIndex],
                                                                                  fractures,
                                                                                  nullptr,
                                                                                  outputStreamForIntermediateResultsText,
                                                                                  pdParams );

        completionData.insert( completionData.end(), branchCompletions.begin(), branchCompletions.end() );
    }

    return completionData;
}

//--------------------------------------------------------------------------------------------------
///
//--------------------------------------------------------------------------------------------------
std::vector<RigCompletionData> RicExportFractureCompletionsImpl::generateCompdatValues(
    RimEclipseCase*                             caseToApply,
    const QString&                              wellNameForExport,
    const RigWellPath*                          wellPathGeometry,
    const std::vector<const RimFracture*>&      fractures,
    std::vector<RicWellPathFractureReportItem>* fractureDataReportItems,
    QTextStream*                                outputStreamForIntermediateResultsText,
    PressureDepletionParameters                 pdParams )
{
    std::vector<RigCompletionData> fractureCompletions;

    if ( !caseToApply || !caseToApply->eclipseCaseData() )
    {
        return fractureCompletions;
    }

    {
        // Load the data required by computations to be able to use const access only inside OpenMP loop

        std::vector<QString> resultNames = RigEclipseToStimPlanCellTransmissibilityCalculator::requiredResultNames();

        if ( !caseToApply->loadStaticResultsByName( resultNames ) )
        {
            QString msg;
            msg += "Compdat Export : Required data missing. Required results ";

            for ( const auto& r : resultNames )
            {
                msg += " ";
                msg += r;
            }
            RiaLogging::error( msg );

            return fractureCompletions;
        }
    }

    {
        // Load the data required by fracture summary header

        std::vector<QString> resultNames{"TRANX", "TRANY", "TRANZ"};

        caseToApply->loadStaticResultsByName( resultNames );
    }

    {
        // Optional results
        std::vector<QString> resultNames = RigEclipseToStimPlanCellTransmissibilityCalculator::optionalResultNames();

        caseToApply->loadStaticResultsByName( resultNames );
    }

    if ( pdParams.performScaling )
    {
        RigCaseCellResultsData* results = caseToApply->results( RiaDefines::MATRIX_MODEL );
        results->ensureKnownResultLoaded( RigEclipseResultAddress( RiaDefines::DYNAMIC_NATIVE, "PRESSURE" ) );
    }

    return generateCompdatValuesConst( caseToApply,
                                       wellNameForExport,
                                       wellPathGeometry,
                                       fractures,
                                       fractureDataReportItems,
                                       outputStreamForIntermediateResultsText,
                                       pdParams );
}

//--------------------------------------------------------------------------------------------------
///
//--------------------------------------------------------------------------------------------------
std::vector<RigCompletionData> RicExportFractureCompletionsImpl::generateCompdatValuesConst(
    const RimEclipseCase*                       caseToApply,
    const QString&                              wellNameForExport,
    const RigWellPath*                          wellPathGeometry,
    const std::vector<const RimFracture*>&      fractures,
    std::vector<RicWellPathFractureReportItem>* fractureDataReportItems,
    QTextStream*                                outputStreamForIntermediateResultsText,
    PressureDepletionParameters                 pdParams )
{
    std::vector<RigCompletionData> fractureCompletions;

    if ( !caseToApply || !caseToApply->eclipseCaseData() )
    {
        return fractureCompletions;
    }

    double cDarcyInCorrectUnit  = RiaEclipseUnitTools::darcysConstant( caseToApply->eclipseCaseData()->unitsType() );
    const RigMainGrid* mainGrid = caseToApply->eclipseCaseData()->mainGrid();

    const RigCaseCellResultsData* results = caseToApply->results( RiaDefines::MATRIX_MODEL );
    const RigActiveCellInfo* actCellInfo  = caseToApply->eclipseCaseData()->activeCellInfo( RiaDefines::MATRIX_MODEL );

    bool performPressureDepletionScaling = pdParams.performScaling;

    int    initialWellProductionTimeStep = 0;
    double currentWellPressure           = 0;

    if ( performPressureDepletionScaling )
    {
        double userWBHP = pdParams.userWBHP;

        double initialWBHPFromSummary = 0.0;
        double currentWBHPFromSummary = 0.0;
        // Find well pressures (WBHP) from summary case.
        getWellPressuresAndInitialProductionTimeStepFromSummaryData( caseToApply,
                                                                     wellNameForExport,
                                                                     pdParams.pressureScalingTimeStep,
                                                                     &initialWellProductionTimeStep,
                                                                     &initialWBHPFromSummary,
                                                                     &currentWBHPFromSummary );

        if ( pdParams.wbhpSource == WBHP_FROM_SUMMARY )
        {
            currentWellPressure = currentWBHPFromSummary;
            if ( pdParams.pressureScalingTimeStep <= initialWellProductionTimeStep )
            {
                currentWellPressure = userWBHP;
            }
        }
        else
        {
            currentWellPressure = userWBHP;
        }
    }

    const std::vector<std::vector<double>>* pressureResultVector   = nullptr;
    const std::vector<double>*              currentMatrixPressures = nullptr;
    if ( performPressureDepletionScaling )
    {
        pressureResultVector = &results->cellScalarResults(
            RigEclipseResultAddress( RiaDefines::DYNAMIC_NATIVE, "PRESSURE" ) );
        CVF_ASSERT( !pressureResultVector->empty() );

        if ( pdParams.pressureScalingTimeStep < static_cast<int>( pressureResultVector->size() ) )
        {
            currentMatrixPressures = &pressureResultVector->at( pdParams.pressureScalingTimeStep );
        }
        else
        {
            // Don't perform scaling if the current pressure time step is beyond the case range.
            performPressureDepletionScaling = false;
        }
    }

    // To handle several fractures in the same eclipse cell we need to keep track of the transmissibility
    // to the well from each fracture intersecting the cell and sum these transmissibilities at the end.
    // std::map <eclipseCellIndex ,map< fracture, trans> >
    // std::map<size_t, std::map<const RimFracture*, double>> eclCellIdxToTransPrFractureMap;

    std::vector<std::vector<RigCompletionData>> sharedComplForFracture( fractures.size() );

#pragma omp parallel for
    for ( int i = 0; i < (int)fractures.size(); i++ )
    {
        const RimFracture*         fracture     = fractures[i];
        const RimFractureTemplate* fracTemplate = fracture->fractureTemplate();

        if ( !fracTemplate ) continue;

        const RigFractureGrid* fractureGrid = fracTemplate->fractureGrid();
        if ( !fractureGrid ) continue;

        bool useFiniteConductivityInFracture = ( fracTemplate->conductivityType() ==
                                                 RimFractureTemplate::FINITE_CONDUCTIVITY );

        // If finite cond chosen and conductivity not present in stimplan file, do not calculate trans for this fracture
        if ( useFiniteConductivityInFracture && !checkForStimPlanConductivity( fracTemplate, fracture ) )
        {
            continue;
        }

        RigTransmissibilityCondenser transCondenser;

        //////
        // Calculate Matrix To Fracture Trans
        RigEclipseToStimPlanCalculator eclToFractureCalc( caseToApply,
                                                          fracture->transformMatrix(),
                                                          fracTemplate->skinFactor(),
                                                          cDarcyInCorrectUnit,
                                                          *fractureGrid,
                                                          fracture );

        eclToFractureCalc.appendDataToTransmissibilityCondenser( useFiniteConductivityInFracture, &transCondenser );

        if ( useFiniteConductivityInFracture )
        {
            calculateInternalFractureTransmissibilities( fractureGrid, cDarcyInCorrectUnit, transCondenser );
        }

        if ( useFiniteConductivityInFracture )
        {
            calculateFractureToWellTransmissibilities( fracTemplate,
                                                       fractureGrid,
                                                       fracture,
                                                       cDarcyInCorrectUnit,
                                                       wellPathGeometry,
                                                       transCondenser );
        }

        /////
        // Insert total transmissibility from eclipse-cell to well for this fracture into the map
        std::map<size_t, double> matrixToWellTrans = calculateMatrixToWellTransmissibilities( transCondenser );

        double maxPressureDrop = 0.0, minPressureDrop = 0.0;
        if ( performPressureDepletionScaling )
        {
            RigTransmissibilityCondenser scaledCondenser = transCondenser;
            // 1. Scale matrix to fracture transmissibilities by matrix to fracture pressure
            std::map<size_t, double> originalLumpedMatrixToFractureTrans =
                scaledCondenser.scaleMatrixToFracTransByMatrixWellDP( actCellInfo,
                                                                      currentWellPressure,
                                                                      *currentMatrixPressures,
                                                                      &minPressureDrop,
                                                                      &maxPressureDrop );
            // 2: Calculate new external transmissibilities
            scaledCondenser.calculateCondensedTransmissibilities();

            { // 3: H�gst�l correction.

                // a. Calculate new effective fracture to well transmissiblities
                std::map<size_t, double> fictitiousFractureToWellTransmissibilities =
                    scaledCondenser.calculateFicticiousFractureToWellTransmissibilities();
                // b. Calculate new effective matrix to well transmissibilities
                std::map<size_t, double> effectiveMatrixToWellTrans =
                    scaledCondenser
                        .calculateEffectiveMatrixToWellTransmissibilities( originalLumpedMatrixToFractureTrans,
                                                                           fictitiousFractureToWellTransmissibilities );
                matrixToWellTrans = effectiveMatrixToWellTrans;
            }
        }

        std::vector<RigCompletionData> allCompletionsForOneFracture = generateCompdatValuesForFracture( matrixToWellTrans,
                                                                                                        wellNameForExport,
                                                                                                        caseToApply,
                                                                                                        fracture,
                                                                                                        fracTemplate );

        if ( fractureDataReportItems )
        {
            RicWellPathFractureReportItem reportItem( wellNameForExport,
                                                      fracture->name(),
                                                      fracTemplate->name(),
                                                      fracture->fractureMD() );
            reportItem.setUnitSystem( fracTemplate->fractureTemplateUnit() );
            reportItem.setPressureDepletionParameters( performPressureDepletionScaling,
                                                       caseToApply->timeStepStrings()[pdParams.pressureScalingTimeStep],
                                                       caf::AppEnum<PressureDepletionWBHPSource>::uiTextFromIndex(
                                                           pdParams.wbhpSource ),
                                                       pdParams.userWBHP,
                                                       currentWellPressure,
                                                       minPressureDrop,
                                                       maxPressureDrop );

            RicExportFractureCompletionsImpl::calculateAndSetReportItemData( allCompletionsForOneFracture,
                                                                             eclToFractureCalc,
                                                                             reportItem );

#pragma omp critical( critical_section_fractureDataReportItems )
            {
                fractureDataReportItems->push_back( reportItem );
            }
        }

        std::copy( allCompletionsForOneFracture.begin(),
                   allCompletionsForOneFracture.end(),
                   std::back_inserter( sharedComplForFracture[i] ) );

        if ( outputStreamForIntermediateResultsText )
        {
#pragma omp critical( critical_section_outputStreamForIntermediateResultsText )
            {
                outputIntermediateResultsText( outputStreamForIntermediateResultsText,
                                               fracture,
                                               transCondenser,
                                               mainGrid,
                                               fractureGrid );
            }
        }
    }

    for ( const auto& completions : sharedComplForFracture )
    {
        std::copy( completions.begin(), completions.end(), std::back_inserter( fractureCompletions ) );
    }
    return fractureCompletions;
}

//--------------------------------------------------------------------------------------------------
///
//--------------------------------------------------------------------------------------------------
void RicExportFractureCompletionsImpl::getWellPressuresAndInitialProductionTimeStepFromSummaryData(
    const RimEclipseCase* caseToApply,
    const QString&        wellPathName,
    int                   currentTimeStep,
    int*                  initialCaseTimeStep,
    double*               initialWellPressure,
    double*               currentWellPressure )
{
    const RimEclipseResultCase* resultCase = dynamic_cast<const RimEclipseResultCase*>( caseToApply );
    if ( resultCase )
    {
        std::vector<QDateTime> caseTimeSteps = resultCase->timeStepDates();
        QDateTime              initialProductionDate;
        QDateTime              currentDate;
        if ( currentTimeStep < static_cast<int>( caseTimeSteps.size() ) )
        {
            currentDate = caseTimeSteps[currentTimeStep];
        }
        else
        {
            currentDate = caseTimeSteps.back();
        }

        RifEclipseSummaryAddress      wbhpPressureAddress = RifEclipseSummaryAddress::wellAddress( "WBHP",
                                                                                              wellPathName.toStdString() );
        RimSummaryCaseMainCollection* mainCollection      = RiaSummaryTools::summaryCaseMainCollection();
        if ( mainCollection )
        {
            RimSummaryCase* summaryCase = mainCollection->findSummaryCaseFromEclipseResultCase( resultCase );

<<<<<<< HEAD
            if ( summaryCase )
=======
            if (summaryCase && summaryCase->summaryReader())
>>>>>>> 1cb17203
            {
                std::vector<double> values;
                if ( summaryCase->summaryReader()->values( wbhpPressureAddress, &values ) )
                {
                    std::vector<time_t> summaryTimeSteps = summaryCase->summaryReader()->timeSteps( wbhpPressureAddress );
                    CVF_ASSERT( values.size() == summaryTimeSteps.size() );
                    for ( size_t i = 0; i < summaryTimeSteps.size(); ++i )
                    {
                        QDateTime summaryDate = RiaQDateTimeTools::fromTime_t( summaryTimeSteps[i] );
                        if ( initialProductionDate.isNull() && values[i] > 0.0 )
                        {
                            initialProductionDate = summaryDate;
                            *initialWellPressure  = values[i];
                        }
                        if ( summaryDate <= currentDate )
                        {
                            *currentWellPressure = values[i];
                        }
                    }
                }
            }
        }
        if ( initialProductionDate.isValid() )
        {
            for ( size_t i = 0; i < caseTimeSteps.size(); ++i )
            {
                // Pick last time step that isn't bigger than the initial production time.
                if ( caseTimeSteps[i] < initialProductionDate )
                {
                    *initialCaseTimeStep = static_cast<int>( i );
                }
                else
                {
                    break;
                }
            }
        }
    }
}

//--------------------------------------------------------------------------------------------------
///
//--------------------------------------------------------------------------------------------------
bool RicExportFractureCompletionsImpl::checkForStimPlanConductivity( const RimFractureTemplate* fracTemplate,
                                                                     const RimFracture*         fracture )
{
    auto fracTemplateStimPlan = dynamic_cast<const RimStimPlanFractureTemplate*>( fracTemplate );
    if ( fracTemplateStimPlan )
    {
        if ( !fracTemplateStimPlan->hasConductivity() )
        {
            RiaLogging::error( "Trying to export completion data for stimPlan fracture without conductivity data for " +
                               fracture->name() );
            RiaLogging::error( "No transmissibilities will be calculated for " + fracture->name() );
            return false;
        }
    }
    return true;
}

//--------------------------------------------------------------------------------------------------
///
//--------------------------------------------------------------------------------------------------
void RicExportFractureCompletionsImpl::calculateInternalFractureTransmissibilities(
    const RigFractureGrid* fractureGrid, double cDarcyInCorrectUnit, RigTransmissibilityCondenser& transCondenser )
{
    for ( size_t i = 0; i < fractureGrid->iCellCount(); i++ )
    {
        for ( size_t j = 0; j < fractureGrid->jCellCount(); j++ )
        {
            size_t fractureCellIndex = fractureGrid->getGlobalIndexFromIJ( i, j );

            const RigFractureCell& fractureCell = fractureGrid->cellFromIndex( fractureCellIndex );

            if ( !fractureCell.hasNonZeroConductivity() ) continue;

            if ( i < fractureGrid->iCellCount() - 1 )
            {
                size_t                 fractureCellNeighbourXIndex = fractureGrid->getGlobalIndexFromIJ( i + 1, j );
                const RigFractureCell& fractureCellNeighbourX = fractureGrid->cellFromIndex( fractureCellNeighbourXIndex );

                double horizontalTransToXneigbour = RigFractureTransmissibilityEquations::
                    centerToCenterFractureCellTrans( fractureCell.getConductivityValue(),
                                                     fractureCell.cellSizeX(),
                                                     fractureCell.cellSizeZ(),
                                                     fractureCellNeighbourX.getConductivityValue(),
                                                     fractureCellNeighbourX.cellSizeX(),
                                                     fractureCellNeighbourX.cellSizeZ(),
                                                     cDarcyInCorrectUnit );

                transCondenser.addNeighborTransmissibility( {false,
                                                             RigTransmissibilityCondenser::CellAddress::STIMPLAN,
                                                             fractureCellIndex},
                                                            {false,
                                                             RigTransmissibilityCondenser::CellAddress::STIMPLAN,
                                                             fractureCellNeighbourXIndex},
                                                            horizontalTransToXneigbour );
            }

            if ( j < fractureGrid->jCellCount() - 1 )
            {
                size_t                 fractureCellNeighbourZIndex = fractureGrid->getGlobalIndexFromIJ( i, j + 1 );
                const RigFractureCell& fractureCellNeighbourZ = fractureGrid->cellFromIndex( fractureCellNeighbourZIndex );

                double verticalTransToZneigbour = RigFractureTransmissibilityEquations::
                    centerToCenterFractureCellTrans( fractureCell.getConductivityValue(),
                                                     fractureCell.cellSizeZ(),
                                                     fractureCell.cellSizeX(),
                                                     fractureCellNeighbourZ.getConductivityValue(),
                                                     fractureCellNeighbourZ.cellSizeZ(),
                                                     fractureCellNeighbourZ.cellSizeX(),
                                                     cDarcyInCorrectUnit );

                transCondenser.addNeighborTransmissibility( {false,
                                                             RigTransmissibilityCondenser::CellAddress::STIMPLAN,
                                                             fractureCellIndex},
                                                            {false,
                                                             RigTransmissibilityCondenser::CellAddress::STIMPLAN,
                                                             fractureCellNeighbourZIndex},
                                                            verticalTransToZneigbour );
            }
        }
    }
}

//--------------------------------------------------------------------------------------------------
///
//--------------------------------------------------------------------------------------------------
void RicExportFractureCompletionsImpl::calculateFractureToWellTransmissibilities(
    const RimFractureTemplate*    fracTemplate,
    const RigFractureGrid*        fractureGrid,
    const RimFracture*            fracture,
    double                        cDarcyInCorrectUnit,
    const RigWellPath*            wellPathGeometry,
    RigTransmissibilityCondenser& transCondenser )
{
    ////
    // If fracture has orientation Azimuth or Transverse, assume only radial inflow

    if ( fracTemplate->orientationType() == RimFractureTemplate::AZIMUTH ||
         fracTemplate->orientationType() == RimFractureTemplate::TRANSVERSE_WELL_PATH )
    {
        std::pair<size_t, size_t> wellCellIJ = fractureGrid->fractureCellAtWellCenter();
        size_t wellCellIndex = fractureGrid->getGlobalIndexFromIJ( wellCellIJ.first, wellCellIJ.second );

        const RigFractureCell& wellCell = fractureGrid->cellFromIndex( wellCellIndex );

        double radialTrans =
            RigFractureTransmissibilityEquations::fractureCellToWellRadialTrans( wellCell.getConductivityValue(),
                                                                                 wellCell.cellSizeX(),
                                                                                 wellCell.cellSizeZ(),
                                                                                 fracture->wellRadius(),
                                                                                 fracTemplate->skinFactor(),
                                                                                 cDarcyInCorrectUnit );

        transCondenser.addNeighborTransmissibility( {true, RigTransmissibilityCondenser::CellAddress::WELL, 1},
                                                    {false,
                                                     RigTransmissibilityCondenser::CellAddress::STIMPLAN,
                                                     wellCellIndex},
                                                    radialTrans );
    }
    else if ( fracTemplate->orientationType() == RimFractureTemplate::ALONG_WELL_PATH )
    {
        ////
        // If fracture has orientation along well, linear inflow along well and radial flow at endpoints

        RigWellPathStimplanIntersector wellFractureIntersector( wellPathGeometry, fracture );
        const std::map<size_t, RigWellPathStimplanIntersector::WellCellIntersection>& fractureWellCells =
            wellFractureIntersector.intersections();

        for ( const auto& fracCellIdxIsectDataPair : fractureWellCells )
        {
            size_t fracWellCellIdx = fracCellIdxIsectDataPair.first;

            RigWellPathStimplanIntersector::WellCellIntersection intersection = fracCellIdxIsectDataPair.second;

            const RigFractureCell& fractureWellCell = fractureGrid->cellFromIndex( fracWellCellIdx );

            double linearTrans = 0.0;
            if ( intersection.hlength > 0.0 || intersection.vlength > 0.0 )
            {
                linearTrans =
                    RigFractureTransmissibilityEquations::fractureCellToWellLinearTrans( fractureWellCell
                                                                                             .getConductivityValue(),
                                                                                         fractureWellCell.cellSizeX(),
                                                                                         fractureWellCell.cellSizeZ(),
                                                                                         intersection.vlength,
                                                                                         intersection.hlength,
                                                                                         fracture->perforationEfficiency(),
                                                                                         fracTemplate->skinFactor(),
                                                                                         cDarcyInCorrectUnit,
                                                                                         fracture->wellRadius() );
            }

            transCondenser.addNeighborTransmissibility( {true, RigTransmissibilityCondenser::CellAddress::WELL, 1},
                                                        {false,
                                                         RigTransmissibilityCondenser::CellAddress::STIMPLAN,
                                                         fracWellCellIdx},
                                                        linearTrans );
        }
    }
}

//--------------------------------------------------------------------------------------------------
///
//--------------------------------------------------------------------------------------------------
std::map<size_t, double> RicExportFractureCompletionsImpl::calculateMatrixToWellTransmissibilities(
    RigTransmissibilityCondenser& transCondenser )
{
    std::map<size_t, double> matrixToWellTransmissibilities;

    std::set<RigTransmissibilityCondenser::CellAddress> externalCells = transCondenser.externalCells();
    for ( RigTransmissibilityCondenser::CellAddress externalCell : externalCells )
    {
        if ( externalCell.m_cellIndexSpace == RigTransmissibilityCondenser::CellAddress::ECLIPSE )
        {
            double trans = transCondenser.condensedTransmissibility( externalCell,
                                                                     {true,
                                                                      RigTransmissibilityCondenser::CellAddress::WELL,
                                                                      1} );

            matrixToWellTransmissibilities.insert( std::make_pair( externalCell.m_globalCellIdx, trans ) );
        }
    }
    return matrixToWellTransmissibilities;
}

//--------------------------------------------------------------------------------------------------
///
//--------------------------------------------------------------------------------------------------
std::vector<RigCompletionData> RicExportFractureCompletionsImpl::generateCompdatValuesForFracture(
    const std::map<size_t, double>& matrixToWellTransmissibilites,
    const QString&                  wellNameForExport,
    const RimEclipseCase*           caseToApply,
    const RimFracture*              fracture,
    const RimFractureTemplate*      fracTemplate )
{
    std::vector<RigCompletionData> allCompletionsForOneFracture;
    for ( const auto& matrixToWellTransmissibility : matrixToWellTransmissibilites )
    {
        size_t            globalCellIndex = matrixToWellTransmissibility.first;
        double            trans           = matrixToWellTransmissibility.second;
        RigCompletionData compDat( wellNameForExport,
                                   RigCompletionDataGridCell( globalCellIndex, caseToApply->mainGrid() ),
                                   fracture->fractureMD() );

        double diameter = 2.0 * fracture->wellRadius();
        compDat.setFromFracture( trans, fracTemplate->skinFactor(), diameter );
        compDat.addMetadata( fracture->name(), QString::number( trans ) );
        compDat.setSourcePdmObject( fracture );
        allCompletionsForOneFracture.push_back( compDat );
    }

    if ( fracTemplate->isNonDarcyFlowEnabled() )
    {
        computeNonDarcyFlowParameters( fracture, allCompletionsForOneFracture );
    }

    return allCompletionsForOneFracture;
}

//--------------------------------------------------------------------------------------------------
///
//--------------------------------------------------------------------------------------------------
void RicExportFractureCompletionsImpl::computeNonDarcyFlowParameters(
    const RimFracture* fracture, std::vector<RigCompletionData>& allCompletionsForOneFracture )
{
    double dFactorForFracture = fracture->nonDarcyProperties().dFactor;
    double khForFracture      = fracture->nonDarcyProperties().conductivity;

    double sumOfTransmissibilitiesInFracture = sumUpTransmissibilities( allCompletionsForOneFracture );

    for ( auto& c : allCompletionsForOneFracture )
    {
        // NOTE : What is supposed to happen when the transmissibility is close to zero?

        double dFactorForOneConnection = dFactorForFracture * sumOfTransmissibilitiesInFracture / c.transmissibility();
        c.setDFactor( dFactorForOneConnection );

        double khForOneConnection = khForFracture * c.transmissibility() / sumOfTransmissibilitiesInFracture;

        c.setKh( khForOneConnection );
    }
}

//--------------------------------------------------------------------------------------------------
///
//--------------------------------------------------------------------------------------------------
double RicExportFractureCompletionsImpl::sumUpTransmissibilities(
    const std::vector<RigCompletionData>& allCompletionsForOneFracture )
{
    double transmissibility = 0.0;
    for ( const auto& c : allCompletionsForOneFracture )
    {
        transmissibility += c.transmissibility();
    }
    return transmissibility;
}

//--------------------------------------------------------------------------------------------------
///
//--------------------------------------------------------------------------------------------------
void RicExportFractureCompletionsImpl::calculateAndSetReportItemData(
    const std::vector<RigCompletionData>& allCompletionsForOneFracture,
    const RigEclipseToStimPlanCalculator& eclToFractureCalc,
    RicWellPathFractureReportItem&        reportItem )
{
    double areaWeightedMatrixPermeability = eclToFractureCalc.areaWeightedMatrixPermeability();
    reportItem.setAreaWeightedPermeability( areaWeightedMatrixPermeability );

    double totalAreaOpenForFlow     = eclToFractureCalc.totalEclipseAreaOpenForFlow();
    double areaWeightedConductivity = eclToFractureCalc.areaWeightedConductivity();

    if ( totalAreaOpenForFlow > 0.0 )
    {
        double halfLength = 0.0;
        double height     = eclToFractureCalc.longestYSectionOpenForFlow();
        if ( height > 0.0 )
        {
            double length = totalAreaOpenForFlow / height;
            halfLength    = length / 2.0;
        }

        reportItem.setHeightAndHalfLength( height, halfLength );
    }

    double aggregatedTransmissibility = sumUpTransmissibilities( allCompletionsForOneFracture );
    reportItem.setData( aggregatedTransmissibility, allCompletionsForOneFracture.size(), totalAreaOpenForFlow );

    reportItem.setWidthAndConductivity( eclToFractureCalc.areaWeightedWidth(), areaWeightedConductivity );
}

//--------------------------------------------------------------------------------------------------
///
//--------------------------------------------------------------------------------------------------
void RicExportFractureCompletionsImpl::outputIntermediateResultsText( QTextStream* outputStreamForIntermediateResultsText,
                                                                      const RimFracture*            fracture,
                                                                      RigTransmissibilityCondenser& transCondenser,
                                                                      const RigMainGrid*            mainGrid,
                                                                      const RigFractureGrid*        fractureGrid )
{
    ( *outputStreamForIntermediateResultsText )
        << "\n"
        << "\n"
        << "\n----------- All Transmissibilities " << fracture->name() << " -------------------- \n\n";

    ( *outputStreamForIntermediateResultsText )
        << QString::fromStdString( transCondenser.neighborTransDebugOutput( mainGrid, fractureGrid ) );

    ( *outputStreamForIntermediateResultsText )
        << "\n"
        << "\n"
        << "\n----------- Condensed Results " << fracture->name() << " -------------------- \n\n";

    ( *outputStreamForIntermediateResultsText )
        << QString::fromStdString( transCondenser.condensedTransDebugOutput( mainGrid, fractureGrid ) );

    ( *outputStreamForIntermediateResultsText ) << "\n";
}<|MERGE_RESOLUTION|>--- conflicted
+++ resolved
@@ -452,11 +452,7 @@
         {
             RimSummaryCase* summaryCase = mainCollection->findSummaryCaseFromEclipseResultCase( resultCase );
 
-<<<<<<< HEAD
-            if ( summaryCase )
-=======
             if (summaryCase && summaryCase->summaryReader())
->>>>>>> 1cb17203
             {
                 std::vector<double> values;
                 if ( summaryCase->summaryReader()->values( wbhpPressureAddress, &values ) )
