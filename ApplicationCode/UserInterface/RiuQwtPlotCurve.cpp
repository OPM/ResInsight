--- conflicted
+++ resolved
@@ -110,16 +110,11 @@
 
             if ( showErrorBars && filteredYValues[i] != DOUBLE_INF && filteredErrorValues[i] != DOUBLE_INF )
             {
-<<<<<<< HEAD
-                errorIntervals << QwtIntervalSample( filteredXValues[i],
-                                                     filteredYValues[i] - filteredErrorValues[i],
-                                                     filteredYValues[i] + filteredErrorValues[i] );
-=======
                 if ( errorAxis == ERROR_X_AXIS )
                 {
                     errorIntervals << QwtIntervalSample( filteredXValues[i],
-                                                         filteredYValues[i] - filteredErrorValues[i],
-                                                         filteredYValues[i] + filteredErrorValues[i] );
+                                                     filteredYValues[i] - filteredErrorValues[i],
+                                                     filteredYValues[i] + filteredErrorValues[i] );
                 }
                 else
                 {
@@ -127,7 +122,6 @@
                                                          filteredXValues[i] - filteredErrorValues[i],
                                                          filteredXValues[i] + filteredErrorValues[i] );
                 }
->>>>>>> 76a03358
             }
         }
     }
