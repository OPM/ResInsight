--- conflicted
+++ resolved
@@ -1285,7 +1285,6 @@
     info.insert( { "WCNWR", { A::SUMMARY_WELL, "Hydrocarbon component mass rates in the NGL phase" } } );
     info.insert( { "WCGMRn",
                    { A::SUMMARY_WELL, "Hydrocarbon component molar rates in the gas phase for nth separator stage" } } );
-<<<<<<< HEAD
     info.insert(
         { "WCGRn", { A::SUMMARY_WELL, "Hydrocarbon component molar rates in the gas phase for nth separator stage" } } );
     info.insert( { "WCOMRn", { A::SUMMARY_WELL, "Hydrocarbon component" } } );
@@ -1620,342 +1619,6 @@
     info.insert( { "ROE", { A::SUMMARY_REGION, "(OIP(initial) - OIP(now)) / OIP(initial)" } } );
     info.insert( { "ROEW", { A::SUMMARY_REGION, "Oil Production from Wells / OIP(initial)" } } );
     info.insert(
-=======
-    info.insert(
-        { "WCGRn", { A::SUMMARY_WELL, "Hydrocarbon component molar rates in the gas phase for nth separator stage" } } );
-    info.insert( { "WCOMRn", { A::SUMMARY_WELL, "Hydrocarbon component" } } );
-    info.insert( { "WCORn", { A::SUMMARY_WELL, "Hydrocarbon component" } } );
-    info.insert( { "WMUF", { A::SUMMARY_WELL, "Make-up fraction" } } );
-    info.insert( { "WTHT", { A::SUMMARY_WELL, "Tubing Head Temperature" } } );
-    info.insert( { "WMMW", { A::SUMMARY_WELL, "Mean molecular weight of wellstream" } } );
-    info.insert( { "WPWE0", { A::SUMMARY_WELL, "Well drilled indicator" } } );
-    info.insert( { "WPWE1", { A::SUMMARY_WELL, "Connections opened indicator" } } );
-    info.insert( { "WPWE2", { A::SUMMARY_WELL, "Connections closed indicator" } } );
-    info.insert( { "WPWE3", { A::SUMMARY_WELL, "Connections closed to bottom indicator" } } );
-    info.insert( { "WPWE4", { A::SUMMARY_WELL, "Well stopped indicator" } } );
-    info.insert( { "WPWE5", { A::SUMMARY_WELL, "Injector to producer indicator" } } );
-    info.insert( { "WPWE6", { A::SUMMARY_WELL, "Producer to injector indicator" } } );
-    info.insert( { "WPWE7", { A::SUMMARY_WELL, "Well shut indicator" } } );
-    info.insert( { "WPWEM", { A::SUMMARY_WELL, "WELEVNT output mnemonic" } } );
-    info.insert( { "WDRPR", { A::SUMMARY_WELL, "Well drilling priority" } } );
-    info.insert( { "WBHWCn", { A::SUMMARY_WELL, "Derivative of well BHP with respect to parameter n" } } );
-    info.insert( { "WGFWCn", { A::SUMMARY_WELL, "Derivative of well gas flow rate with respect to parameter n" } } );
-    info.insert( { "WOFWCn", { A::SUMMARY_WELL, "Derivative of well oil flow rate with respect to parameter n" } } );
-    info.insert( { "WWFWCn", { A::SUMMARY_WELL, "Derivative of water flow rate with respect to parameter n" } } );
-    info.insert( { "WTPR", { A::SUMMARY_WELL, "Tracer Production Rate" } } );
-    info.insert( { "WTPT", { A::SUMMARY_WELL, "Tracer Production Total" } } );
-    info.insert( { "WTPC", { A::SUMMARY_WELL, "Tracer Production Concentration" } } );
-    info.insert( { "WTIR", { A::SUMMARY_WELL, "Tracer Injection Rate" } } );
-    info.insert( { "WTIT", { A::SUMMARY_WELL, "Tracer Injection Total" } } );
-    info.insert( { "WTIC", { A::SUMMARY_WELL, "Tracer Injection Concentration" } } );
-    info.insert( { "WTMR", { A::SUMMARY_WELL, "Traced mass Rate" } } );
-    info.insert( { "WTMT", { A::SUMMARY_WELL, "Traced mass Total" } } );
-    info.insert( { "WTQR", { A::SUMMARY_WELL, "Traced molar Rate" } } );
-    info.insert( { "WTCM", { A::SUMMARY_WELL, "Tracer Carrier molar Rate" } } );
-    info.insert( { "WTMF", { A::SUMMARY_WELL, "Traced molar fraction" } } );
-    info.insert( { "WTVL", { A::SUMMARY_WELL, "Traced liquid volume rate" } } );
-    info.insert( { "WTVV", { A::SUMMARY_WELL, "Traced vapor volume rate" } } );
-    info.insert( { "WTTL", { A::SUMMARY_WELL, "Traced liquid volume total" } } );
-    info.insert( { "WTTV", { A::SUMMARY_WELL, "Traced vapor volume total" } } );
-    info.insert( { "WTML", { A::SUMMARY_WELL, "Traced mass liquid rate" } } );
-    info.insert( { "WTMV", { A::SUMMARY_WELL, "Traced mass vapor rate" } } );
-    info.insert( { "WTLM", { A::SUMMARY_WELL, "Traced mass liquid total" } } );
-    info.insert( { "WTVM", { A::SUMMARY_WELL, "Traced mass vapor total" } } );
-    info.insert( { "WAPI", { A::SUMMARY_WELL, "Oil API" } } );
-    info.insert( { "WSPR", { A::SUMMARY_WELL, "Salt Production Rate" } } );
-    info.insert( { "WSPT", { A::SUMMARY_WELL, "Salt Production Total" } } );
-    info.insert( { "WSIR", { A::SUMMARY_WELL, "Salt Injection Rate" } } );
-    info.insert( { "WSIT", { A::SUMMARY_WELL, "Salt Injection Total" } } );
-    info.insert( { "WSPC", { A::SUMMARY_WELL, "Salt Production Concentration" } } );
-    info.insert( { "WSIC", { A::SUMMARY_WELL, "Salt Injection Concentration" } } );
-    info.insert( { "WTPCHEA", { A::SUMMARY_WELL, "Production Temperature" } } );
-    info.insert( { "WTICHEA", { A::SUMMARY_WELL, "Injection Temperature" } } );
-    info.insert( { "WTPRHEA", { A::SUMMARY_WELL, "Energy flows" } } );
-    info.insert( { "WTPTHEA", { A::SUMMARY_WELL, "Energy Production Total" } } );
-    info.insert( { "WTIRHEA", { A::SUMMARY_WELL, "Energy flows" } } );
-    info.insert( { "WTITHEA", { A::SUMMARY_WELL, "Energy Injection Total" } } );
-    info.insert( { "WTPR", { A::SUMMARY_WELL, "Tracer Production Rate" } } );
-    info.insert( { "WTPT", { A::SUMMARY_WELL, "Tracer Production Total" } } );
-    info.insert( { "WTPC", { A::SUMMARY_WELL, "Tracer Production Concentration" } } );
-    info.insert( { "WTIR", { A::SUMMARY_WELL, "Tracer Injection Rate" } } );
-    info.insert( { "WTIT", { A::SUMMARY_WELL, "Tracer Injection Total" } } );
-    info.insert( { "WTIC", { A::SUMMARY_WELL, "Tracer Injection Concentration" } } );
-    info.insert( { "WTIRF", { A::SUMMARY_WELL, "Tracer Injection Rate" } } );
-    info.insert( { "WTIRS", { A::SUMMARY_WELL, "Tracer Injection Rate" } } );
-    info.insert( { "WTPRF", { A::SUMMARY_WELL, "Tracer Production Rate" } } );
-    info.insert( { "WTPRS", { A::SUMMARY_WELL, "Tracer Production Rate" } } );
-    info.insert( { "WTITF", { A::SUMMARY_WELL, "Tracer Injection Total" } } );
-    info.insert( { "WTITS", { A::SUMMARY_WELL, "Tracer Injection Total" } } );
-    info.insert( { "WTPTF", { A::SUMMARY_WELL, "Tracer Production Total" } } );
-    info.insert( { "WTPTS", { A::SUMMARY_WELL, "Tracer Production Total" } } );
-    info.insert( { "WTICF", { A::SUMMARY_WELL, "Tracer Injection Concentration" } } );
-    info.insert( { "WTICS", { A::SUMMARY_WELL, "Tracer Injection Concentration" } } );
-    info.insert( { "WTPCF", { A::SUMMARY_WELL, "Tracer Production" } } );
-    info.insert( { "WTPCS", { A::SUMMARY_WELL, "Tracer Production" } } );
-    info.insert( { "WMPR", { A::SUMMARY_WELL, "Methane Production Rate" } } );
-    info.insert( { "WMPT", { A::SUMMARY_WELL, "Methane Production Total" } } );
-    info.insert( { "WMIR", { A::SUMMARY_WELL, "Methane Injection Rate" } } );
-    info.insert( { "WMIT", { A::SUMMARY_WELL, "Methane Injection Total" } } );
-    info.insert( { "WTPRFOA", { A::SUMMARY_WELL, "Production Rate" } } );
-    info.insert( { "WTPTFOA", { A::SUMMARY_WELL, "Production Total" } } );
-    info.insert( { "WTIRFOA", { A::SUMMARY_WELL, "Injection Rate" } } );
-    info.insert( { "WTITFOA", { A::SUMMARY_WELL, "Injection Total" } } );
-    info.insert( { "WGDC", { A::SUMMARY_WELL, "Gas Delivery Capacity" } } );
-    info.insert( { "NGOPAS", { A::SUMMARY_WELL, "Number of iterations to converge DCQ in first pass" } } );
-    info.insert( { "WGPRFP", { A::SUMMARY_WELL, "Well Gas Production Rate from end of First Pass" } } );
-    info.insert( { "WTHPFP", { A::SUMMARY_WELL, "Well Tubing Head Pressure from end of First Pass" } } );
-    info.insert( { "WBHPFP", { A::SUMMARY_WELL, "Well Bottom Hole Pressure from end of First Pass" } } );
-    info.insert( { "WGLIR", { A::SUMMARY_WELL, "Gas Lift Injection Rate" } } );
-    info.insert( { "WOGLR", { A::SUMMARY_WELL, "Well Oil Gas Lift Ratio" } } );
-    info.insert( { "WGCV", { A::SUMMARY_WELL, "Gas Calorific Value" } } );
-    info.insert( { "WGQ", { A::SUMMARY_WELL, "Gas molar Quality" } } );
-    info.insert( { "WEPR", { A::SUMMARY_WELL, "Energy Production Rate" } } );
-    info.insert( { "WEPT", { A::SUMMARY_WELL, "Energy Production Total" } } );
-    info.insert( { "WEDC", { A::SUMMARY_WELL, "Energy Delivery Capacity" } } );
-    info.insert( { "WCPR", { A::SUMMARY_WELL, "Polymer Production Rate" } } );
-    info.insert( { "WCPC", { A::SUMMARY_WELL, "Polymer Production Concentration" } } );
-    info.insert( { "WCPT", { A::SUMMARY_WELL, "Polymer Production Total" } } );
-    info.insert( { "WCIR", { A::SUMMARY_WELL, "Polymer Injection Rate" } } );
-    info.insert( { "WCIC", { A::SUMMARY_WELL, "Polymer Injection Concentration" } } );
-    info.insert( { "WCIT", { A::SUMMARY_WELL, "Polymer Injection Total" } } );
-    info.insert( { "WSPR", { A::SUMMARY_WELL, "Salt Production Rate" } } );
-    info.insert( { "WSPT", { A::SUMMARY_WELL, "Salt Production Total" } } );
-    info.insert( { "WSIR", { A::SUMMARY_WELL, "Salt Injection Rate" } } );
-    info.insert( { "WSIT", { A::SUMMARY_WELL, "Salt Injection Total" } } );
-    info.insert( { "WNPR", { A::SUMMARY_WELL, "Solvent Production Rate" } } );
-    info.insert( { "WNPT", { A::SUMMARY_WELL, "Solvent Production Total" } } );
-    info.insert( { "WNIR", { A::SUMMARY_WELL, "Solvent Injection Rate" } } );
-    info.insert( { "WNIT", { A::SUMMARY_WELL, "Solvent Injection Total" } } );
-    info.insert( { "WTPRSUR", { A::SUMMARY_WELL, "Production Rate" } } );
-    info.insert( { "WTPTSUR", { A::SUMMARY_WELL, "Production Total" } } );
-    info.insert( { "WTIRSUR", { A::SUMMARY_WELL, "Injection Rate" } } );
-    info.insert( { "WTITSUR", { A::SUMMARY_WELL, "Injection Total" } } );
-    info.insert( { "WTPRALK", { A::SUMMARY_WELL, "Production Rate" } } );
-    info.insert( { "WTPTALK", { A::SUMMARY_WELL, "Production Total" } } );
-    info.insert( { "WTIRALK", { A::SUMMARY_WELL, "Injection Rate" } } );
-    info.insert( { "WTITALK", { A::SUMMARY_WELL, "Injection Total" } } );
-    info.insert( { "WU", { A::SUMMARY_WELL, "User-defined well quantity" } } );
-
-    // Future CONNECTION vectors
-    info.insert( { "COFR", { A::SUMMARY_WELL_COMPLETION, "Oil Flow Rate" } } );
-    info.insert( { "COFRF", { A::SUMMARY_WELL_COMPLETION, "Free Oil Flow Rate" } } );
-    info.insert( { "COFRS", { A::SUMMARY_WELL_COMPLETION, "Solution oil flow rate" } } );
-    info.insert( { "COFRU",
-                   { A::SUMMARY_WELL_COMPLETION,
-                     "Sum of connection oil flow rates upstream of, and including, this connection" } } );
-    info.insert( { "COPR", { A::SUMMARY_WELL_COMPLETION, "Oil Production Rate" } } );
-    info.insert( { "COPT", { A::SUMMARY_WELL_COMPLETION, "Oil Production Total" } } );
-    info.insert( { "COPTF", { A::SUMMARY_WELL_COMPLETION, "Free Oil Production Total" } } );
-    info.insert( { "COPTS", { A::SUMMARY_WELL_COMPLETION, "Solution Oil Production Total" } } );
-    info.insert( { "COIT", { A::SUMMARY_WELL_COMPLETION, "Oil Injection Total" } } );
-    info.insert( { "COPP", { A::SUMMARY_WELL_COMPLETION, "Oil Potential Production rate" } } );
-    info.insert( { "COPI", { A::SUMMARY_WELL_COMPLETION, "Oil Potential Injection rate" } } );
-    info.insert( { "CWFR", { A::SUMMARY_WELL_COMPLETION, "Water Flow Rate" } } );
-    info.insert( { "CWFRU",
-                   { A::SUMMARY_WELL_COMPLETION,
-                     "Sum of connection water flow rates upstream of, and including, this connection" } } );
-    info.insert( { "CWPR", { A::SUMMARY_WELL_COMPLETION, "Water Production Rate" } } );
-    info.insert( { "CWPT", { A::SUMMARY_WELL_COMPLETION, "Water Production Total" } } );
-    info.insert( { "CWIR", { A::SUMMARY_WELL_COMPLETION, "Water Injection Rate" } } );
-    info.insert( { "CWIT", { A::SUMMARY_WELL_COMPLETION, "Water Injection Total" } } );
-    info.insert( { "CWPP", { A::SUMMARY_WELL_COMPLETION, "Water Potential Production rate" } } );
-    info.insert( { "CWPI", { A::SUMMARY_WELL_COMPLETION, "Water Potential Injection rate" } } );
-    info.insert( { "CGFR", { A::SUMMARY_WELL_COMPLETION, "Gas Flow Rate" } } );
-    info.insert( { "CGFRF", { A::SUMMARY_WELL_COMPLETION, "Free Gas Flow Rate" } } );
-    info.insert( { "CGFRS", { A::SUMMARY_WELL_COMPLETION, "Solution Gas Flow Rate" } } );
-    info.insert( { "CGFRU",
-                   { A::SUMMARY_WELL_COMPLETION,
-                     "Sum of connection gas flow rates upstream of, and including, this connection" } } );
-    info.insert( { "CGPR", { A::SUMMARY_WELL_COMPLETION, "Gas Production Rate " } } );
-    info.insert( { "CGPT", { A::SUMMARY_WELL_COMPLETION, "Gas Production Total" } } );
-    info.insert( { "CGPTF", { A::SUMMARY_WELL_COMPLETION, "Free Gas Production Total" } } );
-    info.insert( { "CGPTS", { A::SUMMARY_WELL_COMPLETION, "Solution Gas Production Total" } } );
-    info.insert( { "CGIR", { A::SUMMARY_WELL_COMPLETION, "Gas Injection Rate" } } );
-    info.insert( { "CGIT", { A::SUMMARY_WELL_COMPLETION, "Gas Injection Total" } } );
-    info.insert( { "CGPP", { A::SUMMARY_WELL_COMPLETION, "Gas Potential Production rate" } } );
-    info.insert( { "CGPI", { A::SUMMARY_WELL_COMPLETION, "Gas Potential Injection rate" } } );
-    info.insert( { "CGQ", { A::SUMMARY_WELL_COMPLETION, "Gas Quality" } } );
-    info.insert( { "CLFR", { A::SUMMARY_WELL_COMPLETION, "Liquid Flow Rate" } } );
-    info.insert( { "CLPT", { A::SUMMARY_WELL_COMPLETION, "Liquid Production Total" } } );
-    info.insert( { "CVFR", { A::SUMMARY_WELL_COMPLETION, "Reservoir" } } );
-    info.insert( { "CVPR", { A::SUMMARY_WELL_COMPLETION, "Res Volume Production Rate" } } );
-    info.insert( { "CVPT", { A::SUMMARY_WELL_COMPLETION, "Res Volume Production Total" } } );
-    info.insert( { "CVIR", { A::SUMMARY_WELL_COMPLETION, "Res Volume Injection Rate" } } );
-    info.insert( { "CVIT", { A::SUMMARY_WELL_COMPLETION, "Res Volume Injection Total" } } );
-    info.insert( { "CWCT", { A::SUMMARY_WELL_COMPLETION, "Water Cut" } } );
-    info.insert( { "CGOR", { A::SUMMARY_WELL_COMPLETION, "Gas-Oil Ratio" } } );
-    info.insert( { "COGR", { A::SUMMARY_WELL_COMPLETION, "Oil-Gas Ratio" } } );
-    info.insert( { "CWGR", { A::SUMMARY_WELL_COMPLETION, "Water-Gas Ratio" } } );
-    info.insert( { "CGLR", { A::SUMMARY_WELL_COMPLETION, "Gas-Liquid Ratio" } } );
-    info.insert( { "CPR", { A::SUMMARY_WELL_COMPLETION, "Connection Pressure" } } );
-    info.insert( { "CPI", { A::SUMMARY_WELL_COMPLETION, "Productivity Index of well's preferred phase" } } );
-    info.insert( { "CTFAC", { A::SUMMARY_WELL_COMPLETION, "Connection Transmissibility Factor" } } );
-    info.insert( { "CDBF", { A::SUMMARY_WELL_COMPLETION, "Blocking factor for generalized pseudo-pressure method" } } );
-    info.insert( { "CGPPTN", { A::SUMMARY_WELL_COMPLETION, "Generalized pseudo-pressure table update counter" } } );
-    info.insert( { "CGPPTS", { A::SUMMARY_WELL_COMPLETION, "Generalized pseudo-pressure table update status" } } );
-    info.insert( { "CDSM", { A::SUMMARY_WELL_COMPLETION, "Current mass of scale deposited" } } );
-    info.insert(
-        { "CDSML", { A::SUMMARY_WELL_COMPLETION, "Current mass of scale deposited per unit perforation length" } } );
-    info.insert( { "CDSF", { A::SUMMARY_WELL_COMPLETION, "PI multiplicative factor due to scale damage" } } );
-    info.insert( { "CAMF", { A::SUMMARY_WELL_COMPLETION, "Component aqueous mole fraction, from producing completions" } } );
-    info.insert( { "CZMF", { A::SUMMARY_WELL_COMPLETION, "Total Mole Fraction" } } );
-    info.insert( { "CKFR", { A::SUMMARY_WELL_COMPLETION, "Hydrocarbon Component" } } );
-    info.insert( { "CKFT", { A::SUMMARY_WELL_COMPLETION, "Hydrocarbon Component" } } );
-    info.insert( { "CDFAC", { A::SUMMARY_WELL_COMPLETION, "D-factor for flow dependent skin factor" } } );
-    info.insert( { "CTFR", { A::SUMMARY_WELL_COMPLETION, "Tracer Flow Rate" } } );
-    info.insert( { "CTPR", { A::SUMMARY_WELL_COMPLETION, "Tracer Production Rate" } } );
-    info.insert( { "CTPT", { A::SUMMARY_WELL_COMPLETION, "Tracer Production Total" } } );
-    info.insert( { "CTPC", { A::SUMMARY_WELL_COMPLETION, "Tracer Production Concentration" } } );
-    info.insert( { "CTIR", { A::SUMMARY_WELL_COMPLETION, "Tracer Injection Rate" } } );
-    info.insert( { "CTIT", { A::SUMMARY_WELL_COMPLETION, "Tracer Injection Total" } } );
-    info.insert( { "CTIC", { A::SUMMARY_WELL_COMPLETION, "Tracer Injection Concentration" } } );
-    info.insert( { "CAPI", { A::SUMMARY_WELL_COMPLETION, "Oil API" } } );
-    info.insert( { "CSFR", { A::SUMMARY_WELL_COMPLETION, "Salt Flow Rate" } } );
-    info.insert( { "CSPR", { A::SUMMARY_WELL_COMPLETION, "Salt Production Rate" } } );
-    info.insert( { "CSPT", { A::SUMMARY_WELL_COMPLETION, "Salt Production Total" } } );
-    info.insert( { "CSIR", { A::SUMMARY_WELL_COMPLETION, "Salt Injection Rate" } } );
-    info.insert( { "CSIT", { A::SUMMARY_WELL_COMPLETION, "Salt Injection Total" } } );
-    info.insert( { "CSPC", { A::SUMMARY_WELL_COMPLETION, "Salt Production Concentration" } } );
-    info.insert( { "CSIC", { A::SUMMARY_WELL_COMPLETION, "Salt Injection Concentration" } } );
-    info.insert( { "CTFRANI", { A::SUMMARY_WELL_COMPLETION, "Anion Flow Rate" } } );
-    info.insert( { "CTPTANI", { A::SUMMARY_WELL_COMPLETION, "Anion Production Total" } } );
-    info.insert( { "CTITANI", { A::SUMMARY_WELL_COMPLETION, "Anion Injection Total" } } );
-    info.insert( { "CTFRCAT", { A::SUMMARY_WELL_COMPLETION, "Cation Flow Rate" } } );
-    info.insert( { "CTPTCAT", { A::SUMMARY_WELL_COMPLETION, "Cation Production Total" } } );
-    info.insert( { "CTITCAT", { A::SUMMARY_WELL_COMPLETION, "Cation Injection Total" } } );
-    info.insert( { "CTFR", { A::SUMMARY_WELL_COMPLETION, "Tracer Flow Rate" } } );
-    info.insert( { "CTPR", { A::SUMMARY_WELL_COMPLETION, "Tracer Production Rate" } } );
-    info.insert( { "CTPT", { A::SUMMARY_WELL_COMPLETION, "Tracer Production Total" } } );
-    info.insert( { "CTPC", { A::SUMMARY_WELL_COMPLETION, "Tracer Production Concentration" } } );
-    info.insert( { "CTIR", { A::SUMMARY_WELL_COMPLETION, "Tracer Injection Rate" } } );
-    info.insert( { "CTIT", { A::SUMMARY_WELL_COMPLETION, "Tracer Injection Total" } } );
-    info.insert( { "CTIC", { A::SUMMARY_WELL_COMPLETION, "Tracer Injection Concentration" } } );
-    info.insert( { "CTIRF", { A::SUMMARY_WELL_COMPLETION, "Tracer Injection Rate" } } );
-    info.insert( { "CTIRS", { A::SUMMARY_WELL_COMPLETION, "Tracer Injection Rate" } } );
-    info.insert( { "CTPRF", { A::SUMMARY_WELL_COMPLETION, "Tracer Production Rate" } } );
-    info.insert( { "CTPRS", { A::SUMMARY_WELL_COMPLETION, "Tracer Production Rate" } } );
-    info.insert( { "CTITF", { A::SUMMARY_WELL_COMPLETION, "Tracer Injection Total" } } );
-    info.insert( { "CTITS", { A::SUMMARY_WELL_COMPLETION, "Tracer Injection Total" } } );
-    info.insert( { "CTPTF", { A::SUMMARY_WELL_COMPLETION, "Tracer Production Total" } } );
-    info.insert( { "CTPTS", { A::SUMMARY_WELL_COMPLETION, "Tracer Production Total" } } );
-    info.insert( { "CTICF", { A::SUMMARY_WELL_COMPLETION, "Tracer Injection Concentration" } } );
-    info.insert( { "CTICS", { A::SUMMARY_WELL_COMPLETION, "Tracer Injection Concentration" } } );
-    info.insert( { "CTPCF", { A::SUMMARY_WELL_COMPLETION, "Tracer Production" } } );
-    info.insert( { "CTPCS", { A::SUMMARY_WELL_COMPLETION, "Tracer Production" } } );
-    info.insert( { "CTFRFOA", { A::SUMMARY_WELL_COMPLETION, "Flow Rate" } } );
-    info.insert( { "CTPTFOA", { A::SUMMARY_WELL_COMPLETION, "Production Total" } } );
-    info.insert( { "CTITFOA", { A::SUMMARY_WELL_COMPLETION, "Injection Total" } } );
-    info.insert( { "CRREXCH", { A::SUMMARY_WELL_COMPLETION, "Exchange flux at current time" } } );
-    info.insert( { "CRRPROT", { A::SUMMARY_WELL_COMPLETION, "Connection cumulative water production" } } );
-    info.insert( { "CRRINJT", { A::SUMMARY_WELL_COMPLETION, "Connection cumulative water injection" } } );
-    info.insert( { "CCFR", { A::SUMMARY_WELL_COMPLETION, "Polymer Flow Rate" } } );
-    info.insert( { "CCPR", { A::SUMMARY_WELL_COMPLETION, "Polymer Production Rate" } } );
-    info.insert( { "CCPC", { A::SUMMARY_WELL_COMPLETION, "Polymer Production Concentration" } } );
-    info.insert( { "CCPT", { A::SUMMARY_WELL_COMPLETION, "Polymer Production Total" } } );
-    info.insert( { "CCIR", { A::SUMMARY_WELL_COMPLETION, "Polymer Injection Rate" } } );
-    info.insert( { "CCIC", { A::SUMMARY_WELL_COMPLETION, "Polymer Injection Concentration" } } );
-    info.insert( { "CCIT", { A::SUMMARY_WELL_COMPLETION, "Polymer Injection Total" } } );
-    info.insert( { "CSFR", { A::SUMMARY_WELL_COMPLETION, "Salt Flow Rate" } } );
-    info.insert( { "CSPR", { A::SUMMARY_WELL_COMPLETION, "Salt Production Rate" } } );
-    info.insert( { "CSPT", { A::SUMMARY_WELL_COMPLETION, "Salt Production Total" } } );
-    info.insert( { "CSIR", { A::SUMMARY_WELL_COMPLETION, "Salt Injection Rate" } } );
-    info.insert( { "CSIT", { A::SUMMARY_WELL_COMPLETION, "Salt Injection Total" } } );
-    info.insert( { "CNFR", { A::SUMMARY_WELL_COMPLETION, "Solvent Flow Rate" } } );
-    info.insert( { "CNPT", { A::SUMMARY_WELL_COMPLETION, "Solvent Production Total" } } );
-    info.insert( { "CNIT", { A::SUMMARY_WELL_COMPLETION, "Solvent Injection Total" } } );
-    info.insert( { "CTFRSUR", { A::SUMMARY_WELL_COMPLETION, "Flow Rate" } } );
-    info.insert( { "CTPTSUR", { A::SUMMARY_WELL_COMPLETION, "Production Total" } } );
-    info.insert( { "CTITSUR", { A::SUMMARY_WELL_COMPLETION, "Injection Total" } } );
-    info.insert( { "CTFRALK", { A::SUMMARY_WELL_COMPLETION, "Flow Rate" } } );
-    info.insert( { "CTPTALK", { A::SUMMARY_WELL_COMPLETION, "Production Total" } } );
-    info.insert( { "CTITALK", { A::SUMMARY_WELL_COMPLETION, "Injection Total" } } );
-    info.insert( { "COFRU",
-                   { A::SUMMARY_WELL_COMPLETION,
-                     "Sum of connection oil flow rates upstream of, and including, this connection" } } );
-    info.insert( { "CWFRU",
-                   { A::SUMMARY_WELL_COMPLETION,
-                     "Sum of connection water flow rates upstream of, and including, this connection" } } );
-    info.insert( { "CGFRU",
-                   { A::SUMMARY_WELL_COMPLETION,
-                     "Sum of connection gas flow rates upstream of, and including, this connection" } } );
-    info.insert( { "LCOFRU", { A::SUMMARY_WELL_COMPLETION, "As COFRU but for local grids" } } );
-    info.insert( { "LCWFRU", { A::SUMMARY_WELL_COMPLETION, "As CWFRU but for local grids" } } );
-    info.insert( { "LCGFRU", { A::SUMMARY_WELL_COMPLETION, "As CGFRU but for local grids" } } );
-    info.insert( { "CU", { A::SUMMARY_WELL_COMPLETION, "User-defined connection quantity" } } );
-
-    info.insert( { "COFRL", { A::SUMMARY_WELL_COMPLETION, "Oil Flow Rate" } } );
-    info.insert( { "WOFRL", { A::SUMMARY_WELL_COMPLETION, "Oil Flow Rate" } } );
-    info.insert( { "COPRL", { A::SUMMARY_WELL_COMPLETION, "Oil Flow Rate" } } );
-    info.insert( { "WOPRL", { A::SUMMARY_WELL_COMPLETION, "Oil Flow Rate" } } );
-    info.insert( { "COPTL", { A::SUMMARY_WELL_COMPLETION, "Oil Production Total" } } );
-    info.insert( { "WOPTL", { A::SUMMARY_WELL_COMPLETION, "Oil Production Total" } } );
-    info.insert( { "COITL", { A::SUMMARY_WELL_COMPLETION, "Oil Injection Total" } } );
-    info.insert( { "WOITL", { A::SUMMARY_WELL_COMPLETION, "Oil Injection Total" } } );
-    info.insert( { "CWFRL", { A::SUMMARY_WELL_COMPLETION, "Water Flow Rate" } } );
-    info.insert( { "WWFRL", { A::SUMMARY_WELL_COMPLETION, "Water Flow Rate" } } );
-    info.insert( { "CWPRL", { A::SUMMARY_WELL_COMPLETION, "Water Flow Rate" } } );
-    info.insert( { "WWPRL", { A::SUMMARY_WELL_COMPLETION, "Water Flow Rate" } } );
-    info.insert( { "CWPTL", { A::SUMMARY_WELL_COMPLETION, "Water Production Total" } } );
-    info.insert( { "WWPTL", { A::SUMMARY_WELL_COMPLETION, "Water Production Total" } } );
-    info.insert( { "CWIRL", { A::SUMMARY_WELL_COMPLETION, "Water Injection Rate" } } );
-    info.insert( { "WWIRL", { A::SUMMARY_WELL_COMPLETION, "Water Injection Rate" } } );
-    info.insert( { "CWITL", { A::SUMMARY_WELL_COMPLETION, "Water Injection Total" } } );
-    info.insert( { "WWITL", { A::SUMMARY_WELL_COMPLETION, "Water Injection Total" } } );
-    info.insert( { "CGFRL", { A::SUMMARY_WELL_COMPLETION, "Gas Flow Rate" } } );
-    info.insert( { "WGFRL", { A::SUMMARY_WELL_COMPLETION, "Gas Flow Rate" } } );
-    info.insert( { "CGPRL", { A::SUMMARY_WELL_COMPLETION, "Gas Flow Rate" } } );
-    info.insert( { "WGPRL", { A::SUMMARY_WELL_COMPLETION, "Gas Flow Rate" } } );
-    info.insert( { "CGPTL", { A::SUMMARY_WELL_COMPLETION, "Gas Production Total" } } );
-    info.insert( { "WGPTL", { A::SUMMARY_WELL_COMPLETION, "Gas Production Total" } } );
-    info.insert( { "CGIRL", { A::SUMMARY_WELL_COMPLETION, "Gas Injection Rate" } } );
-    info.insert( { "WGIRL", { A::SUMMARY_WELL_COMPLETION, "Gas Injection Rate" } } );
-    info.insert( { "CGITL", { A::SUMMARY_WELL_COMPLETION, "Gas Injection Total" } } );
-    info.insert( { "WGITL", { A::SUMMARY_WELL_COMPLETION, "Gas Injection Total" } } );
-    info.insert( { "CLFRL", { A::SUMMARY_WELL_COMPLETION, "Liquid Flow Rate" } } );
-    info.insert( { "WLFRL", { A::SUMMARY_WELL_COMPLETION, "Liquid Flow Rate" } } );
-    info.insert( { "CLPTL", { A::SUMMARY_WELL_COMPLETION, "Liquid Production Total" } } );
-    info.insert( { "WLPTL", { A::SUMMARY_WELL_COMPLETION, "Liquid Production Total" } } );
-    info.insert( { "CVFRL", { A::SUMMARY_WELL_COMPLETION, "Reservoir" } } );
-    info.insert( { "WVFRL", { A::SUMMARY_WELL_COMPLETION, "Res Volume Flow Rate" } } );
-    info.insert( { "CVPRL", { A::SUMMARY_WELL_COMPLETION, "Res Volume Production Flow Rate" } } );
-    info.insert( { "WVPRL", { A::SUMMARY_WELL_COMPLETION, "Res Volume Production Flow Rate" } } );
-    info.insert( { "CVIRL", { A::SUMMARY_WELL_COMPLETION, "Res Volume Injection Flow Rate" } } );
-    info.insert( { "WVIRL", { A::SUMMARY_WELL_COMPLETION, "Res Volume Injection Flow Rate" } } );
-    info.insert( { "CVPTL", { A::SUMMARY_WELL_COMPLETION, "Res Volume Production Total" } } );
-    info.insert( { "WVPTL", { A::SUMMARY_WELL_COMPLETION, "Res Volume Production Total" } } );
-    info.insert( { "CVITL", { A::SUMMARY_WELL_COMPLETION, "Res Volume Injection Total" } } );
-    info.insert( { "WVITL", { A::SUMMARY_WELL_COMPLETION, "Res Volume Injection Total" } } );
-    info.insert( { "CWCTL", { A::SUMMARY_WELL_COMPLETION, "Water Cut" } } );
-    info.insert( { "WWCTL", { A::SUMMARY_WELL_COMPLETION, "Water Cut" } } );
-    info.insert( { "CGORL", { A::SUMMARY_WELL_COMPLETION, "Gas-Oil Ratio" } } );
-    info.insert( { "WGORL", { A::SUMMARY_WELL_COMPLETION, "Gas-Oil Ratio" } } );
-    info.insert( { "COGRL", { A::SUMMARY_WELL_COMPLETION, "Oil-Gas Ratio" } } );
-    info.insert( { "WOGRL", { A::SUMMARY_WELL_COMPLETION, "Oil-Gas Ratio" } } );
-    info.insert( { "CWGRL", { A::SUMMARY_WELL_COMPLETION, "Water-Gas Ratio" } } );
-    info.insert( { "WWGRL", { A::SUMMARY_WELL_COMPLETION, "Water-Gas Ratio" } } );
-    info.insert( { "CGLRL", { A::SUMMARY_WELL_COMPLETION, "Gas-Liquid Ratio" } } );
-    info.insert( { "WGLRL", { A::SUMMARY_WELL_COMPLETION, "Gas-Liquid Ratio" } } );
-    info.insert( { "CPRL", { A::SUMMARY_WELL_COMPLETION, "Average Connection Pressure in completion" } } );
-    info.insert( { "CKFRL", { A::SUMMARY_WELL_COMPLETION, "Hydrocarbon Component" } } );
-    info.insert( { "CKFTL", { A::SUMMARY_WELL_COMPLETION, "Hydrocarbon Component" } } );
-
-    info.insert( { "RPR", { A::SUMMARY_REGION, "Pressure average value" } } );
-    info.insert( { "RPRH", { A::SUMMARY_REGION, "Pressure average value" } } );
-    info.insert( { "RPRP", { A::SUMMARY_REGION, "Pressure average value" } } );
-    info.insert( { "RPRGZ", { A::SUMMARY_REGION, "P/Z" } } );
-    info.insert( { "RRS", { A::SUMMARY_REGION, "Gas-oil ratio" } } );
-    info.insert( { "RRV", { A::SUMMARY_REGION, "Oil-gas ratio" } } );
-    info.insert( { "RPPC", { A::SUMMARY_REGION, "Initial Contact Corrected Potential" } } );
-    info.insert( { "RRPV", { A::SUMMARY_REGION, "Pore Volume at Reservoir conditions" } } );
-    info.insert( { "ROPV", { A::SUMMARY_REGION, "Pore Volume containing Oil" } } );
-    info.insert( { "RWPV", { A::SUMMARY_REGION, "Pore Volume containing Water" } } );
-    info.insert( { "RGPV", { A::SUMMARY_REGION, "Pore Volume containing Gas" } } );
-    info.insert( { "RHPV", { A::SUMMARY_REGION, "Pore Volume containing Hydrocarbon" } } );
-    info.insert( { "RRTM", { A::SUMMARY_REGION, "Transmissibility Multiplier associated with rock compaction" } } );
-    info.insert( { "ROE", { A::SUMMARY_REGION, "(OIP(initial) - OIP(now)) / OIP(initial)" } } );
-    info.insert( { "ROEW", { A::SUMMARY_REGION, "Oil Production from Wells / OIP(initial)" } } );
-    info.insert(
->>>>>>> 5abf2b3b
         { "ROEIW", { A::SUMMARY_REGION, "(OIP(initial) - OIP(now)) / Initial Mobile Oil with respect to Water" } } );
     info.insert(
         { "ROEWW", { A::SUMMARY_REGION, "Oil Production from Wells / Initial Mobile Oil with respect to Water" } } );
@@ -2002,7 +1665,6 @@
     info.insert( { "RTIPTSUR", { A::SUMMARY_REGION, "In Solution" } } );
     info.insert( { "RTADSUR", { A::SUMMARY_REGION, "Adsorption total" } } );
     info.insert( { "RU", { A::SUMMARY_REGION, "User-defined region quantity" } } );
-<<<<<<< HEAD
 
     info.insert( { "ROFR", { A::SUMMARY_REGION_2_REGION, "Inter-region oil flow rate" } } );
     info.insert( { "ROFR+", { A::SUMMARY_REGION_2_REGION, "Inter-region oil flow rate" } } );
@@ -2038,43 +1700,6 @@
     info.insert( { "RNFT", { A::SUMMARY_REGION_2_REGION, "Solvent inter-region Flow" } } );
     info.insert( { "RTFTTSUR", { A::SUMMARY_REGION_2_REGION, "Inter-region Flow Total" } } );
 
-=======
-
-    info.insert( { "ROFR", { A::SUMMARY_REGION_2_REGION, "Inter-region oil flow rate" } } );
-    info.insert( { "ROFR+", { A::SUMMARY_REGION_2_REGION, "Inter-region oil flow rate" } } );
-    info.insert( { "ROFR-", { A::SUMMARY_REGION_2_REGION, "Inter-region oil flow rate" } } );
-    info.insert( { "ROFT", { A::SUMMARY_REGION_2_REGION, "Inter-region oil flow total" } } );
-    info.insert( { "ROFT+", { A::SUMMARY_REGION_2_REGION, "Inter-region oil flow total" } } );
-    info.insert( { "ROFT-", { A::SUMMARY_REGION_2_REGION, "Inter-region oil flow total" } } );
-    info.insert( { "ROFTL", { A::SUMMARY_REGION_2_REGION, "Inter-region oil flow total" } } );
-    info.insert( { "ROFTG", { A::SUMMARY_REGION_2_REGION, "Inter-region oil flow total" } } );
-    info.insert( { "RGFR", { A::SUMMARY_REGION_2_REGION, "Inter-region gas flow rate" } } );
-    info.insert( { "RGFR+", { A::SUMMARY_REGION_2_REGION, "Inter-region gas flow rate" } } );
-    info.insert( { "RGFR-", { A::SUMMARY_REGION_2_REGION, "Inter-region gas flow rate" } } );
-    info.insert( { "RGFT", { A::SUMMARY_REGION_2_REGION, "Inter-region gas flow total)" } } );
-    info.insert( { "RGFT+", { A::SUMMARY_REGION_2_REGION, "Inter-region gas flow total" } } );
-    info.insert( { "RGFT-", { A::SUMMARY_REGION_2_REGION, "Inter-region gas flow total" } } );
-    info.insert( { "RGFTL", { A::SUMMARY_REGION_2_REGION, "Inter-region gas flow total" } } );
-    info.insert( { "RGFTG", { A::SUMMARY_REGION_2_REGION, "Inter-region gas flow total" } } );
-    info.insert( { "RWFR", { A::SUMMARY_REGION_2_REGION, "Inter-region water flow rate" } } );
-    info.insert( { "RWFR+", { A::SUMMARY_REGION_2_REGION, "Inter-region water flow rate" } } );
-    info.insert( { "RWFR-", { A::SUMMARY_REGION_2_REGION, "Inter-region water flow rate" } } );
-    info.insert( { "RWFT", { A::SUMMARY_REGION_2_REGION, "Inter-region water flow total" } } );
-    info.insert( { "RTFTF", { A::SUMMARY_REGION_2_REGION, "Tracer inter-region Flow Total" } } );
-    info.insert( { "RTFTS", { A::SUMMARY_REGION_2_REGION, "Tracer inter-region Flow Total" } } );
-    info.insert( { "RTFTT", { A::SUMMARY_REGION_2_REGION, "Tracer inter-region Flow Total" } } );
-    info.insert( { "RSFT", { A::SUMMARY_REGION_2_REGION, "Salt inter-region Flow Total" } } );
-    info.insert( { "RTFTT", { A::SUMMARY_REGION_2_REGION, "Tracer inter-region Flow" } } );
-    info.insert( { "RTFTF", { A::SUMMARY_REGION_2_REGION, "Tracer inter-region Flow" } } );
-    info.insert( { "RTFTS", { A::SUMMARY_REGION_2_REGION, "Tracer inter-region Flow" } } );
-    info.insert( { "RTFT#", { A::SUMMARY_REGION_2_REGION, "Tracer inter-region Flow in phase # (1,2,3,...)" } } );
-    info.insert( { "RTFTTFOA", { A::SUMMARY_REGION_2_REGION, "Inter-region Flow Total" } } );
-    info.insert( { "RCFT", { A::SUMMARY_REGION_2_REGION, "Polymer inter-region Flow Total" } } );
-    info.insert( { "RSFT", { A::SUMMARY_REGION_2_REGION, "Salt inter-region Flow Total" } } );
-    info.insert( { "RNFT", { A::SUMMARY_REGION_2_REGION, "Solvent inter-region Flow" } } );
-    info.insert( { "RTFTTSUR", { A::SUMMARY_REGION_2_REGION, "Inter-region Flow Total" } } );
-
->>>>>>> 5abf2b3b
     info.insert( { "BPR", { A::SUMMARY_BLOCK, "Oil phase Pressure" } } );
     info.insert( { "BPRESSUR", { A::SUMMARY_BLOCK, "Oil phase Pressure" } } );
     info.insert( { "BWPR", { A::SUMMARY_BLOCK, "Water phase Pressure" } } );
@@ -2297,7 +1922,6 @@
         { "BVELW0J",
           { A::SUMMARY_BLOCK,
             "Water velocity in the positive J direction multiplied by the corresponding shear multiplier" } } );
-<<<<<<< HEAD
     info.insert(
         { "BVELW0K",
           { A::SUMMARY_BLOCK,
@@ -2366,76 +1990,6 @@
           { A::SUMMARY_BLOCK,
             "Opposite saturation direction turning point relative permeability to oil for oil-gas system" } } );
     info.insert(
-=======
-    info.insert(
-        { "BVELW0K",
-          { A::SUMMARY_BLOCK,
-            "Water velocity in the positive K direction multiplied by the corresponding shear multiplier" } } );
-    info.insert( { "BPSHLZI",
-                   { A::SUMMARY_BLOCK, "Viscosity multiplier due to sheared water flow in the positive I direction" } } );
-    info.insert( { "BPSHLZJ",
-                   { A::SUMMARY_BLOCK, "Viscosity multiplier due to sheared water flow in the positive J direction" } } );
-    info.insert( { "BPSHLZK",
-                   { A::SUMMARY_BLOCK, "Viscosity multiplier due to sheared water flow in the positive K direction" } } );
-    info.insert(
-        { "BSRTW0I", { A::SUMMARY_BLOCK, "Water shear rate in the positive I direction prior to shear effects" } } );
-    info.insert(
-        { "BSRTW0J", { A::SUMMARY_BLOCK, "Water shear rate in the positive J direction prior to shear effects" } } );
-    info.insert(
-        { "BSRTW0K", { A::SUMMARY_BLOCK, "Water shear rate in the positive K direction prior to shear effects" } } );
-    info.insert(
-        { "BSRTWI", { A::SUMMARY_BLOCK, "Water shear rate in the positive I direction following shear effects" } } );
-    info.insert(
-        { "BSRTWJ", { A::SUMMARY_BLOCK, "Water shear rate in the positive J direction following shear effects" } } );
-    info.insert(
-        { "BSRTWK", { A::SUMMARY_BLOCK, "Water shear rate in the positive K direction following shear effects" } } );
-    info.insert( { "BSHWVISI",
-                   { A::SUMMARY_BLOCK,
-                     "Shear viscosity of the water/polymer solution due to shear thinning/thickening in "
-                     "the positive I direction" } } );
-    info.insert( { "BSHWVISJ",
-                   { A::SUMMARY_BLOCK,
-                     "Shear viscosity of the water/polymer solution due to shear thinning/thickening in "
-                     "the positive J direction" } } );
-    info.insert( { "BSHWVISK",
-                   { A::SUMMARY_BLOCK,
-                     "Shear viscosity of the water/polymer solution due to shear thinning/thickening in "
-                     "the positive K direction" } } );
-    info.insert( { "BNSAT", { A::SUMMARY_BLOCK, "Solvent SATuration" } } );
-    info.insert( { "BNIP", { A::SUMMARY_BLOCK, "Solvent In Place" } } );
-    info.insert( { "BNKR", { A::SUMMARY_BLOCK, "Solvent relative permeability" } } );
-    info.insert( { "BTCNFSUR", { A::SUMMARY_BLOCK, "Concentration" } } );
-    info.insert( { "BSURF", { A::SUMMARY_BLOCK, "Concentration in solution" } } );
-    info.insert( { "BTIPTSUR", { A::SUMMARY_BLOCK, "In Solution" } } );
-    info.insert( { "BTADSUR", { A::SUMMARY_BLOCK, "Adsorption" } } );
-    info.insert( { "BTCASUR", { A::SUMMARY_BLOCK, "Log" } } );
-    info.insert( { "BSURFCNM", { A::SUMMARY_BLOCK, "Log" } } );
-    info.insert( { "BTSTSUR", { A::SUMMARY_BLOCK, "Surface tension" } } );
-    info.insert( { "BSURFST", { A::SUMMARY_BLOCK, "Surface tension" } } );
-    info.insert( { "BEWV_SUR", { A::SUMMARY_BLOCK, "Effective water viscosity due to surfactant concentration" } } );
-    info.insert( { "BESVIS", { A::SUMMARY_BLOCK, "Effective water viscosity due to surfactant concentration" } } );
-    info.insert( { "BTCNFALK", { A::SUMMARY_BLOCK, "Concentration" } } );
-    info.insert( { "BTADSALK", { A::SUMMARY_BLOCK, "Adsorption" } } );
-    info.insert( { "BTSTMALK", { A::SUMMARY_BLOCK, "Surface tension multiplier" } } );
-    info.insert( { "BTSADALK", { A::SUMMARY_BLOCK, "Surfactant adsorption multiplier" } } );
-    info.insert( { "BTPADALK", { A::SUMMARY_BLOCK, "Polymer adsorption multiplier" } } );
-    info.insert( { "BKRGOE", { A::SUMMARY_BLOCK, "Equivalent relative permeability to gas for gas-oil system" } } );
-    info.insert( { "BKRGWE", { A::SUMMARY_BLOCK, "Equivalent relative permeability to gas for gas-water system" } } );
-    info.insert( { "BKRWGE", { A::SUMMARY_BLOCK, "Equivalent relative permeability to water for water-gas system" } } );
-    info.insert(
-        { "BKROWT",
-          { A::SUMMARY_BLOCK,
-            "Opposite saturation direction turning point relative permeability to oil for oil-water system" } } );
-    info.insert(
-        { "BKRWOT",
-          { A::SUMMARY_BLOCK,
-            "Opposite saturation direction turning point relative permeability to water for water-oil system" } } );
-    info.insert(
-        { "BKROGT",
-          { A::SUMMARY_BLOCK,
-            "Opposite saturation direction turning point relative permeability to oil for oil-gas system" } } );
-    info.insert(
->>>>>>> 5abf2b3b
         { "BKRGOT",
           { A::SUMMARY_BLOCK,
             "Opposite saturation direction turning point relative permeability to gas for gas-oil system" } } );
