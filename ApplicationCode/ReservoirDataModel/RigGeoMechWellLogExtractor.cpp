/////////////////////////////////////////////////////////////////////////////////
//
//  Copyright (C) Statoil ASA
//  Copyright (C) Ceetron Solutions AS
//
//  ResInsight is free software: you can redistribute it and/or modify
//  it under the terms of the GNU General Public License as published by
//  the Free Software Foundation, either version 3 of the License, or
//  (at your option) any later version.
//
//  ResInsight is distributed in the hope that it will be useful, but WITHOUT ANY
//  WARRANTY; without even the implied warranty of MERCHANTABILITY or
//  FITNESS FOR A PARTICULAR PURPOSE.
//
//  See the GNU General Public License at <http://www.gnu.org/licenses/gpl.html>
//  for more details.
//
/////////////////////////////////////////////////////////////////////////////////

//==================================================================================================
///
//==================================================================================================
#include "RigGeoMechWellLogExtractor.h"

#include "RiaDefines.h"
#include "RiaWeightedMeanCalculator.h"
#include "RigFemPart.h"
#include "RigFemPartCollection.h"
#include "RigFemPartResultsCollection.h"
#include "RigFemTypes.h"
#include "RigGeoMechBoreHoleStressCalculator.h"
#include "RigGeoMechCaseData.h"

#include "RigWellLogExtractionTools.h"
#include "RigWellPath.h"
#include "RigWellPathGeometryTools.h"
#include "RigWellPathIntersectionTools.h"

#include "cafTensor3.h"
#include "cvfGeometryTools.h"
#include "cvfMath.h"

#include <QPolygonF>

#include <type_traits>

const double RigGeoMechWellLogExtractor::UNIT_WEIGHT_OF_WATER = 9.81 * 1000.0; // N / m^3

//--------------------------------------------------------------------------------------------------
///
//--------------------------------------------------------------------------------------------------
RigGeoMechWellLogExtractor::RigGeoMechWellLogExtractor( RigGeoMechCaseData* aCase,
                                                        const RigWellPath*  wellpath,
                                                        const std::string&  wellCaseErrorMsgName )
    : RigWellLogExtractor( wellpath, wellCaseErrorMsgName )
    , m_caseData( aCase )
{
    calculateIntersection();
}

//--------------------------------------------------------------------------------------------------
///
//--------------------------------------------------------------------------------------------------
void RigGeoMechWellLogExtractor::smoothCurveData( int                  frameIndex,
                                                  std::vector<double>* mds,
                                                  std::vector<double>* tvds,
                                                  std::vector<double>* values,
                                                  const double         smoothingTreshold )
{
    CVF_ASSERT( mds && tvds && values );

    RigFemPartResultsCollection* resultCollection = m_caseData->femPartResults();

    RigFemResultAddress shAddr( RIG_ELEMENT_NODAL, "ST", "S3" );
    RigFemResultAddress porBarResAddr( RIG_ELEMENT_NODAL, "POR-Bar", "" );

    const std::vector<float>& unscaledShValues = resultCollection->resultValues( shAddr, 0, frameIndex );
    const std::vector<float>& porePressures    = resultCollection->resultValues( porBarResAddr, 0, frameIndex );

    std::vector<float> interfaceShValues      = interpolateInterfaceValues( shAddr, unscaledShValues );
    std::vector<float> interfacePorePressures = interpolateInterfaceValues( porBarResAddr, porePressures );

    std::vector<double> interfaceShValuesDbl( interfaceShValues.size(), std::numeric_limits<double>::infinity() );
    std::vector<double> interfacePorePressuresDbl( interfacePorePressures.size(),
                                                   std::numeric_limits<double>::infinity() );
#pragma omp parallel for
    for ( int64_t i = 0; i < int64_t( m_intersections.size() ); ++i )
    {
        cvf::Vec3f centroid = cellCentroid( i );

        double trueVerticalDepth = -centroid.z();

        double effectiveDepthMeters       = trueVerticalDepth + m_rkbDiff;
        double hydroStaticPorePressureBar = pascalToBar( effectiveDepthMeters * UNIT_WEIGHT_OF_WATER );
        interfaceShValuesDbl[i]           = interfaceShValues[i] / hydroStaticPorePressureBar;
        interfacePorePressuresDbl[i]      = interfacePorePressures[i];
    }

    std::vector<std::vector<double>*> dependentValues = {tvds, &interfaceShValuesDbl, &interfacePorePressuresDbl};

    std::vector<unsigned char> smoothOrFilterSegments = determineFilteringOrSmoothing( interfacePorePressuresDbl );
    filterShortSegments( mds, values, &smoothOrFilterSegments, dependentValues );
    filterColinearSegments( mds, values, &smoothOrFilterSegments, dependentValues );

    smoothSegments( mds, tvds, values, interfaceShValuesDbl, smoothOrFilterSegments, smoothingTreshold );
}

//--------------------------------------------------------------------------------------------------
///
//--------------------------------------------------------------------------------------------------
void RigGeoMechWellLogExtractor::curveData( const RigFemResultAddress& resAddr, int frameIndex, std::vector<double>* values )
{
    CVF_TIGHT_ASSERT( values );

    if ( resAddr.resultPosType == RIG_WELLPATH_DERIVED )
    {
        if ( resAddr.fieldName == RiaDefines::wellPathFGResultName().toStdString() ||
             resAddr.fieldName == RiaDefines::wellPathSFGResultName().toStdString() )
        {
            wellBoreWallCurveData( resAddr, frameIndex, values );
            return;
        }
        else if ( resAddr.fieldName == "PP" || resAddr.fieldName == "OBG" || resAddr.fieldName == "SH" )
        {
            wellPathScaledCurveData( resAddr, frameIndex, values );
            return;
        }
        else if ( resAddr.fieldName == "Azimuth" || resAddr.fieldName == "Inclination" )
        {
            wellPathAngles( resAddr, values );
            return;
        }
    }

    if ( !resAddr.isValid() ) return;

    RigFemResultAddress convResAddr = resAddr;

    // When showing POR results, always use the element nodal result,
    // to get correct handling of elements without POR results

    if ( convResAddr.fieldName == "POR-Bar" ) convResAddr.resultPosType = RIG_ELEMENT_NODAL;

    CVF_ASSERT( resAddr.resultPosType != RIG_WELLPATH_DERIVED );

    const std::vector<float>& resultValues = m_caseData->femPartResults()->resultValues( convResAddr, 0, frameIndex );

    if ( !resultValues.size() ) return;

    values->resize( m_intersections.size() );

    for ( size_t intersectionIdx = 0; intersectionIdx < m_intersections.size(); ++intersectionIdx )
    {
        ( *values )[intersectionIdx] = static_cast<double>(
            interpolateGridResultValue<float>( convResAddr.resultPosType, resultValues, intersectionIdx ) );
    }
}

//--------------------------------------------------------------------------------------------------
///
//--------------------------------------------------------------------------------------------------
std::pair<float, RigGeoMechWellLogExtractor::WbsParameterSource> RigGeoMechWellLogExtractor::calculatePorePressureInSegment(
    int64_t                   intersectionIdx,
    double                    effectiveDepthMeters,
    const std::vector<float>& interpolatedInterfacePorePressuresBar,
    const std::vector<float>& poreElementPressuresPascal ) const
{
    // Priority 1: Try pore pressure from the grid
    if ( m_porePressureSource == AUTO || m_porePressureSource == GRID )
    {
        float averagePorePressureBar = std::numeric_limits<float>::infinity();
        bool  validGridPorePressure  = averageIntersectionValuesToSegmentValue( intersectionIdx,
                                                                              interpolatedInterfacePorePressuresBar,
                                                                              std::numeric_limits<float>::infinity(),
                                                                              &averagePorePressureBar );
        if ( validGridPorePressure )
        {
            return std::make_pair( averagePorePressureBar, GRID );
        }
    }

    // Priority 2: Try LAS-file
    if ( m_porePressureSource == AUTO || m_porePressureSource == LAS_FILE )
    {
        double lasMudWeightKgPerM3 = getWellLogSegmentValue( intersectionIdx, m_wellLogMdAndMudWeightKgPerM3 );
        if ( lasMudWeightKgPerM3 != std::numeric_limits<double>::infinity() )
        {
            double specificMudWeightNPerM3 = lasMudWeightKgPerM3 * 9.81;
            double porePressurePascal      = specificMudWeightNPerM3 * effectiveDepthMeters;
            double porePressureBar         = pascalToBar( porePressurePascal );
            return std::make_pair( (float)porePressureBar, LAS_FILE );
        }
    }

    // Priority 3: Try element property tables
    if ( m_porePressureSource == AUTO || m_porePressureSource == ELEMENT_PROPERTY_TABLE )
    {
        size_t elmIdx = m_intersectedCellsGlobIdx[intersectionIdx];
        if ( elmIdx < poreElementPressuresPascal.size() )
        {
            float porePressureBar = pascalToBar( poreElementPressuresPascal[elmIdx] );
            return std::make_pair( porePressureBar, ELEMENT_PROPERTY_TABLE );
        }
    }

    return std::make_pair( std::numeric_limits<float>::infinity(), INVALID );
}

//--------------------------------------------------------------------------------------------------
///
//--------------------------------------------------------------------------------------------------
std::pair<float, RigGeoMechWellLogExtractor::WbsParameterSource>
    RigGeoMechWellLogExtractor::calculatePoissonRatioInSegment( int64_t                   intersectionIdx,
                                                                const std::vector<float>& poissonRatios ) const
{
    // Priority 1: Las-file poisson ratio
    if ( m_poissonRatioSource == AUTO || m_poissonRatioSource == LAS_FILE )
    {
        if ( !m_wellLogMdAndPoissonRatios.empty() )
        {
            double lasPoissionRatio = getWellLogSegmentValue( intersectionIdx, m_wellLogMdAndPoissonRatios );
            if ( lasPoissionRatio != std::numeric_limits<double>::infinity() )
            {
                return std::make_pair( lasPoissionRatio, LAS_FILE );
            }
        }
    }

    // Priority 2: Element property table ratio
    if ( m_poissonRatioSource == AUTO || m_poissonRatioSource == ELEMENT_PROPERTY_TABLE )
    {
        size_t elmIdx = m_intersectedCellsGlobIdx[intersectionIdx];
        if ( elmIdx < poissonRatios.size() )
        {
            return std::make_pair( poissonRatios[elmIdx], ELEMENT_PROPERTY_TABLE );
        }
    }

    // Priority 3: User defined poisson ratio
    return std::make_pair( (float)m_userDefinedPoissonRatio, USER_DEFINED );
}

//--------------------------------------------------------------------------------------------------
///
//--------------------------------------------------------------------------------------------------
std::pair<float, RigGeoMechWellLogExtractor::WbsParameterSource>
    RigGeoMechWellLogExtractor::calculateUcsInSegment( int64_t                   intersectionIdx,
                                                       const std::vector<float>& ucsValuesPascal ) const
{
    if ( m_ucsSource == AUTO || m_ucsSource == LAS_FILE )
    {
        if ( !m_wellLogMdAndUcsBar.empty() )
        {
            double lasUniaxialStrengthInBar = getWellLogSegmentValue( intersectionIdx, m_wellLogMdAndUcsBar );
            if ( lasUniaxialStrengthInBar != std::numeric_limits<double>::infinity() )
            {
                return std::make_pair( lasUniaxialStrengthInBar, LAS_FILE );
            }
        }
    }
    // Priority 2: From element property table
    if ( m_ucsSource == AUTO || m_ucsSource == ELEMENT_PROPERTY_TABLE )
    {
        size_t elmIdx = m_intersectedCellsGlobIdx[intersectionIdx];
        if ( elmIdx < ucsValuesPascal.size() )
        {
            // Read UCS from element table in Pascal
            float uniaxialStrengthInBar = pascalToBar( ucsValuesPascal[elmIdx] );
            return std::make_pair( uniaxialStrengthInBar, ELEMENT_PROPERTY_TABLE );
        }
    }
    // Priority 3: User defined UCS (in bar)
    return std::make_pair( m_userDefinedUcs, USER_DEFINED );
}

//--------------------------------------------------------------------------------------------------
///
//--------------------------------------------------------------------------------------------------
void RigGeoMechWellLogExtractor::wellPathAngles( const RigFemResultAddress& resAddr, std::vector<double>* values )
{
    CVF_ASSERT( values );
    CVF_ASSERT( resAddr.fieldName == "Azimuth" || resAddr.fieldName == "Inclination" );
    values->resize( m_intersections.size(), 0.0f );
    const double     epsilon = 1.0e-6 * 360;
    const cvf::Vec3d trueNorth( 0.0, 1.0, 0.0 );
    const cvf::Vec3d up( 0.0, 0.0, 1.0 );
    for ( int64_t intersectionIdx = 0; intersectionIdx < (int64_t)m_intersections.size(); ++intersectionIdx )
    {
        cvf::Vec3d wellPathTangent = calculateWellPathTangent( intersectionIdx, TangentFollowWellPathSegments );

        // Deviation from vertical. Since well path is tending downwards we compare with negative z.
        double inclination = cvf::Math::toDegrees(
            std::acos( cvf::Vec3d( 0.0, 0.0, -1.0 ) * wellPathTangent.getNormalized() ) );

        if ( resAddr.fieldName == "Azimuth" )
        {
            double azimuth = HUGE_VAL;

            // Azimuth is not defined when well path is vertical. We define it as infinite to avoid it showing up in the plot.
            if ( cvf::Math::valueInRange( inclination, epsilon, 180.0 - epsilon ) )
            {
                cvf::Vec3d projectedTangentXY = wellPathTangent;
                projectedTangentXY.z()        = 0.0;

                // Do tangentXY to true north for clockwise angles.
                double dotProduct   = projectedTangentXY * trueNorth;
                double crossProduct = ( projectedTangentXY ^ trueNorth ) * up;
                // http://www.glossary.oilfield.slb.com/Terms/a/azimuth.aspx
                azimuth = cvf::Math::toDegrees( std::atan2( crossProduct, dotProduct ) );
                if ( azimuth < 0.0 )
                {
                    // Straight atan2 gives angle from -PI to PI yielding angles from -180 to 180
                    // where the negative angles are counter clockwise.
                    // To get all positive clockwise angles, we add 360 degrees to negative angles.
                    azimuth = azimuth + 360.0;
                }
            }

            ( *values )[intersectionIdx] = azimuth;
        }
        else
        {
            ( *values )[intersectionIdx] = inclination;
        }
    }
}

//--------------------------------------------------------------------------------------------------
///
//--------------------------------------------------------------------------------------------------
void RigGeoMechWellLogExtractor::wellPathScaledCurveData( const RigFemResultAddress& resAddr,
                                                          int                        frameIndex,
                                                          std::vector<double>*       values )
{
    CVF_ASSERT( values );

    const RigFemPart*            femPart          = m_caseData->femParts()->part( 0 );
    RigFemPartResultsCollection* resultCollection = m_caseData->femPartResults();

    std::string nativeFieldName;
    std::string nativeCompName;
    if ( resAddr.fieldName == "PP" )
    {
        nativeFieldName = "POR-Bar"; // More likely to be in memory than POR
    }
    else if ( resAddr.fieldName == "OBG" )
    {
        nativeFieldName = "ST";
        nativeCompName  = "S33";
    }
    else if ( resAddr.fieldName == "SH" )
    {
        nativeFieldName = "ST";
        nativeCompName  = "S3";
    }

    RigFemResultAddress nativeAddr( RIG_ELEMENT_NODAL, nativeFieldName, nativeCompName );
    RigFemResultAddress porElementResAddr( RIG_ELEMENT, "POR", "" );

    const std::vector<float>& unscaledResultValues       = resultCollection->resultValues( nativeAddr, 0, frameIndex );
    const std::vector<float>& poreElementPressuresPascal = resultCollection->resultValues( porElementResAddr,
                                                                                           0,
                                                                                           frameIndex );

    std::vector<float> interpolatedInterfaceValues = interpolateInterfaceValues( nativeAddr, unscaledResultValues );

    values->resize( m_intersections.size(), 0.0f );

#pragma omp parallel for
    for ( int64_t intersectionIdx = 0; intersectionIdx < (int64_t)m_intersections.size(); ++intersectionIdx )
    {
        // Set the value to invalid by default
        ( *values )[intersectionIdx] = std::numeric_limits<double>::infinity();

        size_t         elmIdx  = m_intersectedCellsGlobIdx[intersectionIdx];
        RigElementType elmType = femPart->elementType( elmIdx );

        if ( !( elmType == HEX8 || elmType == HEX8P ) ) continue;

        cvf::Vec3f centroid = cellCentroid( intersectionIdx );

        double trueVerticalDepth = -centroid.z();

        double effectiveDepthMeters       = trueVerticalDepth + m_rkbDiff;
        double hydroStaticPorePressureBar = pascalToBar( effectiveDepthMeters * UNIT_WEIGHT_OF_WATER );

        float averageUnscaledValue = std::numeric_limits<float>::infinity();

        if ( resAddr.fieldName == "PP" )
        {
            auto ppSourcePair = calculatePorePressureInSegment( intersectionIdx,
                                                                effectiveDepthMeters,
                                                                interpolatedInterfaceValues,
                                                                poreElementPressuresPascal );
            if ( ppSourcePair.second == INVALID )
            {
                averageUnscaledValue = hydroStaticPorePressureBar;
            }
            else
            {
                averageUnscaledValue = ppSourcePair.first;
            }
        }

        ( *values )[intersectionIdx] = static_cast<double>( averageUnscaledValue ) / hydroStaticPorePressureBar;
    }

#pragma omp parallel for
    for ( int64_t intersectionIdx = 0; intersectionIdx < (int64_t)m_intersections.size(); ++intersectionIdx )
    {
    }
}

//--------------------------------------------------------------------------------------------------
///
//--------------------------------------------------------------------------------------------------
void RigGeoMechWellLogExtractor::wellBoreWallCurveData( const RigFemResultAddress& resAddr,
                                                        int                        frameIndex,
                                                        std::vector<double>*       values )
{
    CVF_ASSERT( values );
    CVF_ASSERT( resAddr.fieldName == RiaDefines::wellPathFGResultName().toStdString() ||
                resAddr.fieldName == RiaDefines::wellPathSFGResultName().toStdString() );

    // The result addresses needed
    RigFemResultAddress stressResAddr( RIG_ELEMENT_NODAL, "ST", "" );
    RigFemResultAddress porBarResAddr( RIG_ELEMENT_NODAL, "POR-Bar", "" );
    // Allow POR as an element property value
    RigFemResultAddress porElementResAddr( RIG_ELEMENT, "POR", "" );
    RigFemResultAddress poissonResAddr( RIG_ELEMENT, "RATIO", "" );
    RigFemResultAddress ucsResAddr( RIG_ELEMENT, "UCS", "" );

    const RigFemPart*            femPart          = m_caseData->femParts()->part( 0 );
    RigFemPartResultsCollection* resultCollection = m_caseData->femPartResults();

    // Load results
    std::vector<caf::Ten3f> vertexStressesFloat = resultCollection->tensors( stressResAddr, 0, frameIndex );
    if ( !vertexStressesFloat.size() ) return;

    std::vector<caf::Ten3d> vertexStresses;
    vertexStresses.reserve( vertexStressesFloat.size() );
    for ( const caf::Ten3f& floatTensor : vertexStressesFloat )
    {
        vertexStresses.push_back( caf::Ten3d( floatTensor ) );
    }
    std::vector<float> porePressures              = resultCollection->resultValues( porBarResAddr, 0, frameIndex );
    std::vector<float> poreElementPressuresPascal = resultCollection->resultValues( porElementResAddr, 0, frameIndex );
    std::vector<float> poissonRatios              = resultCollection->resultValues( poissonResAddr, 0, frameIndex );
    std::vector<float> ucsValuesPascal            = resultCollection->resultValues( ucsResAddr, 0, frameIndex );

<<<<<<< HEAD
    std::vector<float> interpolatedInterfacePorePressureBar = interpolateInterfaceValues<float>( porBarResAddr,
                                                                                                 porePressures );

    std::vector<caf::Ten3d> interpolatedInterfaceStressBar = interpolateInterfaceValues<caf::Ten3d>( stressResAddr,
                                                                                                     vertexStresses );
=======
    std::vector<float> interpolatedInterfacePorePressuresBar;
    interpolatedInterfacePorePressuresBar.resize( m_intersections.size(), std::numeric_limits<double>::infinity() );

    std::vector<caf::Ten3d> interpolatedInterfaceStressBar;
    interpolatedInterfaceStressBar.resize( m_intersections.size() );
#pragma omp parallel for
    for ( int64_t intersectionIdx = 0; intersectionIdx < (int64_t)m_intersections.size(); ++intersectionIdx )
    {
        size_t         elmIdx  = m_intersectedCellsGlobIdx[intersectionIdx];
        RigElementType elmType = femPart->elementType( elmIdx );
        if ( !( elmType == HEX8 || elmType == HEX8P ) ) continue;

        interpolatedInterfacePorePressuresBar[intersectionIdx] = interpolateGridResultValue( porBarResAddr.resultPosType,
                                                                                             porePressures,
                                                                                             intersectionIdx,
                                                                                             false );
        interpolatedInterfaceStressBar[intersectionIdx] = interpolateGridResultValue( stressResAddr.resultPosType,
                                                                                      vertexStresses,
                                                                                      intersectionIdx,
                                                                                      false );
    }
>>>>>>> 2d2a5201

    values->resize( m_intersections.size(), 0.0f );

#pragma omp parallel for
    for ( int64_t intersectionIdx = 0; intersectionIdx < (int64_t)m_intersections.size(); ++intersectionIdx )
    {
        size_t         elmIdx  = m_intersectedCellsGlobIdx[intersectionIdx];
        RigElementType elmType = femPart->elementType( elmIdx );

        if ( !( elmType == HEX8 || elmType == HEX8P ) ) continue;

        cvf::Vec3f centroid = cellCentroid( intersectionIdx );

        double trueVerticalDepth          = -centroid.z();
        double effectiveDepthMeters       = trueVerticalDepth + m_rkbDiff;
        double hydroStaticPorePressureBar = pascalToBar( effectiveDepthMeters * UNIT_WEIGHT_OF_WATER );

        auto   ppSourcePair    = calculatePorePressureInSegment( intersectionIdx,
                                                            effectiveDepthMeters,
                                                            interpolatedInterfacePorePressuresBar,
                                                            poreElementPressuresPascal );
        double porePressureBar = ppSourcePair.first;

        // FG is for sands, SFG for shale. Sands has valid PP, shale does not.
        bool isFGregion = ppSourcePair.second != INVALID;

        if ( ppSourcePair.second == INVALID )
        {
            porePressureBar = hydroStaticPorePressureBar;
        }

        double poissonRatio = calculatePoissonRatioInSegment( intersectionIdx, poissonRatios ).first;
        double ucsBar       = calculateUcsInSegment( intersectionIdx, ucsValuesPascal ).first;

        caf::Ten3d segmentStress;
        bool       validSegmentStress = averageIntersectionValuesToSegmentValue( intersectionIdx,
                                                                           interpolatedInterfaceStressBar,
                                                                           caf::Ten3d::invalid(),
                                                                           &segmentStress );

        cvf::Vec3d wellPathTangent     = calculateWellPathTangent( intersectionIdx, TangentConstantWithinCell );
        caf::Ten3d wellPathStressFloat = transformTensorToWellPathOrientation( wellPathTangent, segmentStress );
        caf::Ten3d wellPathStressDouble( wellPathStressFloat );

        RigGeoMechBoreHoleStressCalculator sigmaCalculator( wellPathStressDouble, porePressureBar, poissonRatio, ucsBar, 32 );
        double                             resultValue = std::numeric_limits<double>::infinity();
        if ( resAddr.fieldName == RiaDefines::wellPathFGResultName().toStdString() )
        {
            if ( isFGregion && validSegmentStress )
            {
                resultValue = sigmaCalculator.solveFractureGradient();
            }
        }
        else
        {
            CVF_ASSERT( resAddr.fieldName == RiaDefines::wellPathSFGResultName().toStdString() );
            if ( !isFGregion && validSegmentStress )
            {
                resultValue = sigmaCalculator.solveStassiDalia();
            }
        }
        if ( resultValue != std::numeric_limits<double>::infinity() )
        {
            if ( hydroStaticPorePressureBar > 1.0e-8 )
            {
                resultValue /= hydroStaticPorePressureBar;
            }
        }
        ( *values )[intersectionIdx] = resultValue;
    }
}

//--------------------------------------------------------------------------------------------------
///
//--------------------------------------------------------------------------------------------------
const RigGeoMechCaseData* RigGeoMechWellLogExtractor::caseData()
{
    return m_caseData.p();
}

//--------------------------------------------------------------------------------------------------
///
//--------------------------------------------------------------------------------------------------
void RigGeoMechWellLogExtractor::setRkbDiff( double rkbDiff )
{
    m_rkbDiff = rkbDiff;
}

//--------------------------------------------------------------------------------------------------
///
//--------------------------------------------------------------------------------------------------
void RigGeoMechWellLogExtractor::setWellLogMdAndMudWeightKgPerM3( const std::vector<std::pair<double, double>>& porePressures )
{
    m_wellLogMdAndMudWeightKgPerM3 = porePressures;
}

//--------------------------------------------------------------------------------------------------
///
//--------------------------------------------------------------------------------------------------
void RigGeoMechWellLogExtractor::setWellLogMdAndUcsBar( const std::vector<std::pair<double, double>>& ucsValues )
{
    m_wellLogMdAndUcsBar = ucsValues;
}

//--------------------------------------------------------------------------------------------------
///
//--------------------------------------------------------------------------------------------------
void RigGeoMechWellLogExtractor::setWellLogMdAndPoissonRatio( const std::vector<std::pair<double, double>>& poissonRatios )
{
    m_wellLogMdAndPoissonRatios = poissonRatios;
}

//--------------------------------------------------------------------------------------------------
///
//--------------------------------------------------------------------------------------------------
std::set<RigGeoMechWellLogExtractor::WbsParameterSource> RigGeoMechWellLogExtractor::supportedSourcesForPorePressure()
{
    return {AUTO, GRID, LAS_FILE, ELEMENT_PROPERTY_TABLE, HYDROSTATIC_PP};
}

//--------------------------------------------------------------------------------------------------
///
//--------------------------------------------------------------------------------------------------
std::set<RigGeoMechWellLogExtractor::WbsParameterSource> RigGeoMechWellLogExtractor::supportedSourcesForPoissonRatio()
{
    return {AUTO, LAS_FILE, ELEMENT_PROPERTY_TABLE, USER_DEFINED};
}

//--------------------------------------------------------------------------------------------------
///
//--------------------------------------------------------------------------------------------------
std::set<RigGeoMechWellLogExtractor::WbsParameterSource> RigGeoMechWellLogExtractor::supportedSourcesForUcs()
{
    return {AUTO, LAS_FILE, ELEMENT_PROPERTY_TABLE, USER_DEFINED};
}

//--------------------------------------------------------------------------------------------------
///
//--------------------------------------------------------------------------------------------------
void RigGeoMechWellLogExtractor::setWbsParameters( WbsParameterSource porePressureSource,
                                                   WbsParameterSource poissonRatioSource,
                                                   WbsParameterSource ucsSource,
                                                   double             userDefinedPoissonRatio,
                                                   double             userDefinedUcs )
{
    m_porePressureSource      = porePressureSource;
    m_poissonRatioSource      = poissonRatioSource;
    m_ucsSource               = ucsSource;
    m_userDefinedPoissonRatio = userDefinedPoissonRatio;
    m_userDefinedUcs          = userDefinedUcs;
}

//--------------------------------------------------------------------------------------------------
///
//--------------------------------------------------------------------------------------------------
std::vector<double> RigGeoMechWellLogExtractor::porePressureIntervals( int frameIndex )
{
    std::vector<double> ppValues( m_intersections.size(), 0.0 );

    RigFemResultAddress porBarResAddr( RIG_ELEMENT_NODAL, "POR-Bar", "" );
    RigFemResultAddress porElementResAddr( RIG_ELEMENT, "POR", "" );

    const RigFemPart*            femPart          = m_caseData->femParts()->part( 0 );
    RigFemPartResultsCollection* resultCollection = m_caseData->femPartResults();

    const std::vector<float>& porePressures = resultCollection->resultValues( porBarResAddr, 0, frameIndex );
    const std::vector<float>& poreElementPressuresPascal = resultCollection->resultValues( porElementResAddr,
                                                                                           0,
                                                                                           frameIndex );

    std::vector<float> interpolatedInterfacePorePressureBar;
    interpolatedInterfacePorePressureBar.resize( m_intersections.size(), std::numeric_limits<float>::infinity() );

#pragma omp parallel for
    for ( int64_t intersectionIdx = 0; intersectionIdx < (int64_t)m_intersections.size(); ++intersectionIdx )
    {
        size_t         elmIdx  = m_intersectedCellsGlobIdx[intersectionIdx];
        RigElementType elmType = femPart->elementType( elmIdx );
        if ( !( elmType == HEX8 || elmType == HEX8P ) ) continue;

        interpolatedInterfacePorePressureBar[intersectionIdx] = interpolateGridResultValue( porBarResAddr.resultPosType,
                                                                                            porePressures,
                                                                                            intersectionIdx );
    }

#pragma omp parallel for
    for ( int64_t intersectionIdx = 0; intersectionIdx < (int64_t)m_intersections.size(); ++intersectionIdx )
    {
        auto ppSourcePair = calculatePorePressureInSegment( intersectionIdx,
                                                            0.0,
                                                            interpolatedInterfacePorePressureBar,
                                                            poreElementPressuresPascal );
        if ( ppSourcePair.second == INVALID )
        {
            ppValues[intersectionIdx] = static_cast<double>( HYDROSTATIC_PP );
        }
        else
        {
            ppValues[intersectionIdx] = static_cast<double>( ppSourcePair.second );
        }
    }
    return ppValues;
}
//--------------------------------------------------------------------------------------------------
///
//--------------------------------------------------------------------------------------------------
std::vector<double> RigGeoMechWellLogExtractor::poissonIntervals( int frameIndex )
{
    std::vector<double> poissonValues( m_intersections.size(), 0.0 );

    RigFemResultAddress poissonResAddr( RIG_ELEMENT, "RATIO", "" );

    RigFemPartResultsCollection* resultCollection = m_caseData->femPartResults();

    std::vector<float> poissonRatios = resultCollection->resultValues( poissonResAddr, 0, frameIndex );

#pragma omp parallel for
    for ( int64_t intersectionIdx = 0; intersectionIdx < (int64_t)m_intersections.size(); ++intersectionIdx )
    {
        auto poissonSourcePair         = calculatePoissonRatioInSegment( intersectionIdx, poissonRatios );
        poissonValues[intersectionIdx] = static_cast<double>( poissonSourcePair.second );
    }
    return poissonValues;
}

//--------------------------------------------------------------------------------------------------
///
//--------------------------------------------------------------------------------------------------
std::vector<double> RigGeoMechWellLogExtractor::ucsIntervals( int frameIndex )
{
    std::vector<double> ucsValues( m_intersections.size(), 0.0 );

    RigFemResultAddress ucsResAddr( RIG_ELEMENT, "UCS", "" );

    RigFemPartResultsCollection* resultCollection = m_caseData->femPartResults();

    std::vector<float> ucsValuesPascal = resultCollection->resultValues( ucsResAddr, 0, frameIndex );

#pragma omp parallel for
    for ( int64_t intersectionIdx = 0; intersectionIdx < (int64_t)m_intersections.size(); ++intersectionIdx )
    {
        auto ucsSourcePair         = calculateUcsInSegment( intersectionIdx, ucsValuesPascal );
        ucsValues[intersectionIdx] = static_cast<double>( ucsSourcePair.second );
    }
    return ucsValues;
}

//--------------------------------------------------------------------------------------------------
///
//--------------------------------------------------------------------------------------------------
template <typename T>
T RigGeoMechWellLogExtractor::interpolateGridResultValue( RigFemResultPosEnum   resultPosType,
                                                          const std::vector<T>& gridResultValues,
                                                          int64_t               intersectionIdx ) const
{
    const RigFemPart*              femPart    = m_caseData->femParts()->part( 0 );
    const std::vector<cvf::Vec3f>& nodeCoords = femPart->nodes().coordinates;

    size_t         elmIdx  = m_intersectedCellsGlobIdx[intersectionIdx];
    RigElementType elmType = femPart->elementType( elmIdx );

    if ( !( elmType == HEX8 || elmType == HEX8P ) ) return T();

    if ( resultPosType == RIG_FORMATION_NAMES )
    {
        resultPosType = RIG_ELEMENT_NODAL; // formation indices are stored per element node result.
    }

    if ( resultPosType == RIG_ELEMENT )
    {
        return gridResultValues[elmIdx];
    }

    cvf::StructGridInterface::FaceType cellFace = m_intersectedCellFaces[intersectionIdx];

    if ( cellFace == cvf::StructGridInterface::NO_FACE )
    {
        if ( resultPosType == RIG_ELEMENT_NODAL_FACE )
        {
            return std::numeric_limits<T>::infinity(); // undefined value. ELEMENT_NODAL_FACE values are only defined on a face.
        }
        // TODO: Should interpolate within the whole hexahedron. This requires converting to locals coordinates.
        // For now just pick the average value for the cell.
        size_t gridResultValueIdx = femPart->resultValueIdxFromResultPosType( resultPosType,
                                                                              static_cast<int>( elmIdx ),
                                                                              0 );
        T      sumOfVertexValues  = gridResultValues[gridResultValueIdx];
        for ( int i = 1; i < 8; ++i )
        {
            gridResultValueIdx = femPart->resultValueIdxFromResultPosType( resultPosType, static_cast<int>( elmIdx ), i );
            sumOfVertexValues = sumOfVertexValues + gridResultValues[gridResultValueIdx];
        }
        return sumOfVertexValues * ( 1.0 / 8.0 );
    }

    int        faceNodeCount              = 0;
    const int* elementLocalIndicesForFace = RigFemTypes::localElmNodeIndicesForFace( elmType, cellFace, &faceNodeCount );
    const int* elmNodeIndices             = femPart->connectivities( elmIdx );

    cvf::Vec3d v0( nodeCoords[elmNodeIndices[elementLocalIndicesForFace[0]]] );
    cvf::Vec3d v1( nodeCoords[elmNodeIndices[elementLocalIndicesForFace[1]]] );
    cvf::Vec3d v2( nodeCoords[elmNodeIndices[elementLocalIndicesForFace[2]]] );
    cvf::Vec3d v3( nodeCoords[elmNodeIndices[elementLocalIndicesForFace[3]]] );

    std::vector<size_t> nodeResIdx( 4, cvf::UNDEFINED_SIZE_T );

    for ( size_t i = 0; i < nodeResIdx.size(); ++i )
    {
        if ( resultPosType == RIG_ELEMENT_NODAL_FACE )
        {
            nodeResIdx[i] = gridResultIndexFace( elmIdx, cellFace, static_cast<int>( i ) );
        }
        else
        {
            nodeResIdx[i] = femPart->resultValueIdxFromResultPosType( resultPosType,
                                                                      static_cast<int>( elmIdx ),
                                                                      elementLocalIndicesForFace[i] );
        }
    }

    std::vector<T> nodeResultValues;
    nodeResultValues.reserve( 4 );
    for ( size_t i = 0; i < nodeResIdx.size(); ++i )
    {
        nodeResultValues.push_back( gridResultValues[nodeResIdx[i]] );
    }
    T interpolatedValue = cvf::GeometryTools::interpolateQuad<T>( v0,
                                                                  nodeResultValues[0],
                                                                  v1,
                                                                  nodeResultValues[1],
                                                                  v2,
                                                                  nodeResultValues[2],
                                                                  v3,
                                                                  nodeResultValues[3],
                                                                  m_intersections[intersectionIdx] );

    return interpolatedValue;
}

//--------------------------------------------------------------------------------------------------
///
//--------------------------------------------------------------------------------------------------
size_t RigGeoMechWellLogExtractor::gridResultIndexFace( size_t                             elementIdx,
                                                        cvf::StructGridInterface::FaceType cellFace,
                                                        int                                faceLocalNodeIdx ) const
{
    CVF_ASSERT( cellFace != cvf::StructGridInterface::NO_FACE && faceLocalNodeIdx < 4 );
    return elementIdx * 24 + static_cast<int>( cellFace ) * 4 + faceLocalNodeIdx;
}

//--------------------------------------------------------------------------------------------------
///
//--------------------------------------------------------------------------------------------------
void RigGeoMechWellLogExtractor::calculateIntersection()
{
    CVF_ASSERT( m_caseData->femParts()->partCount() == 1 );

    std::map<RigMDCellIdxEnterLeaveKey, HexIntersectionInfo> uniqueIntersections;

    const RigFemPart*              femPart    = m_caseData->femParts()->part( 0 );
    const std::vector<cvf::Vec3f>& nodeCoords = femPart->nodes().coordinates;

    for ( size_t wpp = 0; wpp < m_wellPath->m_wellPathPoints.size() - 1; ++wpp )
    {
        std::vector<HexIntersectionInfo> intersections;
        cvf::Vec3d                       p1 = m_wellPath->m_wellPathPoints[wpp];
        cvf::Vec3d                       p2 = m_wellPath->m_wellPathPoints[wpp + 1];

        cvf::BoundingBox bb;

        bb.add( p1 );
        bb.add( p2 );

        std::vector<size_t> closeCells = findCloseCells( bb );

        cvf::Vec3d hexCorners[8];
        for ( size_t ccIdx = 0; ccIdx < closeCells.size(); ++ccIdx )
        {
            RigElementType elmType = femPart->elementType( closeCells[ccIdx] );
            if ( !( elmType == HEX8 || elmType == HEX8P ) ) continue;

            const int* cornerIndices = femPart->connectivities( closeCells[ccIdx] );

            hexCorners[0] = cvf::Vec3d( nodeCoords[cornerIndices[0]] );
            hexCorners[1] = cvf::Vec3d( nodeCoords[cornerIndices[1]] );
            hexCorners[2] = cvf::Vec3d( nodeCoords[cornerIndices[2]] );
            hexCorners[3] = cvf::Vec3d( nodeCoords[cornerIndices[3]] );
            hexCorners[4] = cvf::Vec3d( nodeCoords[cornerIndices[4]] );
            hexCorners[5] = cvf::Vec3d( nodeCoords[cornerIndices[5]] );
            hexCorners[6] = cvf::Vec3d( nodeCoords[cornerIndices[6]] );
            hexCorners[7] = cvf::Vec3d( nodeCoords[cornerIndices[7]] );

            // int intersectionCount = RigHexIntersector::lineHexCellIntersection(p1, p2, hexCorners,
            // closeCells[ccIdx], &intersections);
            RigHexIntersectionTools::lineHexCellIntersection( p1, p2, hexCorners, closeCells[ccIdx], &intersections );
        }

        // Now, with all the intersections of this piece of line, we need to
        // sort them in order, and set the measured depth and corresponding cell index

        // Inserting the intersections in this map will remove identical intersections
        // and sort them according to MD, CellIdx, Leave/enter

        double md1 = m_wellPath->m_measuredDepths[wpp];
        double md2 = m_wellPath->m_measuredDepths[wpp + 1];

        insertIntersectionsInMap( intersections, p1, md1, p2, md2, &uniqueIntersections );
    }

    this->populateReturnArrays( uniqueIntersections );
}

//--------------------------------------------------------------------------------------------------
///
//--------------------------------------------------------------------------------------------------
std::vector<size_t> RigGeoMechWellLogExtractor::findCloseCells( const cvf::BoundingBox& bb )
{
    std::vector<size_t> closeCells;

    if ( m_caseData->femParts()->partCount() )
    {
        m_caseData->femParts()->part( 0 )->findIntersectingCells( bb, &closeCells );
    }
    return closeCells;
}

//--------------------------------------------------------------------------------------------------
///
//--------------------------------------------------------------------------------------------------
cvf::Vec3d RigGeoMechWellLogExtractor::calculateLengthInCell( size_t            cellIndex,
                                                              const cvf::Vec3d& startPoint,
                                                              const cvf::Vec3d& endPoint ) const
{
    std::array<cvf::Vec3d, 8> hexCorners;

    const RigFemPart*              femPart       = m_caseData->femParts()->part( 0 );
    const std::vector<cvf::Vec3f>& nodeCoords    = femPart->nodes().coordinates;
    const int*                     cornerIndices = femPart->connectivities( cellIndex );

    hexCorners[0] = cvf::Vec3d( nodeCoords[cornerIndices[0]] );
    hexCorners[1] = cvf::Vec3d( nodeCoords[cornerIndices[1]] );
    hexCorners[2] = cvf::Vec3d( nodeCoords[cornerIndices[2]] );
    hexCorners[3] = cvf::Vec3d( nodeCoords[cornerIndices[3]] );
    hexCorners[4] = cvf::Vec3d( nodeCoords[cornerIndices[4]] );
    hexCorners[5] = cvf::Vec3d( nodeCoords[cornerIndices[5]] );
    hexCorners[6] = cvf::Vec3d( nodeCoords[cornerIndices[6]] );
    hexCorners[7] = cvf::Vec3d( nodeCoords[cornerIndices[7]] );

    return RigWellPathIntersectionTools::calculateLengthInCell( hexCorners, startPoint, endPoint );
}

//--------------------------------------------------------------------------------------------------
///
//--------------------------------------------------------------------------------------------------
cvf::Vec3d RigGeoMechWellLogExtractor::calculateWellPathTangent( int64_t                    intersectionIdx,
                                                                 WellPathTangentCalculation calculationType ) const
{
    if ( calculationType == TangentFollowWellPathSegments )
    {
        cvf::Vec3d segmentStart, segmentEnd;
        m_wellPath->twoClosestPoints( m_intersections[intersectionIdx], &segmentStart, &segmentEnd );
        return ( segmentEnd - segmentStart ).getNormalized();
    }
    else
    {
        cvf::Vec3d wellPathTangent;
        if ( intersectionIdx % 2 == 0 )
        {
            wellPathTangent = m_intersections[intersectionIdx + 1] - m_intersections[intersectionIdx];
        }
        else
        {
            wellPathTangent = m_intersections[intersectionIdx] - m_intersections[intersectionIdx - 1];
        }
        CVF_ASSERT( wellPathTangent.length() > 1.0e-7 );
        return wellPathTangent.getNormalized();
    }
}

//--------------------------------------------------------------------------------------------------
///
//--------------------------------------------------------------------------------------------------
caf::Ten3d RigGeoMechWellLogExtractor::transformTensorToWellPathOrientation( const cvf::Vec3d& wellPathTangent,
                                                                             const caf::Ten3d& tensor )
{
    // Create local coordinate system for well path segment
    cvf::Vec3d local_z = wellPathTangent;
    cvf::Vec3d local_x = local_z.perpendicularVector().getNormalized();
    cvf::Vec3d local_y = ( local_z ^ local_x ).getNormalized();
    // Calculate the rotation matrix from global i, j, k to local x, y, z.
    cvf::Mat4d rotationMatrix = cvf::Mat4d::fromCoordSystemAxes( &local_x, &local_y, &local_z );

    return tensor.rotated( rotationMatrix.toMatrix3() );
}

//--------------------------------------------------------------------------------------------------
///
//--------------------------------------------------------------------------------------------------
cvf::Vec3f RigGeoMechWellLogExtractor::cellCentroid( size_t intersectionIdx ) const
{
    const RigFemPart*              femPart    = m_caseData->femParts()->part( 0 );
    const std::vector<cvf::Vec3f>& nodeCoords = femPart->nodes().coordinates;

    size_t         elmIdx           = m_intersectedCellsGlobIdx[intersectionIdx];
    RigElementType elmType          = femPart->elementType( elmIdx );
    int            elementNodeCount = RigFemTypes::elmentNodeCount( elmType );

    const int* elmNodeIndices = femPart->connectivities( elmIdx );

    cvf::Vec3f centroid( 0.0, 0.0, 0.0 );
    for ( int i = 0; i < elementNodeCount; ++i )
    {
        centroid += nodeCoords[elmNodeIndices[i]];
    }
    return centroid / elementNodeCount;
}

//--------------------------------------------------------------------------------------------------
///
//--------------------------------------------------------------------------------------------------
double RigGeoMechWellLogExtractor::getWellLogSegmentValue( size_t intersectionIdx,
                                                           const std::vector<std::pair<double, double>>& wellLogValues ) const
{
    if ( !wellLogValues.empty() )
    {
        double startMD, endMD;
        if ( intersectionIdx % 2 == 0 )
        {
            startMD = m_intersectionMeasuredDepths[intersectionIdx];
            endMD   = m_intersectionMeasuredDepths[intersectionIdx + 1];
        }
        else
        {
            startMD = m_intersectionMeasuredDepths[intersectionIdx - 1];
            endMD   = m_intersectionMeasuredDepths[intersectionIdx];
        }

        RiaWeightedMeanCalculator<double> averageCalc;
        for ( auto& depthAndValue : wellLogValues )
        {
            if ( cvf::Math::valueInRange( depthAndValue.first, startMD, endMD ) )
            {
                cvf::Vec3d position = m_wellPath->interpolatedPointAlongWellPath( depthAndValue.first );
                cvf::Vec3d centroid( cellCentroid( intersectionIdx ) );
                double     weight = 1.0;
                double     dist   = ( position - centroid ).length();
                if ( dist > 1.0 )
                {
                    weight = 1.0 / dist;
                }
                averageCalc.addValueAndWeight( depthAndValue.second, weight );
            }
        }
        if ( averageCalc.validAggregatedWeight() )
        {
            return averageCalc.weightedMean();
        }
    }
    return std::numeric_limits<double>::infinity();
}

//--------------------------------------------------------------------------------------------------
///
//--------------------------------------------------------------------------------------------------
double RigGeoMechWellLogExtractor::pascalToBar( double pascalValue )
{
    return pascalValue * 1.0e-5;
}

//--------------------------------------------------------------------------------------------------
///
//--------------------------------------------------------------------------------------------------
template <typename T>
bool RigGeoMechWellLogExtractor::averageIntersectionValuesToSegmentValue( size_t                intersectionIdx,
                                                                          const std::vector<T>& values,
                                                                          const T&              invalidValue,
                                                                          T* averagedCellValue ) const
{
    CVF_ASSERT( values.size() >= 2 );

    *averagedCellValue = invalidValue;

    T          value1, value2;
    cvf::Vec3d centroid( cellCentroid( intersectionIdx ) );
    double     dist1 = 0.0, dist2 = 0.0;
    if ( intersectionIdx % 2 == 0 )
    {
        value1 = values[intersectionIdx];
        value2 = values[intersectionIdx + 1];

        dist1 = ( centroid - m_intersections[intersectionIdx] ).length();
        dist2 = ( centroid - m_intersections[intersectionIdx + 1] ).length();
    }
    else
    {
        value1 = values[intersectionIdx - 1];
        value2 = values[intersectionIdx];

        dist1 = ( centroid - m_intersections[intersectionIdx - 1] ).length();
        dist2 = ( centroid - m_intersections[intersectionIdx] ).length();
    }

    if ( invalidValue == value1 || invalidValue == value2 )
    {
        return false;
    }

    RiaWeightedMeanCalculator<T> averageCalc;
    averageCalc.addValueAndWeight( value1, dist2 );
    averageCalc.addValueAndWeight( value2, dist1 );
    if ( averageCalc.validAggregatedWeight() )
    {
        *averagedCellValue = averageCalc.weightedMean();
    }
    return true;
}

//--------------------------------------------------------------------------------------------------
///
//--------------------------------------------------------------------------------------------------
template <typename T>
std::vector<T> RigGeoMechWellLogExtractor::interpolateInterfaceValues( RigFemResultAddress   nativeAddr,
                                                                       const std::vector<T>& unscaledResultValues ) const
{
    std::vector<T> interpolatedInterfaceValues;
    initializeResultValues( interpolatedInterfaceValues, m_intersections.size() );

    const RigFemPart* femPart = m_caseData->femParts()->part( 0 );

#pragma omp parallel for
    for ( int64_t intersectionIdx = 0; intersectionIdx < (int64_t)m_intersections.size(); ++intersectionIdx )
    {
        size_t         elmIdx  = m_intersectedCellsGlobIdx[intersectionIdx];
        RigElementType elmType = femPart->elementType( elmIdx );
        if ( !( elmType == HEX8 || elmType == HEX8P ) ) continue;

        interpolatedInterfaceValues[intersectionIdx] = interpolateGridResultValue<T>( nativeAddr.resultPosType,
                                                                                      unscaledResultValues,
                                                                                      intersectionIdx );
    }
    return interpolatedInterfaceValues;
}

//--------------------------------------------------------------------------------------------------
///
//--------------------------------------------------------------------------------------------------
void RigGeoMechWellLogExtractor::initializeResultValues( std::vector<float>& resultValues, size_t resultCount )
{
    resultValues.resize( resultCount, std::numeric_limits<float>::infinity() );
}

//--------------------------------------------------------------------------------------------------
///
//--------------------------------------------------------------------------------------------------
void RigGeoMechWellLogExtractor::initializeResultValues( std::vector<caf::Ten3d>& resultValues, size_t resultCount )
{
    resultValues.resize( resultCount );
}

//--------------------------------------------------------------------------------------------------
///
//--------------------------------------------------------------------------------------------------
void RigGeoMechWellLogExtractor::filterShortSegments( std::vector<double>*               xValues,
                                                      std::vector<double>*               yValues,
                                                      std::vector<unsigned char>*        filterSegments,
                                                      std::vector<std::vector<double>*>& vectorOfDependentValues )
{
    std::vector<double>              simplerXValues;
    std::vector<double>              simplerYValues;
    std::vector<unsigned char>       simpledFilterSegments;
    std::vector<std::vector<double>> simplerDependentValues( vectorOfDependentValues.size() );

    simplerXValues.push_back( xValues->front() );
    simplerYValues.push_back( yValues->front() );
    simpledFilterSegments.push_back( filterSegments->front() );
    for ( size_t n = 0; n < vectorOfDependentValues.size(); ++n )
    {
        simplerDependentValues[n].push_back( vectorOfDependentValues[n]->front() );
    }
    for ( int64_t i = 1; i < int64_t( xValues->size() - 1 ); ++i )
    {
        cvf::Vec2d vecIn( ( ( *xValues )[i] - simplerXValues.back() ) / std::max( 1.0, simplerXValues.back() ),
                          ( ( *yValues )[i] - simplerYValues.back() ) / std::max( 1.0, simplerYValues.back() ) );
        if ( ( *filterSegments )[i] == 0u || vecIn.length() > 1.0e-3 )
        {
            simplerXValues.push_back( ( *xValues )[i] );
            simplerYValues.push_back( ( *yValues )[i] );
            simpledFilterSegments.push_back( ( *filterSegments )[i] );
            for ( size_t n = 0; n < vectorOfDependentValues.size(); ++n )
            {
                simplerDependentValues[n].push_back( ( *vectorOfDependentValues[n] )[i] );
            }
        }
    }
    simplerXValues.push_back( xValues->back() );
    simplerYValues.push_back( yValues->back() );
    simpledFilterSegments.push_back( filterSegments->back() );
    for ( size_t i = 0; i < vectorOfDependentValues.size(); ++i )
    {
        simplerDependentValues[i].push_back( vectorOfDependentValues[i]->back() );
    }

    xValues->swap( simplerXValues );
    yValues->swap( simplerYValues );
    filterSegments->swap( simpledFilterSegments );
    for ( size_t n = 0; n < vectorOfDependentValues.size(); ++n )
    {
        vectorOfDependentValues[n]->swap( simplerDependentValues[n] );
    }
}

//--------------------------------------------------------------------------------------------------
///
//--------------------------------------------------------------------------------------------------
void RigGeoMechWellLogExtractor::filterColinearSegments( std::vector<double>*               xValues,
                                                         std::vector<double>*               yValues,
                                                         std::vector<unsigned char>*        filterSegments,
                                                         std::vector<std::vector<double>*>& vectorOfDependentValues )
{
    std::vector<double>              simplerXValues;
    std::vector<double>              simplerYValues;
    std::vector<unsigned char>       simpledFilterSegments;
    std::vector<std::vector<double>> simplerDependentValues( vectorOfDependentValues.size() );

    simplerXValues.push_back( xValues->front() );
    simplerYValues.push_back( yValues->front() );
    simpledFilterSegments.push_back( filterSegments->front() );

    for ( size_t n = 0; n < vectorOfDependentValues.size(); ++n )
    {
        simplerDependentValues[n].push_back( vectorOfDependentValues[n]->front() );
    }
    for ( int64_t i = 1; i < int64_t( xValues->size() - 1 ); ++i )
    {
        cvf::Vec2d vecIn( ( ( *xValues )[i] - simplerXValues.back() ) / std::max( 1.0, simplerXValues.back() ),
                          ( ( *yValues )[i] - simplerYValues.back() ) / std::max( 1.0, simplerYValues.back() ) );
        cvf::Vec2d vecOut( ( ( *xValues )[i + 1] - ( *xValues )[i] ) / std::max( 1.0, ( *xValues )[i] ),
                           ( ( *yValues )[i + 1] - ( *yValues )[i] ) / std::max( 1.0, ( *yValues )[i] ) );
        vecIn.normalize();
        vecOut.normalize();
        double dotProduct = std::abs( vecIn * vecOut );

        if ( ( *filterSegments )[i] == 0u || std::fabs( 1.0 - dotProduct ) > 1.0e-3 )
        {
            simplerXValues.push_back( ( *xValues )[i] );
            simplerYValues.push_back( ( *yValues )[i] );
            simpledFilterSegments.push_back( ( *filterSegments )[i] );
            for ( size_t n = 0; n < vectorOfDependentValues.size(); ++n )
            {
                simplerDependentValues[n].push_back( ( *vectorOfDependentValues[n] )[i] );
            }
        }
    }
    simplerXValues.push_back( xValues->back() );
    simplerYValues.push_back( yValues->back() );
    simpledFilterSegments.push_back( filterSegments->back() );

    for ( size_t i = 0; i < vectorOfDependentValues.size(); ++i )
    {
        simplerDependentValues[i].push_back( vectorOfDependentValues[i]->back() );
    }

    xValues->swap( simplerXValues );
    yValues->swap( simplerYValues );
    filterSegments->swap( simpledFilterSegments );
    for ( size_t n = 0; n < vectorOfDependentValues.size(); ++n )
    {
        vectorOfDependentValues[n]->swap( simplerDependentValues[n] );
    }
}

//--------------------------------------------------------------------------------------------------
///
//--------------------------------------------------------------------------------------------------
void RigGeoMechWellLogExtractor::smoothSegments( std::vector<double>*              mds,
                                                 std::vector<double>*              tvds,
                                                 std::vector<double>*              values,
                                                 const std::vector<double>&        interfaceShValues,
                                                 const std::vector<unsigned char>& smoothSegments,
                                                 const double                      smoothingThreshold )
{
    const double eps = 1.0e-6;

    double maxOriginalMd  = ( *mds )[0];
    double maxOriginalTvd = ( !tvds->empty() ) ? ( *tvds )[0] : 0.0;
    for ( int64_t i = 1; i < int64_t( mds->size() - 1 ); ++i )
    {
        double originalMD  = ( *mds )[i];
        double originalTVD = ( !tvds->empty() ) ? ( *tvds )[i] : 0.0;

        bool smoothSegment = smoothSegments[i] != 0u;

        double diffMd = std::fabs( ( *mds )[i + 1] - ( *mds )[i] ) / std::max( eps, ( *mds )[i] );
        double diffSh = std::fabs( interfaceShValues[i + 1] - interfaceShValues[i] ) /
                        std::max( eps, interfaceShValues[i] );

        bool leapSh = diffSh > smoothingThreshold && diffMd < eps;
        if ( smoothSegment )
        {
            if ( leapSh )
            {
                // Update depth of current
                ( *mds )[i] = 0.5 * ( ( *mds )[i] + maxOriginalMd );

                if ( !tvds->empty() )
                {
                    ( *tvds )[i] = 0.5 * ( ( *tvds )[i] + maxOriginalTvd );
                }
            }
            else
            {
                // Update depth of current
                ( *mds )[i] = ( *mds )[i - 1];

                if ( !tvds->empty() )
                {
                    ( *tvds )[i] = ( *tvds )[i - 1];
                }
            }
            double diffMd_m1 = std::fabs( ( *mds )[i] - ( *mds )[i - 1] );
            if ( diffMd_m1 < ( *mds )[i] * eps && ( *values )[i - 1] != std::numeric_limits<double>::infinity() )
            {
                ( *values )[i] = ( *values )[i - 1];
            }
        }
        if ( leapSh )
        {
            maxOriginalMd  = std::max( maxOriginalMd, originalMD );
            maxOriginalTvd = std::max( maxOriginalTvd, originalTVD );
        }
    }
    ( *values )[0] = std::numeric_limits<float>::infinity();
}

//--------------------------------------------------------------------------------------------------
/// Note that this is unsigned char because std::vector<bool> is not thread safe
//--------------------------------------------------------------------------------------------------
std::vector<unsigned char>
    RigGeoMechWellLogExtractor::determineFilteringOrSmoothing( const std::vector<double>& porePressures )
{
    std::vector<unsigned char> smoothOrFilterSegments( porePressures.size(), false );
#pragma omp parallel for
    for ( int64_t i = 1; i < int64_t( porePressures.size() - 1 ); ++i )
    {
        bool validPP_im1 = porePressures[i - 1] >= 0.0 && porePressures[i - 1] != std::numeric_limits<double>::infinity();
        bool validPP_i   = porePressures[i] >= 0.0 && porePressures[i] != std::numeric_limits<double>::infinity();
        bool validPP_ip1 = porePressures[i + 1] >= 0.0 && porePressures[i + 1] != std::numeric_limits<double>::infinity();
        bool anyValidPP           = validPP_im1 || validPP_i || validPP_ip1;
        smoothOrFilterSegments[i] = !anyValidPP;
    }
    return smoothOrFilterSegments;
}<|MERGE_RESOLUTION|>--- conflicted
+++ resolved
@@ -448,35 +448,11 @@
     std::vector<float> poissonRatios              = resultCollection->resultValues( poissonResAddr, 0, frameIndex );
     std::vector<float> ucsValuesPascal            = resultCollection->resultValues( ucsResAddr, 0, frameIndex );
 
-<<<<<<< HEAD
-    std::vector<float> interpolatedInterfacePorePressureBar = interpolateInterfaceValues<float>( porBarResAddr,
-                                                                                                 porePressures );
+    std::vector<float> interpolatedInterfacePorePressuresBar = interpolateInterfaceValues<float>( porBarResAddr,
+                                                                                                  porePressures );
 
     std::vector<caf::Ten3d> interpolatedInterfaceStressBar = interpolateInterfaceValues<caf::Ten3d>( stressResAddr,
                                                                                                      vertexStresses );
-=======
-    std::vector<float> interpolatedInterfacePorePressuresBar;
-    interpolatedInterfacePorePressuresBar.resize( m_intersections.size(), std::numeric_limits<double>::infinity() );
-
-    std::vector<caf::Ten3d> interpolatedInterfaceStressBar;
-    interpolatedInterfaceStressBar.resize( m_intersections.size() );
-#pragma omp parallel for
-    for ( int64_t intersectionIdx = 0; intersectionIdx < (int64_t)m_intersections.size(); ++intersectionIdx )
-    {
-        size_t         elmIdx  = m_intersectedCellsGlobIdx[intersectionIdx];
-        RigElementType elmType = femPart->elementType( elmIdx );
-        if ( !( elmType == HEX8 || elmType == HEX8P ) ) continue;
-
-        interpolatedInterfacePorePressuresBar[intersectionIdx] = interpolateGridResultValue( porBarResAddr.resultPosType,
-                                                                                             porePressures,
-                                                                                             intersectionIdx,
-                                                                                             false );
-        interpolatedInterfaceStressBar[intersectionIdx] = interpolateGridResultValue( stressResAddr.resultPosType,
-                                                                                      vertexStresses,
-                                                                                      intersectionIdx,
-                                                                                      false );
-    }
->>>>>>> 2d2a5201
 
     values->resize( m_intersections.size(), 0.0f );
 
