--- conflicted
+++ resolved
@@ -395,12 +395,8 @@
     pb2_params = PdmObject_pb2.PdmObject(class_keyword=method_name)
     for key, value in kwargs.items():
         pb2_params.parameters[snake_to_camel(key)] = self.__convert_to_grpc_value(value)
-<<<<<<< HEAD
-    request = PdmObject_pb2.PdmObjectMethodRequest(object=self._pb2_object, method=method_name, params=pb2_params)
-=======
     request = PdmObject_pb2.PdmObjectMethodRequest(
         object=self._pb2_object, method=method_name, params=pb2_params)
->>>>>>> 61b030bb
 
     pb2_object = self._pdm_object_stub.CallPdmObjectMethod(request)
 
@@ -410,10 +406,7 @@
 
     pdm_object = child_class_definition(pb2_object=pb2_object, channel=self.channel())
     return pdm_object
-<<<<<<< HEAD
-=======
-
->>>>>>> 61b030bb
+
 
 @add_method(PdmObject)
 def update(self):
