--- conflicted
+++ resolved
@@ -14,11 +14,7 @@
 
       - name: Set apt mirror
         # see https://github.com/actions/runner-images/issues/7048
-<<<<<<< HEAD
-        if: "contains( matrix.os, 'ubuntu')"
-=======
         if: ${{contains( matrix.os, 'ubuntu') }}
->>>>>>> 67c46288
         run: |
           # make sure there is a `\t` between URL and `priority:*` attributes
           printf 'http://azure.archive.ubuntu.com/ubuntu	priority:1\n' | sudo tee /etc/apt/mirrors.txt
@@ -26,11 +22,7 @@
           sudo sed -i 's/http:\/\/azure.archive.ubuntu.com\/ubuntu\//mirror+file:\/etc\/apt\/mirrors.txt/' /etc/apt/sources.list
 
       - name: Install Linux dependencies
-<<<<<<< HEAD
-        if: "contains( matrix.os, 'ubuntu')"
-=======
         if: ${{contains( matrix.os, 'ubuntu') }}
->>>>>>> 67c46288
         run: |
           sudo apt-get update --option="APT::Acquire::Retries=3"
           sudo apt-get install --option="APT::Acquire::Retries=3" libxkbcommon-x11-0 libgl1-mesa-dev mesa-common-dev libglfw3-dev libglu1-mesa-dev
@@ -43,22 +35,11 @@
           dir: "${{ github.workspace }}/Qt/"
           cache: true
 
-<<<<<<< HEAD
-      - name: Build AppFwk with Unit Tests
-        uses: lukka/run-cmake@v3
-        with:
-          cmakeListsOrSettingsJson: CMakeListsTxtAdvanced
-          cmakeListsTxtPath: "${{ github.workspace }}/Fwk/AppFwk/CMakeLists.txt"
-          buildDirectory: ${{ github.workspace }}/cmakebuild
-          buildWithCMakeArgs: "--config Release"
-          useVcpkgToolchainFile: false
-=======
       - name: Get CMake and Ninja
         uses: lukka/get-cmake@latest
 
       - name: Use MSVC (Windows)
         uses: ilammy/msvc-dev-cmd@v1
->>>>>>> 67c46288
 
       - name: Configure
         shell: cmake -P {0}
