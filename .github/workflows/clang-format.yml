name: clang-format

on: [push]

jobs:
  clang-format-job:
    runs-on: ubuntu-22.04
    steps:
      - name: Set apt mirror
        # GitHub Actions apt proxy is super unstable
        # see https://github.com/actions/runner-images/issues/7048
<<<<<<< HEAD
        run: |
          # make sure there is a `\t` between URL and `priority:*` attributes
          printf 'http://azure.archive.ubuntu.com/ubuntu	priority:1\n' | sudo tee /etc/apt/mirrors.txt
          curl http://mirrors.ubuntu.com/mirrors.txt | sudo tee --append /etc/apt/mirrors.txt
          sudo sed -i 's/http:\/\/azure.archive.ubuntu.com\/ubuntu\//mirror+file:\/etc\/apt\/mirrors.txt/' /etc/apt/sources.list

      - name: Install clang-format 10.0
        run: |
          sudo apt-get install --option="APT::Acquire::Retries=3" clang-format-10
          clang-format-10 --version
=======
        run: |
          # make sure there is a `\t` between URL and `priority:*` attributes
          printf 'http://azure.archive.ubuntu.com/ubuntu	priority:1\n' | sudo tee /etc/apt/mirrors.txt
          curl http://mirrors.ubuntu.com/mirrors.txt | sudo tee --append /etc/apt/mirrors.txt
          sudo sed -i 's/http:\/\/azure.archive.ubuntu.com\/ubuntu\//mirror+file:\/etc\/apt\/mirrors.txt/' /etc/apt/sources.list

      - name: Install clang-format 15.0
        run: |
          sudo apt-get update
          sudo apt-get install --option="APT::Acquire::Retries=3" clang-format-15
          clang-format-15 --version
>>>>>>> 67c46288
      - uses: actions/checkout@v3
      - name: Check format - ApplicationLibCode
        run: |
          cd ApplicationLibCode
<<<<<<< HEAD
          find -name '*.h' -o -name '*.cpp' -o -name '*.inl' | xargs clang-format-10 -i
=======
          find -name '*.h' -o -name '*.cpp' -o -name '*.inl' | xargs clang-format-15 -i
>>>>>>> 67c46288
          git diff
      - name: Check format - ApplicationExeCode
        run: |
          cd ApplicationExeCode
<<<<<<< HEAD
          find -name '*.h' -o -name '*.cpp' -o -name '*.inl' | xargs clang-format-10 -i
=======
          find -name '*.h' -o -name '*.cpp' -o -name '*.inl' | xargs clang-format-15 -i
>>>>>>> 67c46288
          git diff
      - name: Check format - AppFwk
        run: |
          cd Fwk/AppFwk
<<<<<<< HEAD
          find -name '*.h' -o -name '*.cpp' -o -name '*.inl' | grep -v gtest | xargs clang-format-10 -i
=======
          find -name '*.h' -o -name '*.cpp' -o -name '*.inl' | grep -v gtest | xargs clang-format-15 -i
>>>>>>> 67c46288
          git diff
      - uses: peter-evans/create-pull-request@v5
        with:
          token: ${{ secrets.GITHUB_TOKEN }}
          commit-message: "Fixes by clang-format"
          title: "Fixes by clang-format"
          branch: clang-format-patches
          branch-suffix: random<|MERGE_RESOLUTION|>--- conflicted
+++ resolved
@@ -9,18 +9,6 @@
       - name: Set apt mirror
         # GitHub Actions apt proxy is super unstable
         # see https://github.com/actions/runner-images/issues/7048
-<<<<<<< HEAD
-        run: |
-          # make sure there is a `\t` between URL and `priority:*` attributes
-          printf 'http://azure.archive.ubuntu.com/ubuntu	priority:1\n' | sudo tee /etc/apt/mirrors.txt
-          curl http://mirrors.ubuntu.com/mirrors.txt | sudo tee --append /etc/apt/mirrors.txt
-          sudo sed -i 's/http:\/\/azure.archive.ubuntu.com\/ubuntu\//mirror+file:\/etc\/apt\/mirrors.txt/' /etc/apt/sources.list
-
-      - name: Install clang-format 10.0
-        run: |
-          sudo apt-get install --option="APT::Acquire::Retries=3" clang-format-10
-          clang-format-10 --version
-=======
         run: |
           # make sure there is a `\t` between URL and `priority:*` attributes
           printf 'http://azure.archive.ubuntu.com/ubuntu	priority:1\n' | sudo tee /etc/apt/mirrors.txt
@@ -32,34 +20,21 @@
           sudo apt-get update
           sudo apt-get install --option="APT::Acquire::Retries=3" clang-format-15
           clang-format-15 --version
->>>>>>> 67c46288
       - uses: actions/checkout@v3
       - name: Check format - ApplicationLibCode
         run: |
           cd ApplicationLibCode
-<<<<<<< HEAD
-          find -name '*.h' -o -name '*.cpp' -o -name '*.inl' | xargs clang-format-10 -i
-=======
           find -name '*.h' -o -name '*.cpp' -o -name '*.inl' | xargs clang-format-15 -i
->>>>>>> 67c46288
           git diff
       - name: Check format - ApplicationExeCode
         run: |
           cd ApplicationExeCode
-<<<<<<< HEAD
-          find -name '*.h' -o -name '*.cpp' -o -name '*.inl' | xargs clang-format-10 -i
-=======
           find -name '*.h' -o -name '*.cpp' -o -name '*.inl' | xargs clang-format-15 -i
->>>>>>> 67c46288
           git diff
       - name: Check format - AppFwk
         run: |
           cd Fwk/AppFwk
-<<<<<<< HEAD
-          find -name '*.h' -o -name '*.cpp' -o -name '*.inl' | grep -v gtest | xargs clang-format-10 -i
-=======
           find -name '*.h' -o -name '*.cpp' -o -name '*.inl' | grep -v gtest | xargs clang-format-15 -i
->>>>>>> 67c46288
           git diff
       - uses: peter-evans/create-pull-request@v5
         with:
