name: clang-tidy

on:
  push:
    paths:
      - '**.clang-tidy'
  workflow_dispatch:
  schedule:
    # Once every night
    - cron: "0 1 * * *"

jobs:
  ResInsight-x64-buildcache:
    runs-on: ${{ matrix.config.os }}
    continue-on-error: true
    strategy:
      fail-fast: false
      matrix:
        config:
          - {
              name: "Ubuntu 22.04",
              os: ubuntu-22.04,
              cc: "gcc",
              cxx: "g++",
              vcpkg-response-file: vcpkg_x64-linux.txt,
              vcpkg-triplet: x64-linux,
              cmake-toolchain: "ThirdParty/vcpkg/scripts/buildsystems/vcpkg.cmake",
            }
    steps:
      - name: Checkout
        uses: actions/checkout@v3
        with:
          submodules: true

      - name: Install Linux dependencies
<<<<<<< HEAD
        if: "contains( matrix.config.os, 'ubuntu')"
        run: |
          sudo apt-get update --option="APT::Acquire::Retries=3"
          sudo apt-get install --option="APT::Acquire::Retries=3" libxkbcommon-x11-0 libgl1-mesa-dev mesa-common-dev libglfw3-dev libglu1-mesa-dev libhdf5-dev
=======
        if: ${{contains( matrix.config.os, 'ubuntu') }}
        run: |
          sudo apt-get update --option="APT::Acquire::Retries=3"
          sudo apt-get install --option="APT::Acquire::Retries=3" libxkbcommon-x11-0 libgl1-mesa-dev mesa-common-dev libglfw3-dev libglu1-mesa-dev libhdf5-dev
          sudo apt-get install clang-tidy-15 clang-format-15
>>>>>>> 67c46288

      - name: Install Qt
        uses: jurplel/install-qt-action@v3
        with:
          version: 5.12.12
          modules: qtscript
          dir: "${{ github.workspace }}/Qt/"
          cache: true

<<<<<<< HEAD
      - name: Set vcpkg's response file path used as part of cache's key.
        uses: lukka/set-shell-env@master
        with:
          VCPKGRESPONSEFILE: ${{ github.workspace }}/${{ matrix.config.vcpkg-response-file }}
=======
>>>>>>> 67c46288
      - name: Run vcpkg
        uses: lukka/run-vcpkg@v7
        id: runvcpkg
        with:
          vcpkgArguments: "@${{ github.workspace }}/${{ matrix.config.vcpkg-response-file }}"
          vcpkgDirectory:
            "${{ github.workspace }}/ThirdParty/vcpkg"
      - name: Create compile commands and run clang-tidy
        # https://clang.llvm.org/extra/doxygen/run-clang-tidy_8py_source.html
        run: |
          mkdir build
          cd build
          cmake -DCMAKE_TOOLCHAIN_FILE=${{ matrix.config.cmake-toolchain }} -DRESINSIGHT_USE_OPENMP=OFF -DCMAKE_EXPORT_COMPILE_COMMANDS=ON ..
          mv compile_commands.json compile_commands_original.json
          python ../scripts/fix_json_database.py compile_commands_original.json >> compile_commands.json
      - name: Run clang-tidy and apply fixes, clang-format after fixes
        run: |
          cd build
          run-clang-tidy-15 -fix files ApplicationLibCode/Application ApplicationLibCode/ProjectDataModel ApplicationLibCode/ReservoirDataModel ApplicationLibCode/Commands ApplicationLibCode/GeoMech
      - name: Run clang-format after clang-tidy
        run: |
          cd build/ApplicationLibCode
          find -name '*.h' -o -name '*.cpp' -o -name '*.inl' | xargs clang-format-15 -i
      - name: Remove Qt before creating PR
        run: |
          rm -rf Qt
          cd ThirdParty/vcpkg
          git reset --hard HEAD
          git clean -fxd
      - uses: peter-evans/create-pull-request@v5
        with:
          token: ${{ secrets.GITHUB_TOKEN }}
          commit-message: "Fixes by clang-tidy"
          title: "Fixes by clang-tidy"
          branch: clang-tidy-patches
          branch-suffix: random<|MERGE_RESOLUTION|>--- conflicted
+++ resolved
@@ -33,18 +33,11 @@
           submodules: true
 
       - name: Install Linux dependencies
-<<<<<<< HEAD
-        if: "contains( matrix.config.os, 'ubuntu')"
-        run: |
-          sudo apt-get update --option="APT::Acquire::Retries=3"
-          sudo apt-get install --option="APT::Acquire::Retries=3" libxkbcommon-x11-0 libgl1-mesa-dev mesa-common-dev libglfw3-dev libglu1-mesa-dev libhdf5-dev
-=======
         if: ${{contains( matrix.config.os, 'ubuntu') }}
         run: |
           sudo apt-get update --option="APT::Acquire::Retries=3"
           sudo apt-get install --option="APT::Acquire::Retries=3" libxkbcommon-x11-0 libgl1-mesa-dev mesa-common-dev libglfw3-dev libglu1-mesa-dev libhdf5-dev
           sudo apt-get install clang-tidy-15 clang-format-15
->>>>>>> 67c46288
 
       - name: Install Qt
         uses: jurplel/install-qt-action@v3
@@ -54,13 +47,6 @@
           dir: "${{ github.workspace }}/Qt/"
           cache: true
 
-<<<<<<< HEAD
-      - name: Set vcpkg's response file path used as part of cache's key.
-        uses: lukka/set-shell-env@master
-        with:
-          VCPKGRESPONSEFILE: ${{ github.workspace }}/${{ matrix.config.vcpkg-response-file }}
-=======
->>>>>>> 67c46288
       - name: Run vcpkg
         uses: lukka/run-vcpkg@v7
         id: runvcpkg
