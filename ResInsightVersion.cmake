
set(RESINSIGHT_MAJOR_VERSION 2018)
set(RESINSIGHT_MINOR_VERSION 01)
set(RESINSIGHT_PATCH_VERSION 1)

# Opional text with no restrictions
<<<<<<< HEAD
set(RESINSIGHT_VERSION_TEXT "-dev")
=======
#set(RESINSIGHT_VERSION_TEXT "-patch")
>>>>>>> 36581daa

# Optional text
# Must be unique and increasing within one combination of major/minor/patch version 
# The uniqueness of this text is independent of RESINSIGHT_VERSION_TEXT 
# Format of text must be ".xx"
<<<<<<< HEAD
set(RESINSIGHT_DEV_VERSION ".105")
=======
#set(RESINSIGHT_DEV_VERSION ".00")
>>>>>>> 36581daa

# https://github.com/CRAVA/crava/tree/master/libs/nrlib
set(NRLIB_GITHUB_SHA "ba35d4359882f1c6f5e9dc30eb95fe52af50fd6f") 

# https://github.com/Statoil/libecl
set(ERT_GITHUB_SHA "2e36798b43daf18c112b91aa3febbf2fccd4a95f") 

# https://github.com/OPM/opm-flowdiagnostics
set(OPM_FLOWDIAGNOSTICS_SHA "7e2be931d430796ed42efcfb5c6b67a8d5962f7f")

# https://github.com/OPM/opm-flowdiagnostics-applications
set(OPM_FLOWDIAGNOSTICS_APPLICATIONS_SHA "5bcd6d99259a63f5cd820db541b45c4f07aec808")

# https://github.com/OPM/opm-parser/blob/master/opm/parser/eclipse/Units/Units.hpp
# This file was moved from opm-core to opm-parser october 2016
# sha for Units.hpp 9a679071dd0066236154852c39a9e0b3c3ac4873

set(STRPRODUCTVER ${RESINSIGHT_MAJOR_VERSION}.${RESINSIGHT_MINOR_VERSION}.${RESINSIGHT_PATCH_VERSION}${RESINSIGHT_VERSION_TEXT}${RESINSIGHT_DEV_VERSION})
<|MERGE_RESOLUTION|>--- conflicted
+++ resolved
@@ -4,21 +4,13 @@
 set(RESINSIGHT_PATCH_VERSION 1)
 
 # Opional text with no restrictions
-<<<<<<< HEAD
 set(RESINSIGHT_VERSION_TEXT "-dev")
-=======
-#set(RESINSIGHT_VERSION_TEXT "-patch")
->>>>>>> 36581daa
 
 # Optional text
 # Must be unique and increasing within one combination of major/minor/patch version 
 # The uniqueness of this text is independent of RESINSIGHT_VERSION_TEXT 
 # Format of text must be ".xx"
-<<<<<<< HEAD
 set(RESINSIGHT_DEV_VERSION ".105")
-=======
-#set(RESINSIGHT_DEV_VERSION ".00")
->>>>>>> 36581daa
 
 # https://github.com/CRAVA/crava/tree/master/libs/nrlib
 set(NRLIB_GITHUB_SHA "ba35d4359882f1c6f5e9dc30eb95fe52af50fd6f") 
