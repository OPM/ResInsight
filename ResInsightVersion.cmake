
set(RESINSIGHT_MAJOR_VERSION 2022)
set(RESINSIGHT_MINOR_VERSION 06)
set(RESINSIGHT_PATCH_VERSION 2)

# Opional text with no restrictions
<<<<<<< HEAD
set(RESINSIGHT_VERSION_TEXT "-dev")
#set(RESINSIGHT_VERSION_TEXT "-RC_05")
=======
#set(RESINSIGHT_VERSION_TEXT "-dev")
#set(RESINSIGHT_VERSION_TEXT "-RC_03")
>>>>>>> 1f1cf695

# Optional text
# Must be unique and increasing within one combination of major/minor/patch version 
# The uniqueness of this text is independent of RESINSIGHT_VERSION_TEXT 
# Format of text must be ".xx"
set(RESINSIGHT_DEV_VERSION ".01")

# https://github.com/CRAVA/crava/tree/master/libs/nrlib
set(NRLIB_GITHUB_SHA "ba35d4359882f1c6f5e9dc30eb95fe52af50fd6f") 

# https://github.com/Statoil/libecl
# Note:
# Apply patches fix-synthetic-odb-cases.patch and install-ert.patch after update
set(ECL_GITHUB_SHA "0e1e780fd6f18ce93119061e36a4fca9711bc020")

# https://github.com/OPM/opm-flowdiagnostics
set(OPM_FLOWDIAGNOSTICS_SHA "8bb60d6111063f2b7557502ecaa329a2d5c13b41")

# https://github.com/OPM/opm-flowdiagnostics-applications
set(OPM_FLOWDIAGNOSTICS_APPLICATIONS_SHA "f57942a8cdf57422fabf3a4423d02a3e46e0be4e")

# https://github.com/OPM/opm-parser/blob/master/opm/parser/eclipse/Units/Units.hpp
# This file was moved from opm-core to opm-parser october 2016
# sha for Units.hpp 9a679071dd0066236154852c39a9e0b3c3ac4873

set(STRPRODUCTVER ${RESINSIGHT_MAJOR_VERSION}.${RESINSIGHT_MINOR_VERSION}.${RESINSIGHT_PATCH_VERSION}${RESINSIGHT_VERSION_TEXT}${RESINSIGHT_DEV_VERSION})
<|MERGE_RESOLUTION|>--- conflicted
+++ resolved
@@ -4,13 +4,8 @@
 set(RESINSIGHT_PATCH_VERSION 2)
 
 # Opional text with no restrictions
-<<<<<<< HEAD
 set(RESINSIGHT_VERSION_TEXT "-dev")
 #set(RESINSIGHT_VERSION_TEXT "-RC_05")
-=======
-#set(RESINSIGHT_VERSION_TEXT "-dev")
-#set(RESINSIGHT_VERSION_TEXT "-RC_03")
->>>>>>> 1f1cf695
 
 # Optional text
 # Must be unique and increasing within one combination of major/minor/patch version 
