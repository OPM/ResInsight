
set(RESINSIGHT_MAJOR_VERSION 2018)
set(RESINSIGHT_MINOR_VERSION 01)
set(RESINSIGHT_PATCH_VERSION 00)

# Opional text with no restrictions
set(RESINSIGHT_VERSION_TEXT "-patch")

# Optional text
# Must be unique and increasing within one combination of major/minor/patch version 
# The uniqueness of this text is independent of RESINSIGHT_VERSION_TEXT 
# Format of text must be ".xx"
<<<<<<< HEAD
set(RESINSIGHT_DEV_VERSION ".02")
=======
set(RESINSIGHT_DEV_VERSION ".03")
>>>>>>> 08a46c23

# https://github.com/CRAVA/crava/tree/master/libs/nrlib
set(NRLIB_GITHUB_SHA "ba35d4359882f1c6f5e9dc30eb95fe52af50fd6f") 

# https://github.com/Statoil/libecl
set(ERT_GITHUB_SHA "2e36798b43daf18c112b91aa3febbf2fccd4a95f") 

# https://github.com/OPM/opm-flowdiagnostics
set(OPM_FLOWDIAGNOSTICS_SHA "7e2be931d430796ed42efcfb5c6b67a8d5962f7f")

# https://github.com/OPM/opm-flowdiagnostics-applications
set(OPM_FLOWDIAGNOSTICS_APPLICATIONS_SHA "5bcd6d99259a63f5cd820db541b45c4f07aec808")

# https://github.com/OPM/opm-parser/blob/master/opm/parser/eclipse/Units/Units.hpp
# This file was moved from opm-core to opm-parser october 2016
# sha for Units.hpp 9a679071dd0066236154852c39a9e0b3c3ac4873

set(STRPRODUCTVER ${RESINSIGHT_MAJOR_VERSION}.${RESINSIGHT_MINOR_VERSION}.${RESINSIGHT_PATCH_VERSION}${RESINSIGHT_VERSION_TEXT}${RESINSIGHT_DEV_VERSION})
<|MERGE_RESOLUTION|>--- conflicted
+++ resolved
@@ -4,17 +4,13 @@
 set(RESINSIGHT_PATCH_VERSION 00)
 
 # Opional text with no restrictions
-set(RESINSIGHT_VERSION_TEXT "-patch")
+set(RESINSIGHT_VERSION_TEXT "-dev")
 
 # Optional text
 # Must be unique and increasing within one combination of major/minor/patch version 
 # The uniqueness of this text is independent of RESINSIGHT_VERSION_TEXT 
 # Format of text must be ".xx"
-<<<<<<< HEAD
-set(RESINSIGHT_DEV_VERSION ".02")
-=======
-set(RESINSIGHT_DEV_VERSION ".03")
->>>>>>> 08a46c23
+set(RESINSIGHT_DEV_VERSION ".103")
 
 # https://github.com/CRAVA/crava/tree/master/libs/nrlib
 set(NRLIB_GITHUB_SHA "ba35d4359882f1c6f5e9dc30eb95fe52af50fd6f") 
