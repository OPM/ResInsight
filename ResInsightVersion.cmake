
set(RESINSIGHT_MAJOR_VERSION 2020)
set(RESINSIGHT_MINOR_VERSION 10)
set(RESINSIGHT_PATCH_VERSION 1)

# Opional text with no restrictions
<<<<<<< HEAD
set(RESINSIGHT_VERSION_TEXT "-dev")
=======
set(RESINSIGHT_VERSION_TEXT "-RC02")
>>>>>>> 5abf2b3b

# Optional text
# Must be unique and increasing within one combination of major/minor/patch version 
# The uniqueness of this text is independent of RESINSIGHT_VERSION_TEXT 
# Format of text must be ".xx"
set(RESINSIGHT_DEV_VERSION ".01")

# https://github.com/CRAVA/crava/tree/master/libs/nrlib
set(NRLIB_GITHUB_SHA "ba35d4359882f1c6f5e9dc30eb95fe52af50fd6f") 

# https://github.com/Statoil/libecl
# Note:
# Apply patches fix-synthetic-odb-cases.patch and install-ert.patch after update
set(ECL_GITHUB_SHA "0e1e780fd6f18ce93119061e36a4fca9711bc020")

# https://github.com/OPM/opm-flowdiagnostics
set(OPM_FLOWDIAGNOSTICS_SHA "8bb60d6111063f2b7557502ecaa329a2d5c13b41")

# https://github.com/OPM/opm-flowdiagnostics-applications
set(OPM_FLOWDIAGNOSTICS_APPLICATIONS_SHA "f57942a8cdf57422fabf3a4423d02a3e46e0be4e")

# https://github.com/OPM/opm-parser/blob/master/opm/parser/eclipse/Units/Units.hpp
# This file was moved from opm-core to opm-parser october 2016
# sha for Units.hpp 9a679071dd0066236154852c39a9e0b3c3ac4873

set(STRPRODUCTVER ${RESINSIGHT_MAJOR_VERSION}.${RESINSIGHT_MINOR_VERSION}.${RESINSIGHT_PATCH_VERSION}${RESINSIGHT_VERSION_TEXT}${RESINSIGHT_DEV_VERSION})
<|MERGE_RESOLUTION|>--- conflicted
+++ resolved
@@ -1,20 +1,16 @@
 
 set(RESINSIGHT_MAJOR_VERSION 2020)
 set(RESINSIGHT_MINOR_VERSION 10)
-set(RESINSIGHT_PATCH_VERSION 1)
+set(RESINSIGHT_PATCH_VERSION 0)
 
 # Opional text with no restrictions
-<<<<<<< HEAD
 set(RESINSIGHT_VERSION_TEXT "-dev")
-=======
-set(RESINSIGHT_VERSION_TEXT "-RC02")
->>>>>>> 5abf2b3b
 
 # Optional text
 # Must be unique and increasing within one combination of major/minor/patch version 
 # The uniqueness of this text is independent of RESINSIGHT_VERSION_TEXT 
 # Format of text must be ".xx"
-set(RESINSIGHT_DEV_VERSION ".01")
+set(RESINSIGHT_DEV_VERSION ".02")
 
 # https://github.com/CRAVA/crava/tree/master/libs/nrlib
 set(NRLIB_GITHUB_SHA "ba35d4359882f1c6f5e9dc30eb95fe52af50fd6f") 
