
set(RESINSIGHT_MAJOR_VERSION 2020)
set(RESINSIGHT_MINOR_VERSION 10)
set(RESINSIGHT_PATCH_VERSION 0)

# Opional text with no restrictions
<<<<<<< HEAD
set(RESINSIGHT_VERSION_TEXT "-dev")
=======
#set(RESINSIGHT_VERSION_TEXT "-RC08")
>>>>>>> 9cd873ed

# Optional text
# Must be unique and increasing within one combination of major/minor/patch version 
# The uniqueness of this text is independent of RESINSIGHT_VERSION_TEXT 
# Format of text must be ".xx"
set(RESINSIGHT_DEV_VERSION ".02")

# https://github.com/CRAVA/crava/tree/master/libs/nrlib
set(NRLIB_GITHUB_SHA "ba35d4359882f1c6f5e9dc30eb95fe52af50fd6f") 

# https://github.com/Statoil/libecl
# Note:
# Apply patches fix-synthetic-odb-cases.patch and install-ert.patch after update
set(ECL_GITHUB_SHA "0e1e780fd6f18ce93119061e36a4fca9711bc020")

# https://github.com/OPM/opm-flowdiagnostics
set(OPM_FLOWDIAGNOSTICS_SHA "8bb60d6111063f2b7557502ecaa329a2d5c13b41")

# https://github.com/OPM/opm-flowdiagnostics-applications
set(OPM_FLOWDIAGNOSTICS_APPLICATIONS_SHA "f57942a8cdf57422fabf3a4423d02a3e46e0be4e")

# https://github.com/OPM/opm-parser/blob/master/opm/parser/eclipse/Units/Units.hpp
# This file was moved from opm-core to opm-parser october 2016
# sha for Units.hpp 9a679071dd0066236154852c39a9e0b3c3ac4873

set(STRPRODUCTVER ${RESINSIGHT_MAJOR_VERSION}.${RESINSIGHT_MINOR_VERSION}.${RESINSIGHT_PATCH_VERSION}${RESINSIGHT_VERSION_TEXT}${RESINSIGHT_DEV_VERSION})
<|MERGE_RESOLUTION|>--- conflicted
+++ resolved
@@ -4,11 +4,7 @@
 set(RESINSIGHT_PATCH_VERSION 0)
 
 # Opional text with no restrictions
-<<<<<<< HEAD
-set(RESINSIGHT_VERSION_TEXT "-dev")
-=======
 #set(RESINSIGHT_VERSION_TEXT "-RC08")
->>>>>>> 9cd873ed
 
 # Optional text
 # Must be unique and increasing within one combination of major/minor/patch version 
