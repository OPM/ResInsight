/////////////////////////////////////////////////////////////////////////////////
//
//  Copyright (C) 2019-     Equinor ASA
//
//  ResInsight is free software: you can redistribute it and/or modify
//  it under the terms of the GNU General Public License as published by
//  the Free Software Foundation, either version 3 of the License, or
//  (at your option) any later version.
//
//  ResInsight is distributed in the hope that it will be useful, but WITHOUT ANY
//  WARRANTY; without even the implied warranty of MERCHANTABILITY or
//  FITNESS FOR A PARTICULAR PURPOSE.
//
//  See the GNU General Public License at <http://www.gnu.org/licenses/gpl.html>
//  for more details.
//
/////////////////////////////////////////////////////////////////////////////////

#include "RimIntersectionResultDefinition.h"

#include "RiaResultNames.h"
#include "RigCaseCellResultsData.h"

#include "Rim2dIntersectionView.h"
#include "RimCase.h"
#include "RimEclipseCase.h"
#include "RimEclipseCellColors.h"
#include "RimExtrudedCurveIntersection.h"
#include "RimGeoMechCase.h"
#include "RimGeoMechCellColors.h"
#include "RimGridView.h"
#include "RimIntersectionResultsDefinitionCollection.h"
#include "RimRegularLegendConfig.h"
#include "RimTernaryLegendConfig.h"
#include "RimTools.h"

#include "RiuViewer.h"

#include "cafPdmUiTreeOrdering.h"

CAF_PDM_SOURCE_INIT( RimIntersectionResultDefinition, "IntersectionResultDefinition" );

//--------------------------------------------------------------------------------------------------
///
//--------------------------------------------------------------------------------------------------
RimIntersectionResultDefinition::RimIntersectionResultDefinition()
{
    CAF_PDM_InitObject( "Intersection Result Definition", ":/CellResult.png" );

    CAF_PDM_InitField( &m_isActive, "IsActive", true, "Active" );
    m_isActive.uiCapability()->setUiHidden( true );

    CAF_PDM_InitFieldNoDefault( &m_case, "Case", "Case" );
    CAF_PDM_InitField( &m_timeStep, "TimeStep", 0, "Time Step" );

    CAF_PDM_InitFieldNoDefault( &m_autoName, "IntersectionResultDefinitionDescription", "Description" );
    m_autoName.registerGetMethod( this, &RimIntersectionResultDefinition::autoName );
    m_autoName.uiCapability()->setUiHidden( true );
    m_autoName.uiCapability()->setUiReadOnly( true );
    m_autoName.xmlCapability()->setIOWritable( false );

    CAF_PDM_InitFieldNoDefault( &m_eclipseResultDefinition, "EclipseResultDef", "EclipseResultDef" );
    m_eclipseResultDefinition.uiCapability()->setUiTreeHidden( true );
    m_eclipseResultDefinition.uiCapability()->setUiTreeChildrenHidden( true );
    m_eclipseResultDefinition = new RimEclipseResultDefinition;

    CAF_PDM_InitFieldNoDefault( &m_geomResultDefinition, "GeoMechResultDef", "GeoMechResultDef" );
    m_geomResultDefinition.uiCapability()->setUiTreeHidden( true );
    m_geomResultDefinition.uiCapability()->setUiTreeChildrenHidden( true );
    m_geomResultDefinition = new RimGeoMechResultDefinition;

    CAF_PDM_InitFieldNoDefault( &m_legendConfig, "LegendConfig", "Legend" );
    m_legendConfig.uiCapability()->setUiTreeHidden( true );
    m_legendConfig.uiCapability()->setUiTreeChildrenHidden( false );
    m_legendConfig = new RimRegularLegendConfig;

    CAF_PDM_InitFieldNoDefault( &m_ternaryLegendConfig, "TernaryLegendConfig", "Legend" );
    m_ternaryLegendConfig.uiCapability()->setUiTreeHidden( true );
    m_ternaryLegendConfig.uiCapability()->setUiTreeChildrenHidden( false );
    m_ternaryLegendConfig = new RimTernaryLegendConfig;

    setDeletable( true );
}

//--------------------------------------------------------------------------------------------------
///
//--------------------------------------------------------------------------------------------------
RimIntersectionResultDefinition::~RimIntersectionResultDefinition()
{
}

//--------------------------------------------------------------------------------------------------
///
//--------------------------------------------------------------------------------------------------
bool RimIntersectionResultDefinition::isActive() const
{
    return m_isActive();
}

//--------------------------------------------------------------------------------------------------
///
//--------------------------------------------------------------------------------------------------
void RimIntersectionResultDefinition::assignCaseIfMissing() const
{
    if ( !m_case )
    {
        auto ownerCase = firstAncestorOrThisOfType<RimCase>();
        const_cast<RimIntersectionResultDefinition*>( this )->setActiveCase( ownerCase );
    }
}

//--------------------------------------------------------------------------------------------------
///
//--------------------------------------------------------------------------------------------------
QString RimIntersectionResultDefinition::autoName() const
{
    QString timestepName;
    QString caseName = "Default undefined source";

    assignCaseIfMissing();

    if ( m_case )
    {
        QStringList timestepNames = m_case->timeStepStrings();
        if ( timestepNames.size() > m_timeStep() )
        {
            timestepName = timestepNames[m_timeStep()];
        }
        caseName = m_case->caseUserDescription();
    }

    RimGeoMechCase* geomCase    = dynamic_cast<RimGeoMechCase*>( m_case.value() );
    RimEclipseCase* eclipseCase = dynamic_cast<RimEclipseCase*>( m_case.value() );

    QString resultVarUiName;
    if ( eclipseCase )
    {
        resultVarUiName = m_eclipseResultDefinition->resultVariableUiName();
    }
    else if ( geomCase )
    {
        m_geomResultDefinition->setGeoMechCase( geomCase );
        resultVarUiName = m_geomResultDefinition->resultFieldUiName() + ":" + m_geomResultDefinition->resultComponentUiName();
    }

    return resultVarUiName + " " + timestepName + " " + caseName;
}

//--------------------------------------------------------------------------------------------------
///
//--------------------------------------------------------------------------------------------------
RimCase* RimIntersectionResultDefinition::activeCase() const
{
    return m_case();
}

//--------------------------------------------------------------------------------------------------
///
//--------------------------------------------------------------------------------------------------
void RimIntersectionResultDefinition::setActiveCase( RimCase* activeCase )
{
    m_case = activeCase;
    updateCaseInResultDefinitions();
}

//--------------------------------------------------------------------------------------------------
///
//--------------------------------------------------------------------------------------------------
int RimIntersectionResultDefinition::timeStep() const
{
    return m_timeStep();
}

//--------------------------------------------------------------------------------------------------
///
//--------------------------------------------------------------------------------------------------
bool RimIntersectionResultDefinition::hasResult()
{
    if ( isEclipseResultDefinition() )
    {
        return m_eclipseResultDefinition->hasResult() || m_eclipseResultDefinition->isTernarySaturationSelected();
    }
    else
    {
        return m_geomResultDefinition->hasResult();
    }
}

//--------------------------------------------------------------------------------------------------
///
//--------------------------------------------------------------------------------------------------
RimRegularLegendConfig* RimIntersectionResultDefinition::regularLegendConfig() const
{
    return m_legendConfig();
}

//--------------------------------------------------------------------------------------------------
///
//--------------------------------------------------------------------------------------------------
RimTernaryLegendConfig* RimIntersectionResultDefinition::ternaryLegendConfig() const
{
    return m_ternaryLegendConfig();
}

//--------------------------------------------------------------------------------------------------
///
//--------------------------------------------------------------------------------------------------
bool RimIntersectionResultDefinition::isEclipseResultDefinition()
{
    if ( dynamic_cast<RimEclipseCase*>( m_case() ) )
    {
        return true;
    }
    else
    {
        return false;
    }
}

//--------------------------------------------------------------------------------------------------
///
//--------------------------------------------------------------------------------------------------
RimEclipseResultDefinition* RimIntersectionResultDefinition::eclipseResultDefinition() const
{
    return m_eclipseResultDefinition();
}

//--------------------------------------------------------------------------------------------------
///
//--------------------------------------------------------------------------------------------------
RimGeoMechResultDefinition* RimIntersectionResultDefinition::geoMechResultDefinition() const
{
    return m_geomResultDefinition();
}

//--------------------------------------------------------------------------------------------------
///
//--------------------------------------------------------------------------------------------------
void RimIntersectionResultDefinition::updateLegendRangesTextAndVisibility( const QString& title,
                                                                           RiuViewer*     nativeOrOverrideViewer,
                                                                           bool           isUsingOverrideViewer )
{
    assignCaseIfMissing();

    if ( !this->isInAction() ) return;

    if ( ( this->isEclipseResultDefinition() && m_eclipseResultDefinition()->hasCategoryResult() ) ||
         ( !this->isEclipseResultDefinition() && m_geomResultDefinition()->hasCategoryResult() ) )
    {
        regularLegendConfig()->setMappingMode( RimRegularLegendConfig::MappingType::CATEGORY_INTEGER );
        regularLegendConfig()->setColorLegend( RimRegularLegendConfig::mapToColorLegend( RimRegularLegendConfig::ColorRangesType::CATEGORY ) );
    }
    else
    {
        if ( regularLegendConfig()->mappingMode() == RimRegularLegendConfig::MappingType::CATEGORY_INTEGER )
        {
            regularLegendConfig()->setMappingMode( RimRegularLegendConfig::MappingType::LINEAR_CONTINUOUS );
        }

        if ( regularLegendConfig()->colorLegend() ==
             RimRegularLegendConfig::mapToColorLegend( RimRegularLegendConfig::ColorRangesType::CATEGORY ) )
        {
            regularLegendConfig()->setColorLegend( RimRegularLegendConfig::mapToColorLegend( RimRegularLegendConfig::ColorRangesType::NORMAL ) );
        }
    }

    if ( this->isEclipseResultDefinition() )
    {
        RimEclipseResultDefinition* eclResultDef = this->eclipseResultDefinition();
        eclResultDef->updateRangesForExplicitLegends( this->regularLegendConfig(), this->ternaryLegendConfig(), this->timeStep() );

        eclResultDef->updateLegendTitle( this->regularLegendConfig(), title );

        if ( this->regularLegendConfig()->showLegend() && eclResultDef->hasResult() )
        {
            nativeOrOverrideViewer->addColorLegendToBottomLeftCorner( this->regularLegendConfig()->titledOverlayFrame(), isUsingOverrideViewer );
        }
        else if ( eclResultDef->isTernarySaturationSelected() && eclResultDef->currentGridCellResults()->maxTimeStepCount() > 1 &&
                  this->ternaryLegendConfig()->showLegend() && this->ternaryLegendConfig()->titledOverlayFrame() )
        {
            this->ternaryLegendConfig()->setTitle( title );
            nativeOrOverrideViewer->addColorLegendToBottomLeftCorner( this->ternaryLegendConfig()->titledOverlayFrame(), isUsingOverrideViewer );
        }
    }
    else
    {
        this->geoMechResultDefinition()->updateLegendTextAndRanges( this->regularLegendConfig(), title, this->timeStep() );

        if ( this->geoMechResultDefinition()->hasResult() && this->regularLegendConfig()->showLegend() )
        {
            nativeOrOverrideViewer->addColorLegendToBottomLeftCorner( this->regularLegendConfig()->titledOverlayFrame(), isUsingOverrideViewer );
        }
    }
}

//--------------------------------------------------------------------------------------------------
///
//--------------------------------------------------------------------------------------------------
caf::PdmFieldHandle* RimIntersectionResultDefinition::userDescriptionField()
{
    return &m_autoName;
}

//--------------------------------------------------------------------------------------------------
///
//--------------------------------------------------------------------------------------------------
caf::PdmFieldHandle* RimIntersectionResultDefinition::objectToggleField()
{
    return &m_isActive;
}

//--------------------------------------------------------------------------------------------------
///
//--------------------------------------------------------------------------------------------------
void RimIntersectionResultDefinition::fieldChangedByUi( const caf::PdmFieldHandle* changedField, const QVariant& oldValue, const QVariant& newValue )
{
    bool reDraw = false;

    assignCaseIfMissing();

    if ( changedField == &m_case )
    {
        RimGeoMechCase* geomCase = dynamic_cast<RimGeoMechCase*>( m_case.value() );
        m_geomResultDefinition->setGeoMechCase( geomCase );
        RimEclipseCase* eclipseCase = dynamic_cast<RimEclipseCase*>( m_case.value() );
        m_eclipseResultDefinition->setEclipseCase( eclipseCase );

        reDraw = true;
    }

    this->updateConnectedEditors();

    auto interResDefColl = firstAncestorOrThisOfType<RimIntersectionResultsDefinitionCollection>();
    bool isInAction      = isActive() && interResDefColl && interResDefColl->isActive();

    if ( changedField == &m_isActive || ( changedField == &m_timeStep && isInAction ) )
    {
        std::vector<PdmObject*> referringObjects = objectsWithReferringPtrFieldsOfType<PdmObject>();
        for ( auto* obj : referringObjects )
        {
            obj->updateConnectedEditors();
        }

        reDraw = true;
    }

    if ( reDraw )
    {
        auto gridView = firstAncestorOrThisOfType<RimGridView>();
        if ( gridView ) gridView->scheduleCreateDisplayModelAndRedraw();

        update2dIntersectionViews();
    }

    this->updateUiIconFromToggleField();
}

//--------------------------------------------------------------------------------------------------
///
//--------------------------------------------------------------------------------------------------
void RimIntersectionResultDefinition::update2dIntersectionViews()
{
    // Update 2D Intersection views
    updateCaseInResultDefinitions();

    auto intersections = objectsWithReferringPtrFieldsOfType<RimExtrudedCurveIntersection>();
    for ( auto intersection : intersections )
    {
        if ( intersection && intersection->correspondingIntersectionView() )
        {
            intersection->correspondingIntersectionView()->scheduleCreateDisplayModelAndRedraw();
        }
    }
}

//--------------------------------------------------------------------------------------------------
///
//--------------------------------------------------------------------------------------------------
void RimIntersectionResultDefinition::setDefaultEclipseLegendConfig()
{
    bool useDiscreteLogLevels = false;
    bool isCategoryResult     = m_eclipseResultDefinition->hasCategoryResult();

    auto eclResultDef = this->eclipseResultDefinition();
    eclResultDef->updateRangesForExplicitLegends( this->regularLegendConfig(), this->ternaryLegendConfig(), this->timeStep() );

<<<<<<< HEAD
    m_legendConfig->setDefaultConfigForResultName( m_eclipseResultDefinition->resultVariable(), useDiscreteLogLevels, isCategoryResult );
=======
    m_legendConfig->setDefaultConfigForResultName( m_case->caseId(),
                                                   m_eclipseResultDefinition->resultVariable(),
                                                   useDiscreteLogLevels,
                                                   isCategoryResult );
>>>>>>> 67c46288
}

//--------------------------------------------------------------------------------------------------
///
//--------------------------------------------------------------------------------------------------
QList<caf::PdmOptionItemInfo> RimIntersectionResultDefinition::calculateValueOptions( const caf::PdmFieldHandle* fieldNeedingOptions )
{
    QList<caf::PdmOptionItemInfo> options;

    if ( fieldNeedingOptions == &m_case )
    {
        RimTools::caseOptionItems( &options );
    }
    else if ( fieldNeedingOptions == &m_timeStep )
    {
        RimTools::timeStepsForCase( m_case, &options );
    }

    return options;
}

//--------------------------------------------------------------------------------------------------
///
//--------------------------------------------------------------------------------------------------
void RimIntersectionResultDefinition::defineUiOrdering( QString uiConfigName, caf::PdmUiOrdering& uiOrdering )
{
    uiOrdering.add( &m_case );

    RimGeoMechCase* geomCase    = dynamic_cast<RimGeoMechCase*>( m_case.value() );
    RimEclipseCase* eclipseCase = dynamic_cast<RimEclipseCase*>( m_case.value() );

    if ( eclipseCase )
    {
        m_eclipseResultDefinition->uiOrdering( uiConfigName, uiOrdering );
    }
    else if ( geomCase )
    {
        m_geomResultDefinition->uiOrdering( uiConfigName, uiOrdering );
    }

<<<<<<< HEAD
    if ( ( eclipseCase && m_eclipseResultDefinition->hasDynamicResult() || m_eclipseResultDefinition->isTernarySaturationSelected() ) ||
=======
    if ( ( ( eclipseCase && ( m_eclipseResultDefinition->hasDynamicResult() || m_eclipseResultDefinition->isTernarySaturationSelected() ) ) ) ||
>>>>>>> 67c46288
         geomCase )
    {
        uiOrdering.add( &m_timeStep );
    }

    uiOrdering.skipRemainingFields();
}

//--------------------------------------------------------------------------------------------------
///
//--------------------------------------------------------------------------------------------------
void RimIntersectionResultDefinition::defineUiTreeOrdering( caf::PdmUiTreeOrdering& uiTreeOrdering, QString uiConfigName /*= ""*/ )
{
    RimGeoMechCase* geomCase = dynamic_cast<RimGeoMechCase*>( m_case.value() );

    if ( !geomCase && m_eclipseResultDefinition->resultVariable() == RiaResultNames::ternarySaturationResultName() )
    {
        uiTreeOrdering.add( m_ternaryLegendConfig() );
    }
    else
    {
        uiTreeOrdering.add( m_legendConfig() );
    }

    uiTreeOrdering.skipRemainingChildren( true );
}

//--------------------------------------------------------------------------------------------------
///
//--------------------------------------------------------------------------------------------------
void RimIntersectionResultDefinition::initAfterRead()
{
    updateCaseInResultDefinitions();

    this->updateUiIconFromToggleField();
}

//--------------------------------------------------------------------------------------------------
///
//--------------------------------------------------------------------------------------------------
void RimIntersectionResultDefinition::updateCaseInResultDefinitions()
{
    if ( m_geomResultDefinition->geoMechCase() == nullptr )
    {
        RimGeoMechCase* geomCase = dynamic_cast<RimGeoMechCase*>( m_case.value() );
        m_geomResultDefinition->setGeoMechCase( geomCase );
    }
    if ( m_eclipseResultDefinition->eclipseCase() == nullptr )
    {
        RimEclipseCase* eclipseCase = dynamic_cast<RimEclipseCase*>( m_case.value() );
        m_eclipseResultDefinition->setEclipseCase( eclipseCase );
    }
}

//--------------------------------------------------------------------------------------------------
///
//--------------------------------------------------------------------------------------------------
bool RimIntersectionResultDefinition::isInAction() const
{
    auto interResDefColl = firstAncestorOrThisOfType<RimIntersectionResultsDefinitionCollection>();

    return isActive() && interResDefColl && interResDefColl->isActive();
}<|MERGE_RESOLUTION|>--- conflicted
+++ resolved
@@ -384,14 +384,10 @@
     auto eclResultDef = this->eclipseResultDefinition();
     eclResultDef->updateRangesForExplicitLegends( this->regularLegendConfig(), this->ternaryLegendConfig(), this->timeStep() );
 
-<<<<<<< HEAD
-    m_legendConfig->setDefaultConfigForResultName( m_eclipseResultDefinition->resultVariable(), useDiscreteLogLevels, isCategoryResult );
-=======
     m_legendConfig->setDefaultConfigForResultName( m_case->caseId(),
                                                    m_eclipseResultDefinition->resultVariable(),
                                                    useDiscreteLogLevels,
                                                    isCategoryResult );
->>>>>>> 67c46288
 }
 
 //--------------------------------------------------------------------------------------------------
@@ -432,11 +428,7 @@
         m_geomResultDefinition->uiOrdering( uiConfigName, uiOrdering );
     }
 
-<<<<<<< HEAD
-    if ( ( eclipseCase && m_eclipseResultDefinition->hasDynamicResult() || m_eclipseResultDefinition->isTernarySaturationSelected() ) ||
-=======
     if ( ( ( eclipseCase && ( m_eclipseResultDefinition->hasDynamicResult() || m_eclipseResultDefinition->isTernarySaturationSelected() ) ) ) ||
->>>>>>> 67c46288
          geomCase )
     {
         uiOrdering.add( &m_timeStep );
