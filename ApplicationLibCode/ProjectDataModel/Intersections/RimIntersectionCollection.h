/////////////////////////////////////////////////////////////////////////////////
//
//  Copyright (C) 2015-     Statoil ASA
//  Copyright (C) 2015-     Ceetron Solutions AS
//
//  ResInsight is free software: you can redistribute it and/or modify
//  it under the terms of the GNU General Public License as published by
//  the Free Software Foundation, either version 3 of the License, or
//  (at your option) any later version.
//
//  ResInsight is distributed in the hope that it will be useful, but WITHOUT ANY
//  WARRANTY; without even the implied warranty of MERCHANTABILITY or
//  FITNESS FOR A PARTICULAR PURPOSE.
//
//  See the GNU General Public License at <http://www.gnu.org/licenses/gpl.html>
//  for more details.
//
/////////////////////////////////////////////////////////////////////////////////

#pragma once

#include "cafPdmChildArrayField.h"
#include "cafPdmField.h"
#include "cafPdmObject.h"

#include "cvfArray.h"

#include "RimIntersectionEnums.h"

class Rim3dView;
class RimEclipseView;
class RimExtrudedCurveIntersection;
class RimBoxIntersection;
class RimEclipseCellColors;
class RimSimWellInView;
class RivTernaryScalarMapper;

namespace cvf
{
class ModelBasicList;
class Transform;
class ScalarMapper;
} // namespace cvf

//==================================================================================================
//
//
//
//==================================================================================================
class RimIntersectionCollection : public caf::PdmObject
{
    CAF_PDM_HEADER_INIT;

public:
    RimIntersectionCollection();
    ~RimIntersectionCollection() override;

    void appendIntersectionAndUpdate( RimExtrudedCurveIntersection* intersection, bool allowActiveViewChange = true );
    void appendIntersectionNoUpdate( RimExtrudedCurveIntersection* intersection );

    void appendIntersectionBoxAndUpdate( RimBoxIntersection* intersectionBox );
    void appendIntersectionBoxNoUpdate( RimBoxIntersection* intersectionBox );

    bool hasActiveIntersectionForSimulationWell( const RimSimWellInView* simWell ) const;
    bool hasAnyActiveSeparateResults();

    void updateIntersectionBoxGeometry();

    void syncronize2dIntersectionViews();
    void scheduleCreateDisplayModelAndRedraw2dIntersectionViews();
    void recomputeSimWellBranchData();

    bool shouldApplyCellFiltersToIntersections() const;

    // Visualization interface

    void applySingleColorEffect();
    void updateCellResultColor( bool hasGeneralCellResult, int timeStepIndex );
    void appendPartsToModel( Rim3dView& view, cvf::ModelBasicList* model, cvf::Transform* scaleTransform );
    void appendDynamicPartsToModel( cvf::ModelBasicList* model,
                                    cvf::Transform*      scaleTransform,
                                    size_t               timeStepIndex,
                                    cvf::UByteArray*     visibleCells = nullptr );
    void clearGeometry();

    std::vector<RimExtrudedCurveIntersection*> intersections() const;
    std::vector<RimBoxIntersection*>           intersectionBoxes() const;

    void onChildDeleted( caf::PdmChildArrayFieldHandle* childArray, std::vector<caf::PdmObjectHandle*>& referringObjects ) override;

    void onChildAdded( caf::PdmFieldHandle* containerForNewObject ) override;

    bool isActive() const;

protected:
    void fieldChangedByUi( const caf::PdmFieldHandle* changedField, const QVariant& oldValue, const QVariant& newValue ) override;
    caf::PdmFieldHandle* objectToggleField() override;

    void defineUiTreeOrdering( caf::PdmUiTreeOrdering& uiTreeOrdering, QString uiConfigName = "" ) override;
    void defineUiOrdering( QString uiConfigName, caf::PdmUiOrdering& uiOrdering ) override;
    void defineEditorAttribute( const caf::PdmFieldHandle* field, QString uiConfigName, caf::PdmUiEditorAttribute* attribute ) override;
<<<<<<< HEAD
=======
    void initAfterRead() override;
>>>>>>> 67c46288

private:
    RimEclipseView* eclipseView() const;
    void            rebuild3dView() const;

    caf::PdmField<bool> m_isActive;

    caf::PdmChildArrayField<RimExtrudedCurveIntersection*> m_intersections;
    caf::PdmChildArrayField<RimBoxIntersection*>           m_intersectionBoxes;

    caf::PdmField<bool>                                    m_depthThresholdOverridden;
    caf::PdmField<double>                                  m_depthUpperThreshold;
    caf::PdmField<double>                                  m_depthLowerThreshold;
    caf::PdmField<caf::AppEnum<RimIntersectionFilterEnum>> m_depthFilterType;

    caf::PdmField<bool> m_applyCellFilters;

    caf::PdmField<bool>    m_kFilterOverridden;
    caf::PdmField<QString> m_kFilterStr;
};<|MERGE_RESOLUTION|>--- conflicted
+++ resolved
@@ -99,10 +99,7 @@
     void defineUiTreeOrdering( caf::PdmUiTreeOrdering& uiTreeOrdering, QString uiConfigName = "" ) override;
     void defineUiOrdering( QString uiConfigName, caf::PdmUiOrdering& uiOrdering ) override;
     void defineEditorAttribute( const caf::PdmFieldHandle* field, QString uiConfigName, caf::PdmUiEditorAttribute* attribute ) override;
-<<<<<<< HEAD
-=======
     void initAfterRead() override;
->>>>>>> 67c46288
 
 private:
     RimEclipseView* eclipseView() const;
