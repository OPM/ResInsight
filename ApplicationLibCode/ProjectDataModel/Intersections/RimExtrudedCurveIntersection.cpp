--- conflicted
+++ resolved
@@ -409,10 +409,6 @@
 //--------------------------------------------------------------------------------------------------
 ///
 //--------------------------------------------------------------------------------------------------
-<<<<<<< HEAD
-void RimExtrudedCurveIntersection::fieldChangedByUi( const caf::PdmFieldHandle* changedField, const QVariant& oldValue, const QVariant& newValue )
-{
-=======
 bool RimExtrudedCurveIntersection::kLayerFilterEnabled() const
 {
     return m_enableKFilter() || m_kFilterCollectionOverride();
@@ -441,17 +437,12 @@
 //--------------------------------------------------------------------------------------------------
 void RimExtrudedCurveIntersection::fieldChangedByUi( const caf::PdmFieldHandle* changedField, const QVariant& oldValue, const QVariant& newValue )
 {
->>>>>>> 67c46288
     if ( changedField == &m_isActive || changedField == &m_type || changedField == &m_direction || changedField == &m_wellPath ||
          changedField == &m_simulationWell || changedField == &m_branchIndex || changedField == &m_extentLength ||
          changedField == &m_lengthUp || changedField == &m_lengthDown || changedField == &m_showInactiveCells ||
          changedField == &m_useSeparateDataSource || changedField == &m_separateDataSource || changedField == &m_depthUpperThreshold ||
-<<<<<<< HEAD
-         changedField == &m_depthLowerThreshold || changedField == &m_depthThresholdOverridden || changedField == &m_depthFilterType )
-=======
          changedField == &m_depthLowerThreshold || changedField == &m_depthThresholdOverridden || changedField == &m_depthFilterType ||
          changedField == &m_enableKFilter || changedField == &m_kFilterText || changedField == &m_kFilterCollectionOverride )
->>>>>>> 67c46288
     {
         rebuildGeometryAndScheduleCreateDisplayModel();
     }
