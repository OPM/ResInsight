--- conflicted
+++ resolved
@@ -648,11 +648,7 @@
                                                                                              const std::vector<double>& measuredDepthValues,
                                                                                              const std::vector<double>& tvDepthValues,
                                                                                              const std::vector<double>& initialPressureValues,
-<<<<<<< HEAD
-                                                                                             std::vector<double>&       values ) const
-=======
                                                                                              std::vector<double>& values ) const
->>>>>>> 67c46288
 {
     std::vector<double> eqlNumValues;
     std::vector<double> eqlNumMeasuredDepthsValues;
