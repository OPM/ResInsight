--- conflicted
+++ resolved
@@ -88,10 +88,7 @@
 
     CAF_PDM_InitScriptableField( &m_defaultPorosity, "DefaultPorosity", RiaDefines::defaultPorosity(), "Default Porosity" );
     CAF_PDM_InitScriptableField( &m_defaultPermeability, "DefaultPermeability", RiaDefines::defaultPermeability(), "Default Permeability" );
-<<<<<<< HEAD
-=======
     CAF_PDM_InitScriptableFieldNoDefault( &m_defaultFacies, "DefaultFacies", "Default Facies" );
->>>>>>> 67c46288
 
     // Stress unit: bar
     // Stress gradient unit: bar/m
@@ -391,17 +388,10 @@
         {
             for ( RimColorLegendItem* item : faciesColors->colorLegendItems() )
             {
-<<<<<<< HEAD
-                bool exists =
-                    std::find_if( m_faciesInitialPressureConfigs.begin(), m_faciesInitialPressureConfigs.end(), [item]( const auto& c ) {
-                        return c->faciesValue() == item->categoryValue();
-                    } ) != m_faciesInitialPressureConfigs.end();
-=======
                 bool exists = std::find_if( m_faciesInitialPressureConfigs.begin(),
                                             m_faciesInitialPressureConfigs.end(),
                                             [item]( const auto& c )
                                             { return c->faciesValue() == item->categoryValue(); } ) != m_faciesInitialPressureConfigs.end();
->>>>>>> 67c46288
                 if ( !exists )
                 {
                     RimFaciesInitialPressureConfig* fipConfig                   = new RimFaciesInitialPressureConfig;
