/////////////////////////////////////////////////////////////////////////////////
//
//  Copyright (C) 2022 -     Equinor ASA
//
//  ResInsight is free software: you can redistribute it and/or modify
//  it under the terms of the GNU General Public License as published by
//  the Free Software Foundation, either version 3 of the License, or
//  (at your option) any later version.
//
//  ResInsight is distributed in the hope that it will be useful, but WITHOUT ANY
//  WARRANTY; without even the implied warranty of MERCHANTABILITY or
//  FITNESS FOR A PARTICULAR PURPOSE.
//
//  See the GNU General Public License at <http://www.gnu.org/licenses/gpl.html>
//  for more details.
//
/////////////////////////////////////////////////////////////////////////////////

#include "RimThermalFractureTemplate.h"

#include "RiaApplication.h"
#include "RiaCompletionTypeCalculationScheduler.h"
#include "RiaEclipseUnitTools.h"
#include "RiaFractureDefines.h"
#include "RiaLogging.h"
#include "RiaThermalFractureDefines.h"

#include "RifThermalFractureReader.h"

#include "RigFractureCell.h"
#include "RigFractureGrid.h"
#include "RigThermalFractureDefinition.h"
#include "RigThermalFractureResultUtil.h"
#include "RigWellPath.h"

#include "RimEclipseView.h"
#include "RimFracture.h"
#include "RimStimPlanColors.h"
#include "RimWellPath.h"
#include "RimWellPathFracture.h"

#include "cafPdmFieldScriptingCapability.h"
#include "cafPdmObject.h"
#include "cafPdmObjectScriptingCapability.h"
#include "cafPdmUiFilePathEditor.h"
#include "cafPdmUiTextEditor.h"

#include "cvfMath.h"
#include "cvfVector3.h"

#include <QDateTime>
#include <QFileInfo>

#include <algorithm>
#include <cmath>
#include <vector>

namespace caf
{
template <>
void caf::AppEnum<RimThermalFractureTemplate::FilterCakePressureDrop>::setUp()
{
    addItem( RimThermalFractureTemplate::FilterCakePressureDrop::NONE, "None", "None" );
    addItem( RimThermalFractureTemplate::FilterCakePressureDrop::RELATIVE, "Relative", "Relative" );
    addItem( RimThermalFractureTemplate::FilterCakePressureDrop::ABSOLUTE, "Absolute", "Absolute" );

    setDefault( RimThermalFractureTemplate::FilterCakePressureDrop::RELATIVE );
}
}; // namespace caf

CAF_PDM_SOURCE_INIT( RimThermalFractureTemplate, "ThermalFractureTemplate", "RimThermalFractureTemplate" );

//--------------------------------------------------------------------------------------------------
///
//--------------------------------------------------------------------------------------------------
RimThermalFractureTemplate::RimThermalFractureTemplate()
{
    CAF_PDM_InitScriptableObject( "Fracture Template", ":/FractureTemplate16x16.png" );

    CAF_PDM_InitScriptableFieldNoDefault( &m_filterCakePressureDropType, "FilterCakePressureDrop", "Filter Cake Pressure Drop" );

    m_readError = false;

    setDeletable( true );
}

//--------------------------------------------------------------------------------------------------
///
//--------------------------------------------------------------------------------------------------
RimThermalFractureTemplate::~RimThermalFractureTemplate()
{
}

//--------------------------------------------------------------------------------------------------
///
//--------------------------------------------------------------------------------------------------
void RimThermalFractureTemplate::setDefaultsBasedOnFile()
{
    if ( !m_fractureDefinitionData ) return;

    computeDepthOfWellPathAtFracture();
    computePerforationLength();

    RiaLogging::info( QString( "Setting well/fracture intersection depth at %1" ).arg( m_wellPathDepthAtFracture ) );

    m_activeTimeStepIndex = static_cast<int>( m_fractureDefinitionData->numTimeSteps() - 1 );

    bool polygonPropertySet = setBorderPolygonResultNameToDefault();
    if ( polygonPropertySet )
        RiaLogging::info( QString( "Calculating polygon outline based on %1 at timestep %2" )
                              .arg( m_borderPolygonResultName )
                              .arg( m_fractureDefinitionData->timeSteps()[m_activeTimeStepIndex] ) );
    else
        RiaLogging::info( QString( "Property for polygon calculation not set." ) );

    QStringList resultNames = conductivityResultNames();
    if ( !resultNames.isEmpty() )
    {
        m_conductivityResultNameOnFile = resultNames.front();
    }
}

//--------------------------------------------------------------------------------------------------
///
//--------------------------------------------------------------------------------------------------
bool RimThermalFractureTemplate::setBorderPolygonResultNameToDefault()
{
    // first option: Width
    for ( std::pair<QString, QString> property : uiResultNamesWithUnit() )
    {
        if ( property.first.contains( "width", Qt::CaseInsensitive ) )
        {
            m_borderPolygonResultName = property.first;
            return true;
        }
    }

    // if width not found, use conductivity
    if ( hasConductivity() )
    {
        m_borderPolygonResultName = conductivityResultNames().first();
        return true;
    }

    // else: Set to first property
    if ( !uiResultNamesWithUnit().empty() )
    {
        m_borderPolygonResultName = uiResultNamesWithUnit()[0].first;
        return true;
    }
    return false;
}

//--------------------------------------------------------------------------------------------------
///
//--------------------------------------------------------------------------------------------------
void RimThermalFractureTemplate::loadDataAndUpdate()
{
    if ( m_readError ) return;

    auto [fractureDefinitionData, errorMessage] = RifThermalFractureReader::readFractureCsvFile( m_stimPlanFileName().path() );
    if ( errorMessage.size() > 0 ) RiaLogging::error( errorMessage );

    m_fractureDefinitionData = fractureDefinitionData;
    if ( m_fractureDefinitionData )
    {
        auto addInjectivityFactor = []( std::shared_ptr<RigThermalFractureDefinition> def )
        {
            int     leakoffPressureDropIndex  = def->getPropertyIndex( RiaDefines::leakoffPressureDropResultName() );
            int     filtratePressureDropIndex = def->getPropertyIndex( RiaDefines::filtratePressureDropResultName() );
            QString injectivityValueTag       = RiaDefines::injectivityFactorResultName();
            def->addProperty( injectivityValueTag, RiaDefines::getExpectedThermalFractureUnit( injectivityValueTag, def->unitSystem() ) );

            int injectivityFactorIndex = def->getPropertyIndex( injectivityValueTag );

            for ( int nodeIndex = 0; nodeIndex < static_cast<int>( def->numNodes() ); nodeIndex++ )
            {
                for ( int timeStepIndex = 0; timeStepIndex < static_cast<int>( def->numTimeSteps() ); timeStepIndex++ )
                {
                    double leakoffPressureDrop  = def->getPropertyValue( leakoffPressureDropIndex, nodeIndex, timeStepIndex );
                    double filtratePressureDrop = def->getPropertyValue( filtratePressureDropIndex, nodeIndex, timeStepIndex );

                    double injectivityValue = ( leakoffPressureDrop - filtratePressureDrop ) / leakoffPressureDrop;
                    def->appendPropertyValue( injectivityFactorIndex, nodeIndex, injectivityValue );
                }
            }
        };

        auto addFilterCakeMobility = []( std::shared_ptr<RigThermalFractureDefinition> def )
        {
            int     leakoffPressureDropIndex   = def->getPropertyIndex( RiaDefines::leakoffPressureDropResultName() );
            int     filtratePressureDropIndex  = def->getPropertyIndex( RiaDefines::filtratePressureDropResultName() );
            int     leakoffMobilityIndex       = def->getPropertyIndex( RiaDefines::leakoffMobilityResultName() );
            QString filterCakeMobilityValueTag = RiaDefines::filterCakeMobilityResultName();
            def->addProperty( filterCakeMobilityValueTag,
                              RiaDefines::getExpectedThermalFractureUnit( filterCakeMobilityValueTag, def->unitSystem() ) );

            int filterCakeMobilityIndex = def->getPropertyIndex( filterCakeMobilityValueTag );

            for ( int nodeIndex = 0; nodeIndex < static_cast<int>( def->numNodes() ); nodeIndex++ )
            {
                for ( int timeStepIndex = 0; timeStepIndex < static_cast<int>( def->numTimeSteps() ); timeStepIndex++ )
                {
                    double leakoffPressureDrop  = def->getPropertyValue( leakoffPressureDropIndex, nodeIndex, timeStepIndex );
                    double filtratePressureDrop = def->getPropertyValue( filtratePressureDropIndex, nodeIndex, timeStepIndex );
                    double leakoffMobility      = def->getPropertyValue( leakoffMobilityIndex, nodeIndex, timeStepIndex );

                    double filterCakeMobilityValue = leakoffMobility * ( leakoffPressureDrop / filtratePressureDrop );
                    def->appendPropertyValue( filterCakeMobilityIndex, nodeIndex, filterCakeMobilityValue );
                }
            }
        };

        addInjectivityFactor( m_fractureDefinitionData );
        addFilterCakeMobility( m_fractureDefinitionData );

        setDefaultConductivityResultIfEmpty();

        if ( fractureTemplateUnit() == RiaDefines::EclipseUnitSystem::UNITS_UNKNOWN )
        {
            setUnitSystem( m_fractureDefinitionData->unitSystem() );
        }

        if ( !m_userDefinedWellPathDepthAtFracture )
        {
            computeDepthOfWellPathAtFracture();
        }

        m_readError = false;
    }
    else
    {
        m_readError = true;
    }

    for ( RimFracture* fracture : fracturesUsingThisTemplate() )
    {
        fracture->updateFractureGrid();
        fracture->clearCachedNonDarcyProperties();
    }

    if ( widthResultValues().empty() )
    {
        m_fractureWidthType = USER_DEFINED_WIDTH;
    }

    // Todo: Must update all views using this fracture template
    RimEclipseView* activeView = dynamic_cast<RimEclipseView*>( RiaApplication::instance()->activeReservoirView() );
    if ( activeView ) activeView->fractureColors()->loadDataAndUpdate();

    updateConnectedEditors();
}

//--------------------------------------------------------------------------------------------------
///
//--------------------------------------------------------------------------------------------------
QStringList RimThermalFractureTemplate::conductivityResultNames() const
{
    QStringList resultNames;
    if ( !m_fractureDefinitionData ) return resultNames;

    for ( auto [name, unit] : m_fractureDefinitionData->getPropertyNamesUnits() )
    {
        resultNames.append( name );
    }

    return resultNames;
}

//--------------------------------------------------------------------------------------------------
///
//--------------------------------------------------------------------------------------------------
void RimThermalFractureTemplate::computeDepthOfWellPathAtFracture()
{
    if ( m_fractureDefinitionData )
    {
        double z = m_fractureDefinitionData->centerPosition().z();
        m_wellPathDepthAtFracture.setValueWithFieldChanged( z );
    }
}

//--------------------------------------------------------------------------------------------------
///
//--------------------------------------------------------------------------------------------------
void RimThermalFractureTemplate::computePerforationLength()
{
    if ( m_fractureDefinitionData )
    {
        auto [firstTvd, lastTvd] = RigThermalFractureResultUtil::minMaxDepth( m_fractureDefinitionData, m_activeTimeStepIndex );

        if ( firstTvd != HUGE_VAL && lastTvd != HUGE_VAL )
        {
            m_perforationLength = cvf::Math::abs( firstTvd - lastTvd );
        }
    }

    double minPerforationLength = 10.0;
    if ( fractureTemplateUnit() == RiaDefines::EclipseUnitSystem::UNITS_METRIC && m_perforationLength < minPerforationLength )
    {
        m_perforationLength = minPerforationLength;
    }
    else if ( fractureTemplateUnit() == RiaDefines::EclipseUnitSystem::UNITS_FIELD &&
              m_perforationLength < RiaEclipseUnitTools::meterToFeet( minPerforationLength ) )
    {
        m_perforationLength = std::round( RiaEclipseUnitTools::meterToFeet( minPerforationLength ) );
    }
}

//--------------------------------------------------------------------------------------------------
///
//--------------------------------------------------------------------------------------------------
std::vector<double> RimThermalFractureTemplate::fractureGridResultsForUnitSystem( const QString&                resultName,
                                                                                  const QString&                unitName,
                                                                                  size_t                        timeStepIndex,
                                                                                  RiaDefines::EclipseUnitSystem requiredUnitSystem ) const
{
    auto resultValues = fractureGridResults( resultName, unitName, m_activeTimeStepIndex );

    if ( fractureTemplateUnit() == RiaDefines::EclipseUnitSystem::UNITS_METRIC )
    {
        for ( auto& v : resultValues )
        {
            v = RiaEclipseUnitTools::convertToMeter( v, unitName );
        }
    }
    else if ( fractureTemplateUnit() == RiaDefines::EclipseUnitSystem::UNITS_FIELD )
    {
        for ( auto& v : resultValues )
        {
            v = RiaEclipseUnitTools::convertToFeet( v, unitName );
        }
    }

    return resultValues;
}

//--------------------------------------------------------------------------------------------------
///
//--------------------------------------------------------------------------------------------------
std::pair<QString, QString> RimThermalFractureTemplate::widthParameterNameAndUnit() const
{
    return widthParameterNameAndUnit( m_fractureDefinitionData );
}

//--------------------------------------------------------------------------------------------------
///
//--------------------------------------------------------------------------------------------------
std::pair<QString, QString>
    RimThermalFractureTemplate::widthParameterNameAndUnit( std::shared_ptr<RigThermalFractureDefinition> fractureDefinitionData )
{
    if ( fractureDefinitionData )
    {
        std::vector<std::pair<QString, QString>> propertyNamesUnitsOnFile = fractureDefinitionData->getPropertyNamesUnits();

        for ( const auto& nameUnit : propertyNamesUnitsOnFile )
        {
            if ( nameUnit.first.contains( "effective width", Qt::CaseInsensitive ) )
            {
                return nameUnit;
            }

            if ( nameUnit.first.contains( "width", Qt::CaseInsensitive ) )
            {
                return nameUnit;
            }
        }
    }

    return std::pair<QString, QString>();
}

//--------------------------------------------------------------------------------------------------
///
//--------------------------------------------------------------------------------------------------
std::pair<QString, QString> RimThermalFractureTemplate::conductivityParameterNameAndUnit() const
{
    if ( m_fractureDefinitionData )
    {
        std::vector<std::pair<QString, QString>> propertyNamesUnitsOnFile = m_fractureDefinitionData->getPropertyNamesUnits();

        for ( const auto& nameUnit : propertyNamesUnitsOnFile )
        {
            if ( nameUnit.first.contains( m_conductivityResultNameOnFile, Qt::CaseInsensitive ) )
            {
                return nameUnit;
            }
        }
    }

    return std::pair<QString, QString>();
}

//--------------------------------------------------------------------------------------------------
///
//--------------------------------------------------------------------------------------------------
std::pair<QString, QString> RimThermalFractureTemplate::betaFactorParameterNameAndUnit() const
{
    if ( m_fractureDefinitionData )
    {
        std::vector<std::pair<QString, QString>> propertyNamesUnitsOnFile = m_fractureDefinitionData->getPropertyNamesUnits();

        for ( const auto& nameUnit : propertyNamesUnitsOnFile )
        {
            if ( nameUnit.first.contains( "beta", Qt::CaseInsensitive ) )
            {
                return nameUnit;
            }
        }
    }

    return std::pair<QString, QString>();
}

//--------------------------------------------------------------------------------------------------
///
//--------------------------------------------------------------------------------------------------
bool RimThermalFractureTemplate::isBetaFactorAvailableOnFile() const
{
    auto nameAndUnit = betaFactorParameterNameAndUnit();

    return !nameAndUnit.first.isEmpty();
}

//--------------------------------------------------------------------------------------------------
///
//--------------------------------------------------------------------------------------------------
double RimThermalFractureTemplate::conversionFactorForBetaValues() const
{
    auto nameUnit = betaFactorParameterNameAndUnit();

    double conversionFactorForBeta = 1.0;

    QString trimmedUnit = nameUnit.second.trimmed().toLower();
    if ( trimmedUnit == "/m" )
    {
        conversionFactorForBeta = 1.01325E+08;
    }
    else if ( trimmedUnit == "/cm" )
    {
        conversionFactorForBeta = 1.01325E+06;
    }
    else if ( trimmedUnit == "/ft" )
    {
        conversionFactorForBeta = 3.088386E+07;
    }

    return conversionFactorForBeta;
}

//--------------------------------------------------------------------------------------------------
///
//--------------------------------------------------------------------------------------------------
void RimThermalFractureTemplate::setDefaultConductivityResultIfEmpty()
{
    if ( m_conductivityResultNameOnFile().isEmpty() )
    {
        if ( !conductivityResultNames().isEmpty() )
        {
            m_conductivityResultNameOnFile = conductivityResultNames().front();
        }
    }
}

//--------------------------------------------------------------------------------------------------
///
//--------------------------------------------------------------------------------------------------
QString RimThermalFractureTemplate::mapUiResultNameToFileResultName( const QString& uiResultName ) const
{
    QString fileResultName;

    if ( uiResultName == RiaDefines::conductivityResultName() )
    {
        fileResultName = m_conductivityResultNameOnFile();
    }
    else
    {
        fileResultName = uiResultName;
    }

    return fileResultName;
}

//--------------------------------------------------------------------------------------------------
///
//--------------------------------------------------------------------------------------------------
void RimThermalFractureTemplate::convertToUnitSystem( RiaDefines::EclipseUnitSystem neededUnit )
{
    if ( m_fractureTemplateUnit() == neededUnit ) return;

    setUnitSystem( neededUnit );
    RimFractureTemplate::convertToUnitSystem( neededUnit );

    m_readError = false;
    loadDataAndUpdate();

    if ( !m_fractureDefinitionData )
    {
        m_readError = true;
        // Force needed unit system when file reading fails to be able to open the project.
        setUnitSystem( neededUnit );
        return;
    }

    if ( neededUnit == RiaDefines::EclipseUnitSystem::UNITS_FIELD )
    {
        m_wellPathDepthAtFracture = RiaEclipseUnitTools::meterToFeet( m_wellPathDepthAtFracture );
    }
    else if ( neededUnit == RiaDefines::EclipseUnitSystem::UNITS_METRIC )
    {
        m_wellPathDepthAtFracture = RiaEclipseUnitTools::feetToMeter( m_wellPathDepthAtFracture );
    }

    m_activeTimeStepIndex   = static_cast<int>( m_fractureDefinitionData->numTimeSteps() - 1 );
    bool polygonPropertySet = setBorderPolygonResultNameToDefault();

    if ( polygonPropertySet )
        RiaLogging::info( QString( "Calculating polygon outline based on %1 at timestep %2" )
                              .arg( m_borderPolygonResultName )
                              .arg( m_fractureDefinitionData->timeSteps()[m_activeTimeStepIndex] ) );
    else
        RiaLogging::info( QString( "Property for polygon calculation not set." ) );

    if ( !conductivityResultNames().isEmpty() )
    {
        m_conductivityResultNameOnFile = conductivityResultNames().front();
    }
}

//--------------------------------------------------------------------------------------------------
///
//--------------------------------------------------------------------------------------------------
std::vector<double> RimThermalFractureTemplate::timeSteps()
{
    if ( m_fractureDefinitionData )
    {
        return m_fractureDefinitionData->timeSteps();
    }

    return std::vector<double>();
}

//--------------------------------------------------------------------------------------------------
///
//--------------------------------------------------------------------------------------------------
std::vector<QString> RimThermalFractureTemplate::timeStepsStrings()
{
    std::vector<QString> steps;
    std::vector<double>  timeStepsAsDouble = timeSteps();
    for ( auto d : timeStepsAsDouble )
    {
        QDateTime dateTime;
        dateTime.setSecsSinceEpoch( d );
        steps.push_back( dateTime.toString() );
    }

    return steps;
}

//--------------------------------------------------------------------------------------------------
///
//--------------------------------------------------------------------------------------------------
std::vector<std::pair<QString, QString>> RimThermalFractureTemplate::uiResultNamesWithUnit() const
{
    std::vector<std::pair<QString, QString>> propertyNamesAndUnits;

    if ( m_fractureDefinitionData )
    {
        return m_fractureDefinitionData->getPropertyNamesUnits();
    }

    return propertyNamesAndUnits;
}

//--------------------------------------------------------------------------------------------------
///
//--------------------------------------------------------------------------------------------------
std::vector<std::vector<double>>
    RimThermalFractureTemplate::resultValues( const QString& uiResultName, const QString& unitName, size_t timeStepIndex ) const
{
    if ( m_fractureDefinitionData )
    {
        QString fileResultName = mapUiResultNameToFileResultName( uiResultName );

        return RigThermalFractureResultUtil::getDataAtTimeIndex( m_fractureDefinitionData, fileResultName, unitName, timeStepIndex );
    }

    return std::vector<std::vector<double>>();
}

//--------------------------------------------------------------------------------------------------
///
//--------------------------------------------------------------------------------------------------
std::vector<double>
    RimThermalFractureTemplate::fractureGridResults( const QString& uiResultName, const QString& unitName, size_t timeStepIndex ) const
{
    if ( m_fractureDefinitionData )
    {
        QString fileResultName = mapUiResultNameToFileResultName( uiResultName );

        return RigThermalFractureResultUtil::fractureGridResults( m_fractureDefinitionData, fileResultName, unitName, timeStepIndex );
    }

    return std::vector<double>();
}

//--------------------------------------------------------------------------------------------------
///
//--------------------------------------------------------------------------------------------------
bool RimThermalFractureTemplate::hasConductivity() const
{
    return ( m_fractureDefinitionData && !conductivityResultNames().isEmpty() );
}

//--------------------------------------------------------------------------------------------------
///
//--------------------------------------------------------------------------------------------------
double RimThermalFractureTemplate::resultValueAtIJ( const RigFractureGrid* fractureGrid,
                                                    const QString&         uiResultName,
                                                    const QString&         unitName,
                                                    size_t                 timeStepIndex,
                                                    size_t                 i,
                                                    size_t                 j )
{
    auto values = resultValues( uiResultName, unitName, timeStepIndex );

    if ( values.empty() ) return HUGE_VAL;

    size_t adjustedI = i + 1;
    size_t adjustedJ = j + 1;

    if ( adjustedI >= fractureGrid->iCellCount() + 1 || adjustedJ >= fractureGrid->jCellCount() + 1 )
    {
        return HUGE_VAL;
    }

    return values[adjustedJ][adjustedI];
}

//--------------------------------------------------------------------------------------------------
///
//--------------------------------------------------------------------------------------------------
void RimThermalFractureTemplate::appendDataToResultStatistics( const QString&     uiResultName,
                                                               const QString&     unit,
                                                               MinMaxAccumulator& minMaxAccumulator,
                                                               PosNegAccumulator& posNegAccumulator ) const
{
    if ( m_fractureDefinitionData )
    {
        QString fileResultName = mapUiResultNameToFileResultName( uiResultName );
        RigThermalFractureResultUtil::appendDataToResultStatistics( m_fractureDefinitionData,
                                                                    fileResultName,
                                                                    unit,
                                                                    minMaxAccumulator,
                                                                    posNegAccumulator );
    }
}

//--------------------------------------------------------------------------------------------------
///
//--------------------------------------------------------------------------------------------------
void RimThermalFractureTemplate::fractureTriangleGeometry( std::vector<cvf::Vec3f>* nodeCoords,
                                                           std::vector<cvf::uint>*  triangleIndices,
                                                           double                   wellPathDepthAtFracture ) const
{
    if ( m_fractureDefinitionData )
    {
        RigThermalFractureResultUtil::createFractureTriangleGeometry( m_fractureDefinitionData,
                                                                      m_activeTimeStepIndex,
                                                                      m_halfLengthScaleFactor(),
                                                                      m_heightScaleFactor(),
                                                                      wellPathDepthAtFracture,
                                                                      nodeCoords,
                                                                      triangleIndices );
    }
}

//--------------------------------------------------------------------------------------------------
///
//--------------------------------------------------------------------------------------------------
QString RimThermalFractureTemplate::getFileSelectionFilter() const
{
    return "Reveal Open-Server Files (*.csv);;All Files (*.*)";
}

//--------------------------------------------------------------------------------------------------
///
//--------------------------------------------------------------------------------------------------
std::pair<double, double> RimThermalFractureTemplate::wellPathDepthAtFractureRange() const
{
    if ( !m_fractureDefinitionData ) return std::make_pair( 0.0, 1.0 );

    return RigThermalFractureResultUtil::minMaxDepth( m_fractureDefinitionData, m_activeTimeStepIndex );
}

//--------------------------------------------------------------------------------------------------
///
//--------------------------------------------------------------------------------------------------
cvf::cref<RigFractureGrid> RimThermalFractureTemplate::createFractureGrid( double wellPathDepthAtFracture ) const
{
    if ( m_fractureDefinitionData )
    {
        return RigThermalFractureResultUtil::createFractureGrid( m_fractureDefinitionData,
                                                                 m_conductivityResultNameOnFile,
                                                                 m_activeTimeStepIndex,
                                                                 m_halfLengthScaleFactor(),
                                                                 m_heightScaleFactor(),
                                                                 wellPathDepthAtFracture,
                                                                 m_fractureTemplateUnit() );
    }

    return cvf::cref<RigFractureGrid>();
}

//--------------------------------------------------------------------------------------------------
///
//--------------------------------------------------------------------------------------------------
QString RimThermalFractureTemplate::wellPathDepthAtFractureUiName() const
{
    return "Well/Fracture Intersection Depth";
}

//--------------------------------------------------------------------------------------------------
///
//--------------------------------------------------------------------------------------------------
std::pair<cvf::Vec3d, cvf::Vec3d> RimThermalFractureTemplate::computePositionAndRotation() const
{
    if ( m_fractureDefinitionData )
    {
        return RigThermalFractureResultUtil::computePositionAndRotation( m_fractureDefinitionData, m_activeTimeStepIndex );
    }

    cvf::Vec3d centerPosition = cvf::Vec3d::UNDEFINED;
    cvf::Vec3d rotation       = cvf::Vec3d::UNDEFINED;
    return std::make_pair( centerPosition, rotation );
}

//--------------------------------------------------------------------------------------------------
///
//--------------------------------------------------------------------------------------------------
bool RimThermalFractureTemplate::isValidResult( double value ) const
{
    return !std::isinf( value ) && !std::isnan( value );
}

//--------------------------------------------------------------------------------------------------
///
//--------------------------------------------------------------------------------------------------
const RigThermalFractureDefinition* RimThermalFractureTemplate::fractureDefinition() const
{
    return m_fractureDefinitionData.get();
}

//--------------------------------------------------------------------------------------------------
///
//--------------------------------------------------------------------------------------------------
void RimThermalFractureTemplate::defineUiOrdering( QString uiConfigName, caf::PdmUiOrdering& uiOrdering )
{
    RimMeshFractureTemplate::defineUiOrdering( uiConfigName, uiOrdering );

    uiOrdering.add( &m_filterCakePressureDropType );
}

//--------------------------------------------------------------------------------------------------
///
//--------------------------------------------------------------------------------------------------
RimThermalFractureTemplate::FilterCakePressureDrop RimThermalFractureTemplate::filterCakePressureDropType() const
{
    return m_filterCakePressureDropType.value();
}

//--------------------------------------------------------------------------------------------------
///
//--------------------------------------------------------------------------------------------------
bool RimThermalFractureTemplate::placeFractureUsingTemplateData( RimFracture* fracture )
{
    auto wellPath = fracture->firstAncestorOrThisOfTypeAsserted<RimWellPath>();

    auto wellPathGeometry = wellPath->wellPathGeometry();
    if ( !wellPathGeometry ) return false;

    auto [centerPosition, rotation] = computePositionAndRotation();

    // TODO: y conversion is workaround for strange test data
    centerPosition.y() = std::fabs( centerPosition.y() );
    centerPosition.z() *= -1.0;

    double md = wellPathGeometry->closestMeasuredDepth( centerPosition );

    RiaLogging::info(
<<<<<<< HEAD
        QString( "Placing thermal fracture. Posotion: [%1 %2 %3]" ).arg( centerPosition.x() ).arg( centerPosition.y() ).arg( centerPosition.z() ) );
=======
        QString( "Placing thermal fracture. Position: [%1 %2 %3]" ).arg( centerPosition.x() ).arg( centerPosition.y() ).arg( centerPosition.z() ) );
>>>>>>> 67c46288
    RiaLogging::info( QString( "Computed MD: %1" ).arg( md ) );

    RimWellPathFracture* wellPathFracture = dynamic_cast<RimWellPathFracture*>( fracture );
    if ( wellPathFracture ) wellPathFracture->setMeasuredDepth( md );

    m_orientationType = RimFractureTemplate::AZIMUTH;
    fracture->setAzimuth( rotation.x() );
    fracture->setDip( rotation.y() );
    fracture->setTilt( rotation.z() );
    return true;
}<|MERGE_RESOLUTION|>--- conflicted
+++ resolved
@@ -787,11 +787,7 @@
     double md = wellPathGeometry->closestMeasuredDepth( centerPosition );
 
     RiaLogging::info(
-<<<<<<< HEAD
-        QString( "Placing thermal fracture. Posotion: [%1 %2 %3]" ).arg( centerPosition.x() ).arg( centerPosition.y() ).arg( centerPosition.z() ) );
-=======
         QString( "Placing thermal fracture. Position: [%1 %2 %3]" ).arg( centerPosition.x() ).arg( centerPosition.y() ).arg( centerPosition.z() ) );
->>>>>>> 67c46288
     RiaLogging::info( QString( "Computed MD: %1" ).arg( md ) );
 
     RimWellPathFracture* wellPathFracture = dynamic_cast<RimWellPathFracture*>( fracture );
