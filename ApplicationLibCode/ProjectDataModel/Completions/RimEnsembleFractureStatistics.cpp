/////////////////////////////////////////////////////////////////////////////////
//
//  Copyright (C) 2021 -     Equinor ASA
//
//  ResInsight is free software: you can redistribute it and/or modify
//  it under the terms of the GNU General Public License as published by
//  the Free Software Foundation, either version 3 of the License, or
//  (at your option) any later version.
//
//  ResInsight is distributed in the hope that it will be useful, but WITHOUT ANY
//  WARRANTY; without even the implied warranty of MERCHANTABILITY or
//  FITNESS FOR A PARTICULAR PURPOSE.
//
//  See the GNU General Public License at <http://www.gnu.org/licenses/gpl.html>
//  for more details.
//
/////////////////////////////////////////////////////////////////////////////////

#include "RimEnsembleFractureStatistics.h"

#include "RiaApplication.h"
#include "RiaDefines.h"
#include "RiaInterpolationTools.h"
#include "RiaLogging.h"
#include "RiaNumberFormat.h"
#include "RiaPreferences.h"
#include "RiaWeightedGeometricMeanCalculator.h"
#include "RiaWeightedHarmonicMeanCalculator.h"

#include "RigEnsembleFractureStatisticsCalculator.h"
#include "RigFractureGrid.h"
#include "RigHistogramData.h"
#include "RigSlice2D.h"
#include "RigStatisticsMath.h"
#include "RigStimPlanFractureDefinition.h"

#ifdef USE_QTCHARTS
#include "RimEnsembleFractureStatisticsPlot.h"
#endif
#include "RimFractureTemplateCollection.h"
#include "RimHistogramCalculator.h"
#include "RimProject.h"
#include "RimStimPlanFractureTemplate.h"

#include "RifCsvDataTableFormatter.h"
#include "RifEnsembleFractureStatisticsExporter.h"
#include "RifStimPlanXmlReader.h"

#include "FractureCommands/RicNewStimPlanFractureTemplateFeature.h"

#include "cafAppEnum.h"
#include "cafPdmUiLineEditor.h"
#include "cafPdmUiTextEditor.h"
#include "cafPdmUiToolButtonEditor.h"
#include "cafPdmUiTreeSelectionEditor.h"

#include <cmath>

#include <QDir>
#include <QFile>
#include <QIntValidator>

namespace caf
{
template <>
void caf::AppEnum<RimEnsembleFractureStatistics::StatisticsType>::setUp()
{
    addItem( RimEnsembleFractureStatistics::StatisticsType::MEAN, "MEAN", "Mean" );
    addItem( RimEnsembleFractureStatistics::StatisticsType::MIN, "MIN", "Minimum" );
    addItem( RimEnsembleFractureStatistics::StatisticsType::MAX, "MAX", "Maximum" );
    addItem( RimEnsembleFractureStatistics::StatisticsType::P10, "P10", "P10" );
    addItem( RimEnsembleFractureStatistics::StatisticsType::P50, "P50", "P50" );
    addItem( RimEnsembleFractureStatistics::StatisticsType::P90, "P90", "P90" );
    addItem( RimEnsembleFractureStatistics::StatisticsType::OCCURRENCE, "OCCURRENCE", "Occurrence" );
    setDefault( RimEnsembleFractureStatistics::StatisticsType::MEAN );
}

template <>
void caf::AppEnum<RimEnsembleFractureStatistics::MeshType>::setUp()
{
    addItem( RimEnsembleFractureStatistics::MeshType::ADAPTIVE, "ADAPTIVE", "Adaptive" );
    addItem( RimEnsembleFractureStatistics::MeshType::UNIFORM, "UNIFORM", "Uniform" );
    addItem( RimEnsembleFractureStatistics::MeshType::NAIVE, "NAIVE", "Naive" );
    setDefault( RimEnsembleFractureStatistics::MeshType::ADAPTIVE );
}

template <>
void caf::AppEnum<RimEnsembleFractureStatistics::MeshAlignmentType>::setUp()
{
    addItem( RimEnsembleFractureStatistics::MeshAlignmentType::PERFORATION_DEPTH, "PERFORATION_DEPTH", "Perforation Depth" );
    addItem( RimEnsembleFractureStatistics::MeshAlignmentType::MESH_DEPTH, "MESH_DEPTH", "Mesh Depth" );
    setDefault( RimEnsembleFractureStatistics::MeshAlignmentType::PERFORATION_DEPTH );
}

template <>
void caf::AppEnum<RimEnsembleFractureStatistics::MeanType>::setUp()
{
    addItem( RimEnsembleFractureStatistics::MeanType::HARMONIC, "HARMONIC", "Harmonic" );
    addItem( RimEnsembleFractureStatistics::MeanType::ARITHMETIC, "ARITHMETIC", "Artihmetic" );
    addItem( RimEnsembleFractureStatistics::MeanType::GEOMETRIC, "GEOMETRIC", "Geometric" );
    addItem( RimEnsembleFractureStatistics::MeanType::MINIMUM, "MINIMUM", "Minimum" );
    setDefault( RimEnsembleFractureStatistics::MeanType::HARMONIC );
}

template <>
void caf::AppEnum<RimEnsembleFractureStatistics::AdaptiveNumLayersType>::setUp()
{
    addItem( RimEnsembleFractureStatistics::AdaptiveNumLayersType::AVERAGE, "AVERAGE", "Average" );
    addItem( RimEnsembleFractureStatistics::AdaptiveNumLayersType::MINIMUM, "MINIMUM", "Minimum" );
    addItem( RimEnsembleFractureStatistics::AdaptiveNumLayersType::MAXIMUM, "MAXIMUM", "Maximum" );
    addItem( RimEnsembleFractureStatistics::AdaptiveNumLayersType::USER_DEFINED, "USER_DEFINED", "User-Defined" );
    setDefault( RimEnsembleFractureStatistics::AdaptiveNumLayersType::AVERAGE );
}

} // namespace caf

CAF_PDM_SOURCE_INIT( RimEnsembleFractureStatistics, "EnsembleFractureStatistics" );

//--------------------------------------------------------------------------------------------------
///
//--------------------------------------------------------------------------------------------------
RimEnsembleFractureStatistics::RimEnsembleFractureStatistics()
{
    CAF_PDM_InitObject( "Ensemble Fracture Statistics", ":/FractureTemplate16x16.png" );

    CAF_PDM_InitFieldNoDefault( &m_filePaths, "FilePaths", "" );

    CAF_PDM_InitFieldNoDefault( &m_filePathsTable, "FilePathsTable", "File Paths Table" );
    m_filePathsTable.uiCapability()->setUiEditorTypeName( caf::PdmUiTextEditor::uiEditorTypeName() );
    m_filePathsTable.uiCapability()->setUiLabelPosition( caf::PdmUiItemInfo::HIDDEN );
    m_filePathsTable.uiCapability()->setUiReadOnly( true );
    m_filePathsTable.xmlCapability()->disableIO();

    CAF_PDM_InitField( &m_excludeZeroWidthFractures, "ExcludeZeroWidthFractures", true, "Exclude Zero Width Fractures" );

    CAF_PDM_InitFieldNoDefault( &m_statisticsTable, "StatisticsTable", "Statistics Table" );
    m_statisticsTable.uiCapability()->setUiEditorTypeName( caf::PdmUiTextEditor::uiEditorTypeName() );
    m_statisticsTable.uiCapability()->setUiLabelPosition( caf::PdmUiItemInfo::HIDDEN );
    m_statisticsTable.uiCapability()->setUiReadOnly( true );
    m_statisticsTable.xmlCapability()->disableIO();

    CAF_PDM_InitFieldNoDefault( &m_meshAlignmentType, "MeshAlignmentType", "Mesh Alignment" );
    CAF_PDM_InitFieldNoDefault( &m_meshType, "MeshType", "Mesh Type" );

    // Uniform sampling
    CAF_PDM_InitField( &m_numSamplesX, "NumberOfSamplesX", 100, "X" );
    CAF_PDM_InitField( &m_numSamplesY, "NumberOfSamplesY", 200, "Y" );

    // Adaptive sampling
    CAF_PDM_InitFieldNoDefault( &m_adaptiveMeanType, "AdaptiveMeanType", "Mean Type" );
    CAF_PDM_InitFieldNoDefault( &m_adaptiveNumLayersType, "AdaptiveNumLayersType", "Number of Layers" );
    CAF_PDM_InitField( &m_adaptiveNumLayers, "AdaptiveNumLayers", 30, "Number of Layers Y" );

    std::vector<caf::AppEnum<RimEnsembleFractureStatistics::StatisticsType>> defaultStatisticsTypes = {
        caf::AppEnum<RimEnsembleFractureStatistics::StatisticsType>( RimEnsembleFractureStatistics::StatisticsType::MEAN ) };

    CAF_PDM_InitField( &m_selectedStatisticsType, "SelectedStatisticsType", defaultStatisticsTypes, "Statistics Type" );
    m_selectedStatisticsType.uiCapability()->setUiEditorTypeName( caf::PdmUiTreeSelectionEditor::uiEditorTypeName() );
    m_selectedStatisticsType.uiCapability()->setUiLabelPosition( caf::PdmUiItemInfo::TOP );

    CAF_PDM_InitFieldNoDefault( &m_computeStatistics, "ComputeStatistics", "Compute Templates" );
    m_computeStatistics.uiCapability()->setUiEditorTypeName( caf::PdmUiToolButtonEditor::uiEditorTypeName() );
    m_computeStatistics.uiCapability()->setUiLabelPosition( caf::PdmUiItemInfo::HIDDEN );

    setDeletable( true );
}

//--------------------------------------------------------------------------------------------------
///
//--------------------------------------------------------------------------------------------------
RimEnsembleFractureStatistics::~RimEnsembleFractureStatistics()
{
}

//--------------------------------------------------------------------------------------------------
///
//--------------------------------------------------------------------------------------------------
void RimEnsembleFractureStatistics::addFilePath( const QString& filePath )
{
    m_filePaths.v().push_back( filePath );
}

//--------------------------------------------------------------------------------------------------
///
//--------------------------------------------------------------------------------------------------
QString RimEnsembleFractureStatistics::generateFilePathsTable()
{
    QString body;
    for ( auto prop : m_filePaths.v() )
    {
        body.append( prop.path() + "<br>" );
    }

    return body;
}

//--------------------------------------------------------------------------------------------------
///
//--------------------------------------------------------------------------------------------------
QList<caf::PdmOptionItemInfo> RimEnsembleFractureStatistics::calculateValueOptions( const caf::PdmFieldHandle* fieldNeedingOptions )
{
    QList<caf::PdmOptionItemInfo> options;
    if ( fieldNeedingOptions == &m_selectedStatisticsType )
    {
        for ( size_t i = 0; i < caf::AppEnum<RimEnsembleFractureStatistics::StatisticsType>::size(); ++i )
        {
            caf::AppEnum<RimEnsembleFractureStatistics::StatisticsType> t =
                caf::AppEnum<RimEnsembleFractureStatistics::StatisticsType>::fromIndex( i );
            t.uiText();

            options.push_back( caf::PdmOptionItemInfo( t.uiText(), t.value() ) );
        }
    }

    return options;
}

//--------------------------------------------------------------------------------------------------
///
//--------------------------------------------------------------------------------------------------
void RimEnsembleFractureStatistics::defineEditorAttribute( const caf::PdmFieldHandle* field,
                                                           QString                    uiConfigName,
                                                           caf::PdmUiEditorAttribute* attribute )
{
    if ( field == &m_filePathsTable )
    {
        auto myAttr = dynamic_cast<caf::PdmUiTextEditorAttribute*>( attribute );
        if ( myAttr )
        {
            myAttr->wrapMode = caf::PdmUiTextEditorAttribute::NoWrap;
            myAttr->textMode = caf::PdmUiTextEditorAttribute::HTML;
        }
    }
    else if ( field == &m_selectedStatisticsType )
    {
        caf::PdmUiTreeSelectionEditorAttribute* attrib = dynamic_cast<caf::PdmUiTreeSelectionEditorAttribute*>( attribute );
        if ( attrib )
        {
            attrib->showTextFilter        = false;
            attrib->showToggleAllCheckbox = false;
            attrib->singleSelectionMode   = false;
        }
    }
    else if ( field == &m_statisticsTable )
    {
        auto myAttr = dynamic_cast<caf::PdmUiTextEditorAttribute*>( attribute );
        if ( myAttr )
        {
            myAttr->wrapMode = caf::PdmUiTextEditorAttribute::NoWrap;
            myAttr->textMode = caf::PdmUiTextEditorAttribute::HTML;
        }
    }
    else if ( field == &m_adaptiveNumLayers || field == &m_numSamplesX || field == &m_numSamplesY )
    {
        caf::PdmUiLineEditorAttribute* lineEditorAttr = dynamic_cast<caf::PdmUiLineEditorAttribute*>( attribute );
        if ( lineEditorAttr )
        {
            // Positive integer
            QIntValidator* validator  = new QIntValidator( 1, std::numeric_limits<int>::max(), nullptr );
            lineEditorAttr->validator = validator;
        }
    }
}

//--------------------------------------------------------------------------------------------------
///
//--------------------------------------------------------------------------------------------------
void RimEnsembleFractureStatistics::fieldChangedByUi( const caf::PdmFieldHandle* changedField, const QVariant& oldValue, const QVariant& newValue )
{
    if ( changedField == &m_computeStatistics )
    {
        m_computeStatistics            = false;
        std::vector<QString> filePaths = computeStatistics();

        // Create (or reuse matching) templates for the statistics
        auto updatedTemplates = RicNewStimPlanFractureTemplateFeature::createNewTemplatesFromFiles( filePaths, true );

        // Update views
        if ( !updatedTemplates.empty() )
        {
            auto templateCollection = updatedTemplates.front()->firstAncestorOrThisOfTypeAsserted<RimFractureTemplateCollection>();
            templateCollection->updateConnectedEditors();

            RimProject::current()->scheduleCreateDisplayModelAndRedrawAllViews();
        }
    }
    else if ( changedField == &m_excludeZeroWidthFractures )
    {
        loadAndUpdateData();

#ifdef USE_QTCHARTS
        // Update referring plots
        std::vector<caf::PdmObjectHandle*> referringObjects = this->objectsWithReferringPtrFields();
        for ( caf::PdmObjectHandle* obj : referringObjects )
        {
            auto plot = dynamic_cast<RimEnsembleFractureStatisticsPlot*>( obj );
            if ( plot ) plot->loadDataAndUpdate();
        }
#endif
    }
}

//--------------------------------------------------------------------------------------------------
///
//--------------------------------------------------------------------------------------------------
void RimEnsembleFractureStatistics::defineUiOrdering( QString uiConfigName, caf::PdmUiOrdering& uiOrdering )
{
    caf::PdmUiOrdering* settingsGroup = uiOrdering.addNewGroup( "Settings" );
    settingsGroup->add( nameField() );
    settingsGroup->add( &m_excludeZeroWidthFractures );
    settingsGroup->add( &m_meshAlignmentType );
    settingsGroup->add( &m_meshType );
    settingsGroup->add( &m_numSamplesX );
    settingsGroup->add( &m_numSamplesY );
    bool isUniformMesh = m_meshType() == MeshType::UNIFORM;
    m_numSamplesX.uiCapability()->setUiHidden( !isUniformMesh );
    m_numSamplesY.uiCapability()->setUiHidden( !isUniformMesh );

    settingsGroup->add( &m_adaptiveMeanType );
    settingsGroup->add( &m_adaptiveNumLayersType );
    settingsGroup->add( &m_adaptiveNumLayers );

    bool isAdaptiveMesh = m_meshType() == MeshType::ADAPTIVE;
    m_adaptiveMeanType.uiCapability()->setUiHidden( !isAdaptiveMesh );
    m_adaptiveNumLayersType.uiCapability()->setUiHidden( !isAdaptiveMesh );

    bool adaptiveSamplesUserDefined = m_adaptiveNumLayersType() == AdaptiveNumLayersType::USER_DEFINED;
    m_adaptiveNumLayers.uiCapability()->setUiHidden( !isAdaptiveMesh || !adaptiveSamplesUserDefined );

    settingsGroup->add( &m_selectedStatisticsType );
    settingsGroup->add( &m_computeStatistics );

    caf::PdmUiOrdering* statisticsGroup = uiOrdering.addNewGroup( "Statistics" );
    statisticsGroup->add( &m_statisticsTable );

    uiOrdering.add( &m_filePathsTable );
}

//--------------------------------------------------------------------------------------------------
///
//--------------------------------------------------------------------------------------------------
void RimEnsembleFractureStatistics::loadAndUpdateData()
{
    m_filePathsTable = generateFilePathsTable();

    auto unitSystem = RiaDefines::EclipseUnitSystem::UNITS_METRIC;

    auto [stimPlanFractureDefinitions, okFilePaths] = readFractureDefinitions( m_filePaths.v(), unitSystem );

    // Log area and conductivty for each fracture for debugging
    std::vector<double> area =
        RigEnsembleFractureStatisticsCalculator::calculateProperty( stimPlanFractureDefinitions,
                                                                    RigEnsembleFractureStatisticsCalculator::PropertyType::AREA );
    std::vector<double> conductivity =
        RigEnsembleFractureStatisticsCalculator::calculateProperty( stimPlanFractureDefinitions,
                                                                    RigEnsembleFractureStatisticsCalculator::PropertyType::KFWF );

    CAF_ASSERT( okFilePaths.size() == area.size() );
    CAF_ASSERT( area.size() == conductivity.size() );
    for ( size_t i = 0; i < okFilePaths.size(); i++ )
    {
        RiaLogging::info( QString( "%1 Area: %2 Conductivity: %3" ).arg( okFilePaths[i] ).arg( area[i] ).arg( conductivity[i] ) );
    }

    if ( m_excludeZeroWidthFractures() )
    {
        size_t numBeforeFiltering   = stimPlanFractureDefinitions.size();
        stimPlanFractureDefinitions = RigEnsembleFractureStatisticsCalculator::removeZeroWidthDefinitions( stimPlanFractureDefinitions );
        size_t numRemoved           = numBeforeFiltering - stimPlanFractureDefinitions.size();
        RiaLogging::info( QString( "Excluded %1 zero width fractures." ).arg( numRemoved ) );
    }

    m_statisticsTable = generateStatisticsTable( stimPlanFractureDefinitions );
}

//--------------------------------------------------------------------------------------------------
///
//--------------------------------------------------------------------------------------------------
std::vector<QString> RimEnsembleFractureStatistics::computeStatistics()
{
    auto unitSystem = RiaDefines::EclipseUnitSystem::UNITS_METRIC;

    auto [stimPlanFractureDefinitions, filePaths] = readFractureDefinitions( m_filePaths.v(), unitSystem );

    if ( m_excludeZeroWidthFractures() )
    {
        stimPlanFractureDefinitions = RigEnsembleFractureStatisticsCalculator::removeZeroWidthDefinitions( stimPlanFractureDefinitions );
    }

    std::set<std::pair<QString, QString>> availableResults = findAllResultNames( stimPlanFractureDefinitions );

    std::map<std::pair<RimEnsembleFractureStatistics::StatisticsType, QString>, std::shared_ptr<RigSlice2D>> statisticsGridsAll;

    auto selectedStatistics = m_selectedStatisticsType.value();

    // TODO: take from an incoming xml?
    double timeStep = 1.0;

    double referenceDepth = 0.0;

    RigStimPlanFractureDefinition::Orientation orientation = RigStimPlanFractureDefinition::Orientation::UNDEFINED;
    if ( m_meshAlignmentType() == MeshAlignmentType::PERFORATION_DEPTH )
    {
        for ( auto definition : stimPlanFractureDefinitions )
        {
            referenceDepth += computeDepthOfWellPathAtFracture( definition );
            // Take the first orientation which is defined (all the fractures
            // should have the same orientation).
            if ( orientation == RigStimPlanFractureDefinition::Orientation::UNDEFINED ) orientation = definition->orientation();
        }
        referenceDepth /= stimPlanFractureDefinitions.size();
    }

    std::vector<double> gridXs;
    std::vector<double> gridYs;
    auto [minX, maxX, minY, maxY] = findSamplingIntervals( stimPlanFractureDefinitions, gridXs, gridYs );
    RiaLogging::info( QString( "Ensemble Fracture Size: X = [%1, %2] Y = [%3, %4]" ).arg( minX ).arg( maxX ).arg( minY ).arg( maxY ) );

    for ( auto result : availableResults )
    {
        RiaLogging::info( QString( "Creating statistics for result: %1" ).arg( result.first ) );

        std::vector<cvf::cref<RigFractureGrid>> fractureGrids =
            createFractureGrids( stimPlanFractureDefinitions, unitSystem, result.first, m_meshAlignmentType() );

        double           numBins = 50;
        RigHistogramData areaHistogramData =
            RigEnsembleFractureStatisticsCalculator::createStatisticsData( stimPlanFractureDefinitions,
                                                                           RigEnsembleFractureStatisticsCalculator::PropertyType::AREA,
                                                                           numBins );

        std::vector<std::vector<double>> samples( gridXs.size() * gridYs.size() );
        std::shared_ptr<RigSlice2D>      areaGrid     = std::make_shared<RigSlice2D>( gridXs.size(), gridYs.size() );
        std::shared_ptr<RigSlice2D>      distanceGrid = std::make_shared<RigSlice2D>( gridXs.size(), gridYs.size() );
        sampleAllGrids( fractureGrids, gridXs, gridYs, samples, areaGrid, distanceGrid );

        std::map<RimEnsembleFractureStatistics::StatisticsType, std::shared_ptr<RigSlice2D>> statisticsGrids;
        generateStatisticsGrids( samples,
                                 gridXs.size(),
                                 gridYs.size(),
                                 fractureGrids.size(),
                                 statisticsGrids,
                                 selectedStatistics,
                                 areaHistogramData,
                                 areaGrid,
                                 distanceGrid );

        for ( auto [statType, slice] : statisticsGrids )
        {
            auto key                = std::make_pair( statType, result.first );
            statisticsGridsAll[key] = slice;
        }
    }

    std::vector<QString> xmlFilePaths;

    // Save images in snapshot catalog relative to project directory
    RiaApplication* app                 = RiaApplication::instance();
    QString         outputDirectoryPath = app->createAbsolutePathFromProjectRelativePath( "fracturestats" );
    QDir            outputDirectory( outputDirectoryPath );
    if ( !outputDirectory.exists() )
    {
        outputDirectory.mkpath( outputDirectoryPath );
    }

    for ( auto t : selectedStatistics )
    {
        QString text = t.text();

        // Get the all the properties for this statistics type
        std::vector<std::shared_ptr<RigSlice2D>> statisticsSlices;
        std::vector<std::pair<QString, QString>> properties;
        for ( auto result : availableResults )
        {
            properties.push_back( result );
            std::shared_ptr<RigSlice2D> slice = statisticsGridsAll[std::make_pair( t.value(), result.first )];
            statisticsSlices.push_back( slice );

            QString csvFilePath = outputDirectoryPath + "/" + text + "-" + result.first + ".csv";
            writeStatisticsToCsv( csvFilePath, *slice );
        }

        QString xmlFilePath = outputDirectoryPath + "/" + name() + "-" + text + ".xml";

        // TODO: add offset for grid ys
        std::vector<double> gridYsWithOffset;
        for ( double depth : gridYs )
            gridYsWithOffset.push_back( referenceDepth - depth );

        RiaLogging::info( QString( "Writing fracture group statistics to: %1" ).arg( xmlFilePath ) );
        RifEnsembleFractureStatisticsExporter::writeAsStimPlanXml( statisticsSlices,
                                                                   properties,
                                                                   xmlFilePath,
                                                                   gridXs,
                                                                   gridYsWithOffset,
                                                                   timeStep,
                                                                   unitSystem,
                                                                   orientation );

        xmlFilePaths.push_back( xmlFilePath );
    }

    return xmlFilePaths;
}

//--------------------------------------------------------------------------------------------------
///
//--------------------------------------------------------------------------------------------------
std::vector<cvf::ref<RigStimPlanFractureDefinition>> RimEnsembleFractureStatistics::readFractureDefinitions() const
{
    return readFractureDefinitions( m_filePaths, RiaDefines::EclipseUnitSystem::UNITS_METRIC ).first;
}

//--------------------------------------------------------------------------------------------------
///
//--------------------------------------------------------------------------------------------------
std::pair<std::vector<cvf::ref<RigStimPlanFractureDefinition>>, std::vector<QString>>
    RimEnsembleFractureStatistics::readFractureDefinitions( const std::vector<caf::FilePath>& filePaths,
                                                            RiaDefines::EclipseUnitSystem     unitSystem ) const
{
    double conductivityScaleFactor = 1.0;

    std::vector<cvf::ref<RigStimPlanFractureDefinition>> results;
    std::vector<QString>                                 okFilePaths;
    for ( auto filePath : m_filePaths.v() )
    {
        RiaLogging::info( QString( "Loading file: %1" ).arg( filePath.path() ) );
        QString                                 errorMessage;
        cvf::ref<RigStimPlanFractureDefinition> stimPlanFractureDefinitionData =
            RifStimPlanXmlReader::readStimPlanXMLFile( filePath.path(),
                                                       conductivityScaleFactor,
                                                       RifStimPlanXmlReader::MirrorMode::MIRROR_AUTO,
                                                       unitSystem,
                                                       &errorMessage );
        if ( !errorMessage.isEmpty() )
        {
            RiaLogging::error( QString( "Error when reading file: '%1'" ).arg( errorMessage ) );
        }

        if ( stimPlanFractureDefinitionData.notNull() )
        {
            results.push_back( stimPlanFractureDefinitionData );
            okFilePaths.push_back( filePath.path() );
        }
    }

    return std::make_pair( results, okFilePaths );
}

//--------------------------------------------------------------------------------------------------
///
//--------------------------------------------------------------------------------------------------
bool RimEnsembleFractureStatistics::excludeZeroWidthFractures() const
{
    return m_excludeZeroWidthFractures;
}

//--------------------------------------------------------------------------------------------------
///
//--------------------------------------------------------------------------------------------------
std::set<std::pair<QString, QString>>
    RimEnsembleFractureStatistics::findAllResultNames( const std::vector<cvf::ref<RigStimPlanFractureDefinition>>& stimPlanFractureDefinitions )
{
    std::set<std::pair<QString, QString>> resultNames;
    for ( auto stimPlanFractureDefinitionData : stimPlanFractureDefinitions )
    {
        for ( auto propertyNameWithUnit : stimPlanFractureDefinitionData->getStimPlanPropertyNamesUnits() )
        {
            resultNames.insert( propertyNameWithUnit );
        }
    }

    return resultNames;
}

//--------------------------------------------------------------------------------------------------
///
//--------------------------------------------------------------------------------------------------
std::vector<cvf::cref<RigFractureGrid>>
    RimEnsembleFractureStatistics::createFractureGrids( const std::vector<cvf::ref<RigStimPlanFractureDefinition>>& stimPlanFractureDefinitions,
<<<<<<< HEAD
                                                        RiaDefines::EclipseUnitSystem                               unitSystem,
                                                        const QString&                                              resultNameOnFile,
                                                        MeshAlignmentType                                           meshAlignmentType )
=======
                                                        RiaDefines::EclipseUnitSystem unitSystem,
                                                        const QString&                resultNameOnFile,
                                                        MeshAlignmentType             meshAlignmentType )
>>>>>>> 67c46288
{
    // Defaults to avoid scaling
    double halfLengthScaleFactor = 1.0;
    double heightScaleFactor     = 1.0;

    std::vector<cvf::cref<RigFractureGrid>> fractureGrids;
    for ( auto stimPlanFractureDefinitionData : stimPlanFractureDefinitions )
    {
        double wellPathDepthAtFracture = 0.0;
        if ( meshAlignmentType == MeshAlignmentType::PERFORATION_DEPTH )
            wellPathDepthAtFracture = computeDepthOfWellPathAtFracture( stimPlanFractureDefinitionData );

        // Always use last time steps
        std::vector<double> timeSteps           = stimPlanFractureDefinitionData->timeSteps();
        int                 activeTimeStepIndex = static_cast<int>( timeSteps.size() - 1 );

        cvf::cref<RigFractureGrid> fractureGrid = stimPlanFractureDefinitionData->createFractureGrid( resultNameOnFile,
                                                                                                      activeTimeStepIndex,
                                                                                                      halfLengthScaleFactor,
                                                                                                      heightScaleFactor,
                                                                                                      wellPathDepthAtFracture,
                                                                                                      unitSystem );

        if ( fractureGrid.notNull() )
        {
            fractureGrids.push_back( fractureGrid );
        }
    }

    return fractureGrids;
}

//--------------------------------------------------------------------------------------------------
///
//--------------------------------------------------------------------------------------------------
std::tuple<double, double, double, double>
    RimEnsembleFractureStatistics::findSamplingIntervals( const std::vector<cvf::ref<RigStimPlanFractureDefinition>>& stimPlanFractureDefinitions,
<<<<<<< HEAD
                                                          std::vector<double>&                                        gridXs,
                                                          std::vector<double>&                                        gridYs ) const
=======
                                                          std::vector<double>& gridXs,
                                                          std::vector<double>& gridYs ) const
>>>>>>> 67c46288
{
    // Find min and max extent of all the grids
    auto [minX, maxX, minY, maxY] = findMaxGridExtents( stimPlanFractureDefinitions, m_meshAlignmentType() );

    if ( m_meshType() == MeshType::UNIFORM )
    {
        generateUniformMesh( minX, maxX, minY, maxY, gridXs, gridYs );
    }
    else if ( m_meshType() == MeshType::NAIVE )
    {
        generateNaiveMesh( minX, maxX, minY, maxY, stimPlanFractureDefinitions, gridXs, gridYs );
    }
    else if ( m_meshType() == MeshType::ADAPTIVE )
    {
        generateAdaptiveMesh( minX, maxX, minY, maxY, stimPlanFractureDefinitions, gridXs, gridYs );
    }

    return std::make_tuple( minX, maxX, minY, maxY );
}

//--------------------------------------------------------------------------------------------------
///
//--------------------------------------------------------------------------------------------------
std::tuple<double, double, double, double>
    RimEnsembleFractureStatistics::findMaxGridExtents( const std::vector<cvf::ref<RigStimPlanFractureDefinition>>& stimPlanFractureDefinitions,
<<<<<<< HEAD
                                                       MeshAlignmentType                                           meshAlignmentType )
=======
                                                       MeshAlignmentType meshAlignmentType )
>>>>>>> 67c46288
{
    double minX = std::numeric_limits<double>::max();
    double maxX = -std::numeric_limits<double>::max();
    double minY = std::numeric_limits<double>::max();
    double maxY = -std::numeric_limits<double>::max();

    for ( auto def : stimPlanFractureDefinitions )
    {
        minX = std::min( minX, def->xs().front() );
        maxX = std::max( maxX, def->xs().back() );

        double offset = 0.0;
        if ( meshAlignmentType == MeshAlignmentType::PERFORATION_DEPTH ) offset = computeDepthOfWellPathAtFracture( def );

        minY = std::min( minY, offset + def->ys().back() );
        maxY = std::max( maxY, offset + def->ys().front() );
    }

    return std::make_tuple( minX, maxX, minY, maxY );
}

//--------------------------------------------------------------------------------------------------
///
//--------------------------------------------------------------------------------------------------
void RimEnsembleFractureStatistics::generateUniformMesh( double               minX,
                                                         double               maxX,
                                                         double               minY,
                                                         double               maxY,
                                                         std::vector<double>& gridXs,
                                                         std::vector<double>& gridYs ) const
{
    CAF_ASSERT( m_numSamplesX > 0 );
    CAF_ASSERT( m_numSamplesY > 0 );

    int    numSamplesX     = m_numSamplesX();
    double sampleDistanceX = linearSampling( minX, maxX, numSamplesX, gridXs );

    int    numSamplesY     = m_numSamplesY();
    double sampleDistanceY = linearSampling( minY, maxY, numSamplesY, gridYs );

    RiaLogging::info( QString( "Uniform Mesh. Output size: %1x%2. Sampling Distance X = %3 Sampling Distance Y = %4" )
                          .arg( numSamplesX )
                          .arg( numSamplesY )
                          .arg( sampleDistanceX )
                          .arg( sampleDistanceY ) );
}

//--------------------------------------------------------------------------------------------------
///
//--------------------------------------------------------------------------------------------------
<<<<<<< HEAD
void RimEnsembleFractureStatistics::generateNaiveMesh( double                                                      minX,
                                                       double                                                      maxX,
                                                       double                                                      minY,
                                                       double                                                      maxY,
                                                       const std::vector<cvf::ref<RigStimPlanFractureDefinition>>& stimPlanFractureDefinitions,
                                                       std::vector<double>&                                        gridXs,
                                                       std::vector<double>&                                        gridYs ) const
=======
void RimEnsembleFractureStatistics::generateNaiveMesh( double minX,
                                                       double maxX,
                                                       double minY,
                                                       double maxY,
                                                       const std::vector<cvf::ref<RigStimPlanFractureDefinition>>& stimPlanFractureDefinitions,
                                                       std::vector<double>& gridXs,
                                                       std::vector<double>& gridYs ) const
>>>>>>> 67c46288
{
    // Find max number of cells in x direction
    int maxNx = 0;
    for ( auto def : stimPlanFractureDefinitions )
    {
        maxNx = std::max( maxNx, static_cast<int>( def->xs().size() ) );
    }

    // Do linear sampling in x drection
    linearSampling( minX, maxX, maxNx, gridXs );

    std::vector<double> depths;
    for ( auto def : stimPlanFractureDefinitions )
    {
        double offset = 0.0;
        if ( m_meshAlignmentType() == MeshAlignmentType::PERFORATION_DEPTH ) offset = computeDepthOfWellPathAtFracture( def );

        for ( double y : def->ys() )
        {
            depths.push_back( offset + y );
        }
    }

    std::sort( depths.begin(), depths.end() );
    gridYs = depths;
}

//--------------------------------------------------------------------------------------------------
///
//--------------------------------------------------------------------------------------------------
<<<<<<< HEAD
void RimEnsembleFractureStatistics::generateAdaptiveMesh( double                                                      minX,
                                                          double                                                      maxX,
                                                          double                                                      minY,
                                                          double                                                      maxY,
                                                          const std::vector<cvf::ref<RigStimPlanFractureDefinition>>& stimPlanFractureDefinitions,
                                                          std::vector<double>&                                        gridXs,
                                                          std::vector<double>&                                        gridYs ) const
=======
void RimEnsembleFractureStatistics::generateAdaptiveMesh( double minX,
                                                          double maxX,
                                                          double minY,
                                                          double maxY,
                                                          const std::vector<cvf::ref<RigStimPlanFractureDefinition>>& stimPlanFractureDefinitions,
                                                          std::vector<double>& gridXs,
                                                          std::vector<double>& gridYs ) const
>>>>>>> 67c46288
{
    // Find max number of cells in x direction
    int maxNx = 0;
    for ( auto def : stimPlanFractureDefinitions )
    {
        maxNx = std::max( maxNx, static_cast<int>( def->xs().size() ) );
    }

    // Do linear sampling in x drection
    linearSampling( minX, maxX, maxNx, gridXs );

    std::vector<Layer> layers;
    generateAllLayers( stimPlanFractureDefinitions, layers, m_meshAlignmentType() );

    const int targetNumLayers = getTargetNumberOfLayers( stimPlanFractureDefinitions );

    // Group the layers into linearly spaced bins
    double totalDepth = maxY - minY;
    double binSize    = totalDepth / targetNumLayers;

    RiaLogging::info(
        QString( "Adaptive mesh. Total depth: %1. Number of layers: %2. Layer thickness: %3" ).arg( totalDepth ).arg( targetNumLayers ).arg( binSize ) );

    std::vector<double> baseDepth;
    std::vector<double> means;
    computeMeanThicknessPerLayer( layers, targetNumLayers, minY, binSize, means, baseDepth );

    // Scale mean by bin size
    std::vector<double> scaledMeans;
    double              sumScaledMean = 0.0;
    for ( double mean : means )
    {
        double scaledMean = 0.0;
        if ( mean != 0.0 ) scaledMean = binSize / mean;
        scaledMeans.push_back( scaledMean );
        sumScaledMean += scaledMean;
    }

    // Determine the relative thickness given a fixed number of layers
    std::vector<double> relativeThickness;
    relativeThickness.push_back( 0.0 );
    double sumRelativeThickness = 0.0;
    for ( int layerNo = 0; layerNo < targetNumLayers; layerNo++ )
    {
        double thickness = scaledMeans[layerNo] * targetNumLayers / sumScaledMean;
        sumRelativeThickness += thickness;
        relativeThickness.push_back( sumRelativeThickness );
    }

    // Find the index of the last item where value is smaller
    auto findSmallerIndex = []( double value, const std::vector<double>& vec )
    {
        for ( size_t i = 0; i < vec.size(); i++ )
            if ( vec[i] > value ) return i - 1;
        return vec.size();
    };

    // Linear interpolation for each layer
    for ( int layerNo = 0; layerNo < targetNumLayers; layerNo++ )
    {
        int binLayerNo = static_cast<int>( findSmallerIndex( static_cast<double>( layerNo ), relativeThickness ) );
        CAF_ASSERT( binLayerNo >= 0 );
        CAF_ASSERT( binLayerNo < static_cast<int>( relativeThickness.size() ) );
        double x1         = relativeThickness[binLayerNo];
        double x2         = relativeThickness[binLayerNo + 1];
        double deltaLayer = x2 - x1;
        double y1         = baseDepth[binLayerNo];
        double y2         = baseDepth[binLayerNo + 1];
        double deltaDepth = y2 - y1;
        double offset     = ( static_cast<double>( layerNo ) - x1 ) * deltaDepth / deltaLayer;
        double baseDepth  = y1 + offset;
        gridYs.push_back( baseDepth );
    }
    gridYs.push_back( maxY );
}

//--------------------------------------------------------------------------------------------------
///
//--------------------------------------------------------------------------------------------------
void RimEnsembleFractureStatistics::computeMeanThicknessPerLayer( const std::vector<Layer>& layers,
                                                                  int                       targetNumLayers,
                                                                  double                    minY,
                                                                  double                    binSize,
                                                                  std::vector<double>&      means,
                                                                  std::vector<double>&      baseDepth ) const
{
    baseDepth.push_back( minY );

    // Bin the layers into fixed size bins and compute the layer thickess mean per bin
    for ( int layerNo = 0; layerNo < targetNumLayers; layerNo++ )
    {
        double binTopDepth    = minY + layerNo * binSize;
        double binBottomDepth = minY + ( layerNo + 1 ) * binSize;

        baseDepth.push_back( binBottomDepth );

        RiaWeightedHarmonicMeanCalculator  harmonicMeanCalculator;
        RiaWeightedGeometricMeanCalculator geometricMeanCalculator;

        double sum          = 0.0;
        double nMatches     = 0;
        double minThickness = std::numeric_limits<double>::max();
        for ( Layer layer : layers )
        {
            // Layer y direction is negative up
            if ( layer.centerDepth() > binTopDepth && layer.centerDepth() <= binBottomDepth )
            {
                harmonicMeanCalculator.addValueAndWeight( layer.thickness(), 1.0 );
                geometricMeanCalculator.addValueAndWeight( layer.thickness(), 1.0 );

                minThickness = std::min( minThickness, layer.thickness() );

                sum += layer.thickness();
                nMatches++;
            }
        }

        double arithmeticMean = 0.0;
        if ( nMatches > 0 ) arithmeticMean = sum / nMatches;

        double harmonicMean  = harmonicMeanCalculator.weightedMean();
        double geometricMean = geometricMeanCalculator.weightedMean();

        RiaLogging::info( QString( "Binning layer #%1: [%2 - %3] n=%4 means: A=%5 H=%6 G=%7" )
                              .arg( layerNo )
                              .arg( binTopDepth )
                              .arg( binBottomDepth )
                              .arg( nMatches )
                              .arg( arithmeticMean )
                              .arg( harmonicMean )
                              .arg( geometricMean ) );

        double mean = std::numeric_limits<double>::infinity();
        if ( m_adaptiveMeanType() == MeanType::HARMONIC )
        {
            mean = harmonicMean;
        }
        else if ( m_adaptiveMeanType() == MeanType::ARITHMETIC )
        {
            mean = arithmeticMean;
        }
        else if ( m_adaptiveMeanType() == MeanType::GEOMETRIC )
        {
            mean = geometricMean;
        }
        else
        {
            CAF_ASSERT( m_adaptiveMeanType() == MeanType::MINIMUM );
            mean = minThickness;
        }

        means.push_back( mean );
    }
}

//--------------------------------------------------------------------------------------------------
///
//--------------------------------------------------------------------------------------------------
void RimEnsembleFractureStatistics::generateAllLayers( const std::vector<cvf::ref<RigStimPlanFractureDefinition>>& stimPlanFractureDefinitions,
<<<<<<< HEAD
                                                       std::vector<Layer>&                                         layers,
                                                       MeshAlignmentType                                           meshAlignmentType )
=======
                                                       std::vector<Layer>& layers,
                                                       MeshAlignmentType   meshAlignmentType )
>>>>>>> 67c46288
{
    for ( auto def : stimPlanFractureDefinitions )
    {
        double offset = 0.0;
        if ( meshAlignmentType == MeshAlignmentType::PERFORATION_DEPTH ) offset = computeDepthOfWellPathAtFracture( def );

        bool   isFirst  = true;
        double topDepth = 0.0;
        for ( double y : def->ys() )
        {
            double depth = offset + y;
            if ( !isFirst )
            {
                double bottomDepth = depth;
                Layer  layer( topDepth, bottomDepth );
                layers.push_back( layer );
            }

            isFirst  = false;
            topDepth = depth;
        }
    }

    std::sort( layers.begin(), layers.end(), []( const Layer& a, const Layer& b ) { return a.centerDepth() > b.centerDepth(); } );
}

//--------------------------------------------------------------------------------------------------
///
//--------------------------------------------------------------------------------------------------
int RimEnsembleFractureStatistics::getTargetNumberOfLayers( const std::vector<cvf::ref<RigStimPlanFractureDefinition>>& stimPlanFractureDefinitions ) const
{
    if ( m_adaptiveNumLayersType() == AdaptiveNumLayersType::USER_DEFINED )
    {
        CAF_ASSERT( m_adaptiveNumLayers() > 0 );
        return m_adaptiveNumLayers();
    }

    int maxNy = 0;
    int minNy = std::numeric_limits<int>::max();
    int sum   = 0;
    for ( auto def : stimPlanFractureDefinitions )
    {
        int ny = static_cast<int>( def->ys().size() );
        maxNy  = std::max( maxNy, ny );
        minNy  = std::min( minNy, ny );
        sum += ny;
    }

    if ( m_adaptiveNumLayersType() == AdaptiveNumLayersType::MAXIMUM )
        return maxNy;
    else if ( m_adaptiveNumLayersType() == AdaptiveNumLayersType::MINIMUM )
        return minNy;
    else
    {
        CAF_ASSERT( m_adaptiveNumLayersType() == AdaptiveNumLayersType::AVERAGE );
        return static_cast<int>( std::ceil( static_cast<double>( sum ) / stimPlanFractureDefinitions.size() ) );
    }
}

//--------------------------------------------------------------------------------------------------
///
//--------------------------------------------------------------------------------------------------
double RimEnsembleFractureStatistics::linearSampling( double minValue, double maxValue, int numSamples, std::vector<double>& samples )
{
    CAF_ASSERT( numSamples > 0 );
    double sampleDistance = ( maxValue - minValue ) / numSamples;

    for ( int s = 0; s < numSamples; s++ )
    {
        double pos = minValue + s * sampleDistance + sampleDistance * 0.5;
        samples.push_back( pos );
    }

    return sampleDistance;
}

//--------------------------------------------------------------------------------------------------
///
//--------------------------------------------------------------------------------------------------
double RimEnsembleFractureStatistics::computeDepthOfWellPathAtFracture( cvf::ref<RigStimPlanFractureDefinition> stimPlanFractureDefinitionData )
{
    double firstTvd = stimPlanFractureDefinitionData->topPerfTvd();
    double lastTvd  = stimPlanFractureDefinitionData->bottomPerfTvd();

    if ( firstTvd != HUGE_VAL && lastTvd != HUGE_VAL )
    {
        return ( firstTvd + lastTvd ) / 2;
    }
    else
    {
        firstTvd = stimPlanFractureDefinitionData->minDepth();
        lastTvd  = stimPlanFractureDefinitionData->maxDepth();
        return ( firstTvd + lastTvd ) / 2;
    }
}

//--------------------------------------------------------------------------------------------------
///
//--------------------------------------------------------------------------------------------------
void RimEnsembleFractureStatistics::sampleAllGrids( const std::vector<cvf::cref<RigFractureGrid>>& fractureGrids,
                                                    const std::vector<double>&                     samplesX,
                                                    const std::vector<double>&                     samplesY,
                                                    std::vector<std::vector<double>>&              samples,
                                                    std::shared_ptr<RigSlice2D>                    areaGrid,
                                                    std::shared_ptr<RigSlice2D>                    distanceGrid )
{
    auto computeCellSideLength = []( const std::vector<double>& values, size_t idx )
    {
        if ( idx < values.size() - 1 )
            return values[idx + 1] - values[idx];
        else
            return values[1] - values[0];
    };

    const int ny = static_cast<int>( samplesY.size() );
#pragma omp parallel for
    for ( int y = 0; y < ny; y++ )
    {
        for ( size_t x = 0; x < samplesX.size(); x++ )
        {
            // Position of cell center
            const cvf::Vec3d pos( samplesX[x], samplesY[y], 0.0 );
            const size_t     idx = y * samplesX.size() + x;

            double sumDistance = 0.0;
            for ( auto fractureGrid : fractureGrids )
            {
                // Sample each fracture grid at a given position
                const RigFractureCell* fractureCell = fractureGrid->getCellFromPosition( pos );
                if ( fractureCell )
                {
                    double value = fractureCell->getConductivityValue();
                    if ( !std::isinf( value ) ) samples[idx].push_back( value );
                }

                // Find distance to the fracture grid well path intersection for the given
                // cell center position (X, Y).
                std::pair<size_t, size_t> centerIJ   = fractureGrid->fractureCellAtWellCenter();
                size_t                    centerIdx  = fractureGrid->getGlobalIndexFromIJ( centerIJ.first, centerIJ.second );
                const RigFractureCell&    centerCell = fractureGrid->cellFromIndex( centerIdx );
                const cvf::Vec3d&         centerPos  = centerCell.centerPosition();

                sumDistance += pos.pointDistance( centerPos );
            }

            // Average distance for all the fractures
            distanceGrid->setValue( x, y, sumDistance / fractureGrids.size() );

            // Compute the area of the cell
            double area = 0.0;
            if ( !samples.empty() )
            {
                double sum = 0.0;
                for ( auto s : samples[idx] )
                    sum += s;

                // Only cells with non-zero conductivity have defined area
                if ( sum > 0.0 )
                {
                    double diffX = computeCellSideLength( samplesX, x );
                    double diffY = computeCellSideLength( samplesY, y );
                    area         = std::fabs( diffX ) * std::fabs( diffY );
                }
            }
            areaGrid->setValue( x, y, area );
        }
    }
}

//--------------------------------------------------------------------------------------------------
///
//--------------------------------------------------------------------------------------------------
bool RimEnsembleFractureStatistics::writeStatisticsToCsv( const QString& filePath, const RigSlice2D& samples )
{
    QFile data( filePath );
    if ( !data.open( QFile::WriteOnly | QFile::Truncate ) )
    {
        return false;
    }

    QTextStream              stream( &data );
    QString                  fieldSeparator = RiaPreferences::current()->csvTextExportFieldSeparator;
    RifCsvDataTableFormatter formatter( stream, fieldSeparator );

    std::vector<RifTextDataTableColumn> header;
    for ( size_t y = 0; y < samples.ny(); y++ )
        header.push_back( RifTextDataTableColumn( "", RifTextDataTableDoubleFormat::RIF_FLOAT ) );
    formatter.header( header );

    for ( size_t y = 0; y < samples.ny(); y++ )
    {
        for ( size_t x = 0; x < samples.nx(); x++ )
        {
            formatter.add( samples.getValue( x, y ) );
        }
        formatter.rowCompleted();
    }
    formatter.tableCompleted();
    return true;
}

//--------------------------------------------------------------------------------------------------
///
//--------------------------------------------------------------------------------------------------
void RimEnsembleFractureStatistics::generateStatisticsGrids(
    const std::vector<std::vector<double>>&                                               samples,
    size_t                                                                                numSamplesX,
    size_t                                                                                numSamplesY,
    size_t                                                                                numGrids,
    std::map<RimEnsembleFractureStatistics::StatisticsType, std::shared_ptr<RigSlice2D>>& statisticsGrids,
    const std::vector<caf::AppEnum<RimEnsembleFractureStatistics::StatisticsType>>&       statisticsTypes,
    const RigHistogramData&                                                               areaHistogram,
    std::shared_ptr<RigSlice2D>                                                           areaGrid,
    std::shared_ptr<RigSlice2D>                                                           distanceGrid )
{
    auto setValueNoInf = []( RigSlice2D& grid, size_t x, size_t y, double value )
    {
        // Guard against inf (happens in the regions not covered by any mesh)
        if ( std::isinf( value ) ) value = 0.0;
        grid.setValue( x, y, value );
    };

    auto removeNonPositiveValues = []( const std::vector<double>& values )
    {
        std::vector<double> nonZeroValues;
        for ( double value : values )
            if ( value > 0.0 ) nonZeroValues.push_back( value );
        return nonZeroValues;
    };

    RigSlice2D occurrenceGrid( numSamplesX, numSamplesY );
    RigSlice2D meanGrid( numSamplesX, numSamplesY );

    const int ny = static_cast<int>( numSamplesY );
#pragma omp parallel for
    for ( int y = 0; y < ny; y++ )
    {
        for ( size_t x = 0; x < numSamplesX; x++ )
        {
            size_t idx = y * numSamplesX + x;

            // Remove samples without positive values (no conductivity).
            std::vector<double> values = removeNonPositiveValues( samples[idx] );

            double min;
            double max;
            double sum;
            double range;
            double mean;
            double dev;
            RigStatisticsMath::calculateBasicStatistics( values, &min, &max, &sum, &range, &mean, &dev );
            setValueNoInf( meanGrid, x, y, mean );

            // Internal occurrence grid for the area correction is always calculated
            occurrenceGrid.setValue( x, y, values.size() );
        }
    }

    std::map<RimEnsembleFractureStatistics::StatisticsType, double> areaMapping;
    areaMapping[RimEnsembleFractureStatistics::StatisticsType::MIN]        = areaHistogram.min;
    areaMapping[RimEnsembleFractureStatistics::StatisticsType::MAX]        = areaHistogram.max;
    areaMapping[RimEnsembleFractureStatistics::StatisticsType::MEAN]       = areaHistogram.mean;
    areaMapping[RimEnsembleFractureStatistics::StatisticsType::P50]        = areaHistogram.mean;
    areaMapping[RimEnsembleFractureStatistics::StatisticsType::P10]        = areaHistogram.p10;
    areaMapping[RimEnsembleFractureStatistics::StatisticsType::P90]        = areaHistogram.p90;
    areaMapping[RimEnsembleFractureStatistics::StatisticsType::OCCURRENCE] = areaHistogram.max;

    // Post-process the resulting grids improve area representation
    for ( auto statisticsType : statisticsTypes )
    {
        if ( statisticsType != RimEnsembleFractureStatistics::StatisticsType::OCCURRENCE )
            statisticsGrids[statisticsType] =
                setCellsToFillTargetArea( meanGrid, occurrenceGrid, *areaGrid, *distanceGrid, areaMapping[statisticsType] );
        else
            statisticsGrids[statisticsType] =
                setCellsToFillTargetArea( occurrenceGrid, occurrenceGrid, *areaGrid, *distanceGrid, areaMapping[statisticsType] );
    }
}

//--------------------------------------------------------------------------------------------------
///
//--------------------------------------------------------------------------------------------------
std::shared_ptr<RigSlice2D> RimEnsembleFractureStatistics::setCellsToFillTargetArea( const RigSlice2D& grid,
                                                                                     const RigSlice2D& occurrenceGrid,
                                                                                     const RigSlice2D& areaGrid,
                                                                                     const RigSlice2D& distanceGrid,
                                                                                     double            targetArea )
{
    std::shared_ptr<RigSlice2D> outputGrid = std::make_shared<RigSlice2D>( grid.nx(), grid.ny() );

    // Invalid target area: can happen for P10/P90 grids.
    if ( std::isinf( targetArea ) ) return outputGrid;

    // Internal cell data class for ordering cells.
    class CellData
    {
    public:
        size_t x;
        size_t y;
        double occurrence;
        double area;
        double distance;

        // The cells are ordered by:
        // 1. Occurrence: how often the cell had conductivity in the individual fractures.
        // 2. Distance: distance from the well path intersection point (average for all fractures).
        //              Short distance is preferred.
        // 3. Area: The area of the cell. Smaller is preferred.
        // 4. X and Y cell index: Not important for sorting, but used to avoid rejecting cells
        //       when everything else is equal.
        bool operator<( CellData const& p ) const
        {
            if ( occurrence > p.occurrence )
                return true;
            else if ( occurrence == p.occurrence && distance < p.distance )
                return true;
            else if ( occurrence == p.occurrence && distance == p.distance && area < p.area )
                return true;
            else if ( occurrence == p.occurrence && distance == p.distance && area == p.area && x < p.x )
                return true;
            else if ( occurrence == p.occurrence && distance == p.distance && area == p.area && x == p.x && y < p.y )
                return true;

            return false;
        }
    };

    // Create ordered list of the cells
    std::set<CellData> cells;
    for ( size_t y = 0; y < occurrenceGrid.ny(); y++ )
    {
        for ( size_t x = 0; x < occurrenceGrid.nx(); x++ )
        {
            CellData cell;
            cell.x          = x;
            cell.y          = y;
            cell.occurrence = occurrenceGrid.getValue( x, y );
            cell.area       = areaGrid.getValue( x, y );
            cell.distance   = distanceGrid.getValue( x, y );
            cells.insert( cell );
        }
    }

    // Fill cells in the output grid until the target area is reached.
    // This ensures that the statistics fracture grids have representantive sizes.
    double area = 0.0;
    for ( const CellData& cellData : cells )
    {
        if ( area < targetArea )
        {
            double value = grid.getValue( cellData.x, cellData.y );
            if ( !std::isinf( value ) && cellData.area > 0.0 )
            {
                outputGrid->setValue( cellData.x, cellData.y, value );
                area += cellData.area;
            }
        }
        else
        {
            // Target area is reached.
            break;
        }
    }

    RiaLogging::info( QString( "Statistics fracture area: %1 target area: %2" ).arg( area ).arg( targetArea ) );

    return outputGrid;
}

//--------------------------------------------------------------------------------------------------
///
//--------------------------------------------------------------------------------------------------
QString RimEnsembleFractureStatistics::generateStatisticsTable(
    const std::vector<cvf::ref<RigStimPlanFractureDefinition>>& stimPlanFractureDefinitions ) const
{
    std::vector<RigEnsembleFractureStatisticsCalculator::PropertyType> propertyTypes =
        RigEnsembleFractureStatisticsCalculator::propertyTypes();

    QString text;
    text += "<table border=1><thead><tr bgcolor=lightblue>";
    std::vector<QString> statisticsTypes = { "Name", "Minimum", "P90", "Mean", "P10", "Maximum" };
    for ( auto statType : statisticsTypes )
    {
        text += QString( "<th>%1</th>" ).arg( statType );
    }

    text += "</thead>";
    text += "<tbody>";

    auto emptyTextOnInf = []( double value, RiaNumberFormat::NumberFormatType numberFormat, int precision )
    {
        if ( std::isinf( value ) )
            return QString( "" );
        else
            return RiaNumberFormat::valueToText( value, numberFormat, precision );
    };

    for ( auto propertyType : propertyTypes )
    {
        QString          name    = caf::AppEnum<RigEnsembleFractureStatisticsCalculator::PropertyType>::uiText( propertyType );
        int              numBins = 50;
        RigHistogramData histogramData =
            RigEnsembleFractureStatisticsCalculator::createStatisticsData( stimPlanFractureDefinitions, propertyType, numBins );

        auto [numberFormat, precision] = RigEnsembleFractureStatisticsCalculator::numberFormatForProperty( propertyType );
        text += QString( "<tr>"
                         "<td>%1</td>"
                         "<td align=right>%2</td>"
                         "<td align=right>%3</td>"
                         "<td align=right>%4</td>"
                         "<td align=right>%5</td>"
                         "<td align=right>%6</td>"
                         "</tr>" )
                    .arg( name )
                    .arg( emptyTextOnInf( histogramData.min, numberFormat, precision ) )
                    .arg( emptyTextOnInf( histogramData.p90, numberFormat, precision ) )
                    .arg( emptyTextOnInf( histogramData.mean, numberFormat, precision ) )
                    .arg( emptyTextOnInf( histogramData.p10, numberFormat, precision ) )
                    .arg( emptyTextOnInf( histogramData.max, numberFormat, precision ) );
    }

    text += "</tbody>";
    text += "</table>";
    return text;
}<|MERGE_RESOLUTION|>--- conflicted
+++ resolved
@@ -578,15 +578,9 @@
 //--------------------------------------------------------------------------------------------------
 std::vector<cvf::cref<RigFractureGrid>>
     RimEnsembleFractureStatistics::createFractureGrids( const std::vector<cvf::ref<RigStimPlanFractureDefinition>>& stimPlanFractureDefinitions,
-<<<<<<< HEAD
-                                                        RiaDefines::EclipseUnitSystem                               unitSystem,
-                                                        const QString&                                              resultNameOnFile,
-                                                        MeshAlignmentType                                           meshAlignmentType )
-=======
                                                         RiaDefines::EclipseUnitSystem unitSystem,
                                                         const QString&                resultNameOnFile,
                                                         MeshAlignmentType             meshAlignmentType )
->>>>>>> 67c46288
 {
     // Defaults to avoid scaling
     double halfLengthScaleFactor = 1.0;
@@ -624,13 +618,8 @@
 //--------------------------------------------------------------------------------------------------
 std::tuple<double, double, double, double>
     RimEnsembleFractureStatistics::findSamplingIntervals( const std::vector<cvf::ref<RigStimPlanFractureDefinition>>& stimPlanFractureDefinitions,
-<<<<<<< HEAD
-                                                          std::vector<double>&                                        gridXs,
-                                                          std::vector<double>&                                        gridYs ) const
-=======
                                                           std::vector<double>& gridXs,
                                                           std::vector<double>& gridYs ) const
->>>>>>> 67c46288
 {
     // Find min and max extent of all the grids
     auto [minX, maxX, minY, maxY] = findMaxGridExtents( stimPlanFractureDefinitions, m_meshAlignmentType() );
@@ -656,11 +645,7 @@
 //--------------------------------------------------------------------------------------------------
 std::tuple<double, double, double, double>
     RimEnsembleFractureStatistics::findMaxGridExtents( const std::vector<cvf::ref<RigStimPlanFractureDefinition>>& stimPlanFractureDefinitions,
-<<<<<<< HEAD
-                                                       MeshAlignmentType                                           meshAlignmentType )
-=======
                                                        MeshAlignmentType meshAlignmentType )
->>>>>>> 67c46288
 {
     double minX = std::numeric_limits<double>::max();
     double maxX = -std::numeric_limits<double>::max();
@@ -711,15 +696,6 @@
 //--------------------------------------------------------------------------------------------------
 ///
 //--------------------------------------------------------------------------------------------------
-<<<<<<< HEAD
-void RimEnsembleFractureStatistics::generateNaiveMesh( double                                                      minX,
-                                                       double                                                      maxX,
-                                                       double                                                      minY,
-                                                       double                                                      maxY,
-                                                       const std::vector<cvf::ref<RigStimPlanFractureDefinition>>& stimPlanFractureDefinitions,
-                                                       std::vector<double>&                                        gridXs,
-                                                       std::vector<double>&                                        gridYs ) const
-=======
 void RimEnsembleFractureStatistics::generateNaiveMesh( double minX,
                                                        double maxX,
                                                        double minY,
@@ -727,7 +703,6 @@
                                                        const std::vector<cvf::ref<RigStimPlanFractureDefinition>>& stimPlanFractureDefinitions,
                                                        std::vector<double>& gridXs,
                                                        std::vector<double>& gridYs ) const
->>>>>>> 67c46288
 {
     // Find max number of cells in x direction
     int maxNx = 0;
@@ -758,15 +733,6 @@
 //--------------------------------------------------------------------------------------------------
 ///
 //--------------------------------------------------------------------------------------------------
-<<<<<<< HEAD
-void RimEnsembleFractureStatistics::generateAdaptiveMesh( double                                                      minX,
-                                                          double                                                      maxX,
-                                                          double                                                      minY,
-                                                          double                                                      maxY,
-                                                          const std::vector<cvf::ref<RigStimPlanFractureDefinition>>& stimPlanFractureDefinitions,
-                                                          std::vector<double>&                                        gridXs,
-                                                          std::vector<double>&                                        gridYs ) const
-=======
 void RimEnsembleFractureStatistics::generateAdaptiveMesh( double minX,
                                                           double maxX,
                                                           double minY,
@@ -774,7 +740,6 @@
                                                           const std::vector<cvf::ref<RigStimPlanFractureDefinition>>& stimPlanFractureDefinitions,
                                                           std::vector<double>& gridXs,
                                                           std::vector<double>& gridYs ) const
->>>>>>> 67c46288
 {
     // Find max number of cells in x direction
     int maxNx = 0;
@@ -934,13 +899,8 @@
 ///
 //--------------------------------------------------------------------------------------------------
 void RimEnsembleFractureStatistics::generateAllLayers( const std::vector<cvf::ref<RigStimPlanFractureDefinition>>& stimPlanFractureDefinitions,
-<<<<<<< HEAD
-                                                       std::vector<Layer>&                                         layers,
-                                                       MeshAlignmentType                                           meshAlignmentType )
-=======
                                                        std::vector<Layer>& layers,
                                                        MeshAlignmentType   meshAlignmentType )
->>>>>>> 67c46288
 {
     for ( auto def : stimPlanFractureDefinitions )
     {
