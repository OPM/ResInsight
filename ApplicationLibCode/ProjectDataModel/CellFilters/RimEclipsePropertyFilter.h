--- conflicted
+++ resolved
@@ -59,14 +59,7 @@
 private:
     void defineUiOrdering( QString uiConfigName, caf::PdmUiOrdering& uiOrdering ) override;
     void defineUiTreeOrdering( caf::PdmUiTreeOrdering& uiTreeOrdering, QString uiConfigName ) override;
-<<<<<<< HEAD
-
     void defineEditorAttribute( const caf::PdmFieldHandle* field, QString uiConfigName, caf::PdmUiEditorAttribute* attribute ) override;
-
-private:
-=======
-    void defineEditorAttribute( const caf::PdmFieldHandle* field, QString uiConfigName, caf::PdmUiEditorAttribute* attribute ) override;
->>>>>>> 67c46288
     void defineObjectEditorAttribute( QString uiConfigName, caf::PdmUiEditorAttribute* attribute ) override;
 
     int  upperBound() const;
