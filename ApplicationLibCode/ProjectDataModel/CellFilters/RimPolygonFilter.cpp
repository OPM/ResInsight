/////////////////////////////////////////////////////////////////////////////////
//
//  Copyright (C) 2020 Equinor ASA
//
//  ResInsight is free software: you can redistribute it and/or modify
//  it under the terms of the GNU General Public License as published by
//  the Free Software Foundation, either version 3 of the License, or
//  (at your option) any later version.
//
//  ResInsight is distributed in the hope that it will be useful, but WITHOUT ANY
//  WARRANTY; without even the implied warranty of MERCHANTABILITY or
//  FITNESS FOR A PARTICULAR PURPOSE.
//
//  See the GNU General Public License at <http://www.gnu.org/licenses/gpl.html>
//  for more details.
//
/////////////////////////////////////////////////////////////////////////////////

#include "RimPolygonFilter.h"

#include "RigCellGeometryTools.h"
#include "RigEclipseCaseData.h"
#include "RigFemPart.h"
#include "RigFemPartCollection.h"
#include "RigFemPartGrid.h"
#include "RigGeoMechCaseData.h"
#include "RigMainGrid.h"
#include "RigPolyLinesData.h"
#include "RigReservoirGridTools.h"

#include "Rim3dView.h"
#include "RimCase.h"
#include "RimCellFilterCollection.h"
#include "RimEclipseCase.h"
#include "RimGeoMechCase.h"
#include "RimPolylineTarget.h"

#include "WellPathCommands/PointTangentManipulator/RicPolyline3dEditor.h"
#include "WellPathCommands/RicPolylineTargetsPickEventHandler.h"

#include "RiuViewerCommands.h"

#include "RiaStdStringTools.h"

#include "cafCmdFeatureMenuBuilder.h"
#include "cafPdmUiLineEditor.h"
#include "cafPdmUiPushButtonEditor.h"
#include "cafPdmUiTableViewEditor.h"
#include "cafPdmUiTreeOrdering.h"
#include <cafPdmUiDoubleSliderEditor.h>

#include "cvfBoundingBox.h"
#include "cvfStructGrid.h"

#include <QValidator>

#include <limits>

namespace caf
{
template <>
void caf::AppEnum<RimPolygonFilter::PolygonFilterModeType>::setUp()
{
    addItem( RimPolygonFilter::PolygonFilterModeType::DEPTH_Z, "DEPTH_Z", "XY Position" );
    addItem( RimPolygonFilter::PolygonFilterModeType::INDEX_K, "INDEX_K", "IJ Index" );
    setDefault( RimPolygonFilter::PolygonFilterModeType::INDEX_K );
}

template <>
void caf::AppEnum<RimPolygonFilter::PolygonIncludeType>::setUp()
{
    addItem( RimPolygonFilter::PolygonIncludeType::FULL_CELL, "FULL_CELL", "Whole cell inside polygon" );
    addItem( RimPolygonFilter::PolygonIncludeType::CENTER, "CENTER", "Cell center inside polygon" );
    addItem( RimPolygonFilter::PolygonIncludeType::ANY, "ANY", "Any corner inside polygon" );
    setDefault( RimPolygonFilter::PolygonIncludeType::CENTER );
}

} // namespace caf

//--------------------------------------------------------------------------------------------------
///
//--------------------------------------------------------------------------------------------------
class ThicknessValidator : public QValidator
{
public:
    State validate( QString& input, int& pos ) const override
    {
        if ( input.isEmpty() ) return State::Intermediate;

        int val = RiaStdStringTools::toInt( input.toStdString() );
        if ( val > 0 && val < 8 )
            return State::Acceptable;
        else
            return State::Invalid;
    }
};

//--------------------------------------------------------------------------------------------------
///
//--------------------------------------------------------------------------------------------------
class RadiusValidator : public QValidator
{
public:
    State validate( QString& input, int& pos ) const override
    {
        if ( input.isEmpty() ) return State::Intermediate;

        double val = RiaStdStringTools::toDouble( input.toStdString() );
        if ( val > 0.001 && val <= 2.0 )
            return State::Acceptable;
        else
            return State::Invalid;
    }
};

CAF_PDM_SOURCE_INIT( RimPolygonFilter, "PolygonFilter", "PolyLineFilter" );

//--------------------------------------------------------------------------------------------------
///
//--------------------------------------------------------------------------------------------------
RimPolygonFilter::RimPolygonFilter()
    : m_pickTargetsEventHandler( new RicPolylineTargetsPickEventHandler( this ) )
    , m_intervalTool( true )
{
    CAF_PDM_InitObject( "Polyline Filter", ":/CellFilter_Polygon.png" );

    CAF_PDM_InitFieldNoDefault( &m_polyFilterMode, "PolygonFilterType", "Vertical Filter" );

    CAF_PDM_InitFieldNoDefault( &m_polyIncludeType, "PolyIncludeType", "Cells to include" );

    CAF_PDM_InitField( &m_enablePicking, "EnablePicking", false, "" );
    caf::PdmUiPushButtonEditor::configureEditorForField( &m_enablePicking );
    m_enablePicking.uiCapability()->setUiLabelPosition( caf::PdmUiItemInfo::LabelPosType::HIDDEN );

    CAF_PDM_InitFieldNoDefault( &m_targets, "Targets", "Targets" );
    m_targets.uiCapability()->setUiEditorTypeName( caf::PdmUiTableViewEditor::uiEditorTypeName() );
    m_targets.uiCapability()->setUiTreeChildrenHidden( true );
    m_targets.uiCapability()->setUiLabelPosition( caf::PdmUiItemInfo::TOP );
    m_targets.uiCapability()->setCustomContextMenuEnabled( true );

    CAF_PDM_InitFieldNoDefault( &m_srcCase, "Case", "Case" );
    m_srcCase.uiCapability()->setUiHidden( true );

    CAF_PDM_InitField( &m_showLines, "ShowLines", true, "Show Lines" );
    CAF_PDM_InitField( &m_showSpheres, "ShowSpheres", false, "Show Spheres" );

    CAF_PDM_InitField( &m_lineThickness, "LineThickness", 3, "Line Thickness" );
    CAF_PDM_InitField( &m_sphereRadiusFactor, "SphereRadiusFactor", 0.15, "Sphere Radius Factor" );

    CAF_PDM_InitField( &m_lineColor, "LineColor", cvf::Color3f( cvf::Color3f::WHITE ), "Line Color" );
    CAF_PDM_InitField( &m_sphereColor, "SphereColor", cvf::Color3f( cvf::Color3f::WHITE ), "Sphere Color" );

    CAF_PDM_InitField( &m_enableFiltering, "EnableFiltering", false, "Enable Filter" );

    CAF_PDM_InitField( &m_enableKFilter, "EnableKFilter", false, "Enable K Range Filter" );
    CAF_PDM_InitFieldNoDefault( &m_kFilterStr, "KRangeFilter", "K Range Filter", "", "Example: 2,4-6,10-20:2", "" );

    CAF_PDM_InitField( &m_polygonPlaneDepth, "PolygonPlaneDepth", 0.0, "Polygon Plane Depth" );
    CAF_PDM_InitField( &m_lockPolygonToPlane, "LockPolygon", false, "Lock Polygon to Plane" );

    m_polygonPlaneDepth.uiCapability()->setUiEditorTypeName( caf::PdmUiDoubleSliderEditor::uiEditorTypeName() );
    m_polygonPlaneDepth.uiCapability()->setUiLabelPosition( caf::PdmUiItemInfo::LabelPosType::TOP );

    this->setUi3dEditorTypeName( RicPolyline3dEditor::uiEditorTypeName() );
    this->uiCapability()->setUiTreeChildrenHidden( true );

    m_propagateToSubGrids = false;

    updateIconState();
    setDeletable( true );
}

//--------------------------------------------------------------------------------------------------
///
//--------------------------------------------------------------------------------------------------
RimPolygonFilter::~RimPolygonFilter()
{
}

//--------------------------------------------------------------------------------------------------
///
//--------------------------------------------------------------------------------------------------
void RimPolygonFilter::updateVisualization()
{
    updateCells();
    filterChanged.send();
}

//--------------------------------------------------------------------------------------------------
///
//--------------------------------------------------------------------------------------------------
void RimPolygonFilter::initAfterRead()
{
    resolveReferencesRecursively();
}

//--------------------------------------------------------------------------------------------------
///
//--------------------------------------------------------------------------------------------------
void RimPolygonFilter::updateEditorsAndVisualization()
{
    updateConnectedEditors();
    updateVisualization();
}

//--------------------------------------------------------------------------------------------------
///
//--------------------------------------------------------------------------------------------------
void RimPolygonFilter::setCase( RimCase* srcCase )
{
    m_srcCase = srcCase;
}

//--------------------------------------------------------------------------------------------------
///
//--------------------------------------------------------------------------------------------------
void RimPolygonFilter::enableFilter( bool bEnable )
{
    m_enableFiltering = bEnable;
}

//--------------------------------------------------------------------------------------------------
///
//--------------------------------------------------------------------------------------------------
void RimPolygonFilter::enableKFilter( bool bEnable )
{
    m_enableKFilter = bEnable;
}

//--------------------------------------------------------------------------------------------------
///
//--------------------------------------------------------------------------------------------------
bool RimPolygonFilter::isFilterEnabled() const
{
    return m_isActive() && m_enableFiltering;
}

//--------------------------------------------------------------------------------------------------
///
//--------------------------------------------------------------------------------------------------
QString RimPolygonFilter::fullName() const
{
    if ( m_enableFiltering )
    {
        int cells = 0;
        for ( const auto& item : m_cells )
        {
            cells += (int)item.size();
        }
        return QString( "%1  [%2 cells]" ).arg( RimCellFilter::fullName(), QString::number( cells ) );
    }
    return QString( "%1  [off]" ).arg( RimCellFilter::fullName() );
}

//--------------------------------------------------------------------------------------------------
///
//--------------------------------------------------------------------------------------------------
std::vector<RimPolylineTarget*> RimPolygonFilter::activeTargets() const
{
    return m_targets.childrenByType();
}

//--------------------------------------------------------------------------------------------------
///
//--------------------------------------------------------------------------------------------------
void RimPolygonFilter::insertTarget( const RimPolylineTarget* targetToInsertBefore, RimPolylineTarget* targetToInsert )
{
    size_t index = m_targets.indexOf( targetToInsertBefore );
    if ( index < m_targets.size() )
        m_targets.insert( index, targetToInsert );
    else
        m_targets.push_back( targetToInsert );

    updateCells();
}

//--------------------------------------------------------------------------------------------------
///
//--------------------------------------------------------------------------------------------------
void RimPolygonFilter::deleteTarget( RimPolylineTarget* targetToDelete )
{
    m_targets.removeChild( targetToDelete );
    delete targetToDelete;
}

//--------------------------------------------------------------------------------------------------
///
//--------------------------------------------------------------------------------------------------
void RimPolygonFilter::defineEditorAttribute( const caf::PdmFieldHandle* field, QString uiConfigName, caf::PdmUiEditorAttribute* attribute )
{
    if ( field == &m_enablePicking )
    {
        auto* pbAttribute = dynamic_cast<caf::PdmUiPushButtonEditorAttribute*>( attribute );
        if ( pbAttribute )
        {
            if ( !m_enablePicking )
            {
                pbAttribute->m_buttonText = "Start Picking Points";
            }
            else
            {
                pbAttribute->m_buttonText = "Stop Picking Points";
            }
        }
    }
    else if ( field == &m_targets )
    {
        auto tvAttribute = dynamic_cast<caf::PdmUiTableViewEditorAttribute*>( attribute );
        if ( tvAttribute )
        {
            tvAttribute->resizePolicy = caf::PdmUiTableViewEditorAttribute::RESIZE_TO_FIT_CONTENT;

            if ( m_enablePicking )
            {
                tvAttribute->baseColor.setRgb( 255, 220, 255 );
                tvAttribute->alwaysEnforceResizePolicy = true;
            }
        }
    }
    else if ( field == &m_lineThickness )
    {
        auto myAttr = dynamic_cast<caf::PdmUiLineEditorAttribute*>( attribute );
        if ( myAttr )
        {
            myAttr->validator = new ThicknessValidator();
        }
    }
    else if ( field == &m_lineThickness )
    {
        auto myAttr = dynamic_cast<caf::PdmUiLineEditorAttribute*>( attribute );
        if ( myAttr )
        {
            myAttr->validator = new RadiusValidator();
        }
    }
    else if ( field == &m_polygonPlaneDepth )
    {
        auto* attr = dynamic_cast<caf::PdmUiDoubleSliderEditorAttribute*>( attribute );

        if ( attr )
        {
            if ( m_srcCase )
            {
                auto bb         = m_srcCase->allCellsBoundingBox();
                attr->m_minimum = -bb.max().z();
                attr->m_maximum = -bb.min().z();
            }
            else
            {
                attr->m_minimum = 0;
                attr->m_maximum = 10000;
            }
        }
    }
}

//--------------------------------------------------------------------------------------------------
///
//--------------------------------------------------------------------------------------------------
void RimPolygonFilter::defineCustomContextMenu( const caf::PdmFieldHandle* fieldNeedingMenu, QMenu* menu, QWidget* fieldEditorWidget )
{
    caf::CmdFeatureMenuBuilder menuBuilder;

    menuBuilder << "RicDeletePolylineTargetFeature";
    menuBuilder << "RicAppendPointsToPolygonFilterFeature";

    menuBuilder.appendToMenu( menu );
}

//--------------------------------------------------------------------------------------------------
///
//--------------------------------------------------------------------------------------------------
void RimPolygonFilter::defineUiOrdering( QString uiConfigName, caf::PdmUiOrdering& uiOrdering )
{
    uiOrdering.add( &m_name );

    auto group = uiOrdering.addNewGroup( "General" );
    group->add( &m_filterMode );
    group->add( &m_enableFiltering );
    group->add( &m_showLines );
    group->add( &m_showSpheres );

    auto group1 = uiOrdering.addNewGroup( "Polygon Selection" );
    group1->add( &m_polyFilterMode );
    group1->add( &m_polyIncludeType );
    group1->add( &m_targets );
    group1->add( &m_enablePicking );

    m_polyIncludeType.uiCapability()->setUiName( "Cells to " + modeString() );

    auto group2 = uiOrdering.addNewGroup( "Appearance" );
    if ( m_showLines )
    {
        group2->add( &m_lineThickness );
        group2->add( &m_lineColor );
    }
    if ( m_showSpheres )
    {
        group2->add( &m_sphereRadiusFactor );
        group2->add( &m_sphereColor );
    }
    group2->add( &m_lockPolygonToPlane );
    if ( m_lockPolygonToPlane ) group2->add( &m_polygonPlaneDepth );
    group2->setCollapsedByDefault();

    auto group3 = uiOrdering.addNewGroup( "Advanced Filter Settings" );
    group3->add( &m_enableKFilter );
    group3->add( &m_kFilterStr );
    group3->setCollapsedByDefault();

    uiOrdering.skipRemainingFields( true );

    bool readOnlyState = isFilterControlled();

    std::vector<caf::PdmFieldHandle*> objFields = this->fields();
    for ( auto& objField : objFields )
    {
        objField->uiCapability()->setUiReadOnly( readOnlyState );
    }
}

//--------------------------------------------------------------------------------------------------
///
//--------------------------------------------------------------------------------------------------
void RimPolygonFilter::fieldChangedByUi( const caf::PdmFieldHandle* changedField, const QVariant& oldValue, const QVariant& newValue )
{
    if ( changedField == &m_enablePicking )
    {
        this->updateConnectedEditors();

        enableFilter( !m_enablePicking() );
        filterChanged.send();
    }
    else if ( changedField != &m_name )
    {
        updateCells();
        filterChanged.send();
        this->updateIconState();
    }
}

//--------------------------------------------------------------------------------------------------
///
//--------------------------------------------------------------------------------------------------
void RimPolygonFilter::enablePicking( bool enable )
{
    m_enablePicking = enable;
    updateConnectedEditors();
}

//--------------------------------------------------------------------------------------------------
///
//--------------------------------------------------------------------------------------------------
bool RimPolygonFilter::pickingEnabled() const
{
    return m_enablePicking();
}

//--------------------------------------------------------------------------------------------------
///
//--------------------------------------------------------------------------------------------------
caf::PickEventHandler* RimPolygonFilter::pickEventHandler() const
{
    return m_pickTargetsEventHandler.get();
}

//--------------------------------------------------------------------------------------------------
///
//--------------------------------------------------------------------------------------------------
void RimPolygonFilter::updateCompundFilter( cvf::CellRangeFilter* cellRangeFilter, int gridIndex )
{
    CVF_ASSERT( cellRangeFilter );

    if ( !m_enableFiltering ) return;

    const int noofgrids = static_cast<int>( m_cells.size() );
    if ( ( noofgrids == 0 ) || ( gridIndex >= noofgrids ) )
    {
        updateCells();
    }

    if ( gridIndex >= static_cast<int>( m_cells.size() ) ) return;

    const auto grid = RigReservoirGridTools::gridByIndex( m_srcCase, gridIndex );
    size_t     i, j, k;

    for ( size_t cellidx : m_cells[gridIndex] )
    {
        grid->ijkFromCellIndex( cellidx, &i, &j, &k );
        if ( this->filterMode() == RimCellFilter::INCLUDE )
        {
            cellRangeFilter->addCellInclude( i, j, k, propagateToSubGrids() );
        }
        else
        {
            cellRangeFilter->addCellExclude( i, j, k, propagateToSubGrids() );
        }
    }
}

//--------------------------------------------------------------------------------------------------
///
//--------------------------------------------------------------------------------------------------
bool RimPolygonFilter::cellInsidePolygon2D( cvf::Vec3d center, std::array<cvf::Vec3d, 8>& corners, std::vector<cvf::Vec3d> polygon )
{
    bool bInside = false;
    switch ( m_polyIncludeType() )
    {
        case PolygonIncludeType::ANY:
            // any part of the cell is inside
            for ( const auto& point : corners )
            {
                if ( RigCellGeometryTools::pointInsidePolygon2D( point, polygon ) ) return true;
            }
            break;

        case PolygonIncludeType::CENTER:
            // cell center is inside
            return RigCellGeometryTools::pointInsidePolygon2D( center, polygon );

        case PolygonIncludeType::FULL_CELL:
            // entire cell is inside
            bInside = true;
            for ( const auto& point : corners )
            {
                bInside = bInside && RigCellGeometryTools::pointInsidePolygon2D( point, polygon );
            }
            break;

        default:
            break;
    }

    return bInside;
}

void RimPolygonFilter::updateCellsDepthEclipse( const std::vector<cvf::Vec3d>& points, const RigGridBase* grid )
{
    // we should look in depth using Z coordinate
    const int gIdx = static_cast<int>( grid->gridIndex() );
    // loop over all cells
    for ( size_t n = 0; n < grid->cellCount(); n++ )
    {
        // valid cell?
        RigCell cell = grid->cell( n );
        if ( cell.isInvalid() ) continue;

        // get corner coordinates
        std::array<cvf::Vec3d, 8> hexCorners;
        grid->cellCornerVertices( n, hexCorners.data() );

        // get cell ijk for k filter
        size_t i, j, k;
        grid->ijkFromCellIndex( n, &i, &j, &k );
        if ( !m_intervalTool.isNumberIncluded( k ) ) continue;

        // check if the polygon includes the cell
        if ( cellInsidePolygon2D( cell.center(), hexCorners, points ) )
        {
            m_cells[gIdx].push_back( n );
        }
    }
}

//--------------------------------------------------------------------------------------------------
// we should look in depth using the K coordinate
// 1. find the K layer of the first point
// 2. find all cells in this K layer that matches the selection criteria
// 3. extend those cells to all K layers
//--------------------------------------------------------------------------------------------------
void RimPolygonFilter::updateCellsKIndexEclipse( const std::vector<cvf::Vec3d>& points, const RigGridBase* grid, int K )
{
    const int gIdx = static_cast<int>( grid->gridIndex() );

    std::list<size_t> foundCells;

    // find all cells in the K layer that matches the polygon
    for ( size_t i = 0; i < grid->cellCountI(); i++ )
    {
        for ( size_t j = 0; j < grid->cellCountJ(); j++ )
        {
            size_t  cellIdx = grid->cellIndexFromIJK( i, j, K );
            RigCell cell    = grid->cell( cellIdx );
            // valid cell?
            if ( cell.isInvalid() ) continue;

            // get corner coordinates
            std::array<cvf::Vec3d, 8> hexCorners;
            grid->cellCornerVertices( cellIdx, hexCorners.data() );

            // check if the polygon includes the cell
            if ( cellInsidePolygon2D( cell.center(), hexCorners, points ) )
            {
                foundCells.push_back( cellIdx );
            }
        }
    }

    // now extend all these cells in one K layer to all K layers
    for ( const size_t cellIdx : foundCells )
    {
        size_t ci, cj, ck;
        grid->ijkFromCellIndexUnguarded( cellIdx, &ci, &cj, &ck );

        for ( size_t k = 0; k < grid->cellCountK(); k++ )
        {
            if ( !m_intervalTool.isNumberIncluded( k ) ) continue;

            // get the cell index
            size_t newIdx = grid->cellIndexFromIJK( ci, cj, k );
            // valid cell?
            RigCell cell = grid->cell( newIdx );
            if ( cell.isInvalid() ) continue;

            m_cells[gIdx].push_back( newIdx );
        }
    }
}

//--------------------------------------------------------------------------------------------------
///
//--------------------------------------------------------------------------------------------------
void RimPolygonFilter::updateCellsForEclipse( const std::vector<cvf::Vec3d>& points, RimEclipseCase* eCase )
{
    RigEclipseCaseData* data = eCase->eclipseCaseData();
    if ( !data ) return;

    if ( m_polyFilterMode == PolygonFilterModeType::DEPTH_Z )
    {
        for ( size_t gridIndex = 0; gridIndex < data->gridCount(); gridIndex++ )
        {
            auto grid = data->grid( gridIndex );
            updateCellsDepthEclipse( points, grid );
        }
    }
    else if ( m_polyFilterMode == PolygonFilterModeType::INDEX_K )
    {
        int K = findEclipseKLayer( points, data );
        if ( K < 0 ) return;

        for ( size_t gridIndex = 0; gridIndex < data->gridCount(); gridIndex++ )
        {
            auto grid = data->grid( gridIndex );
            updateCellsKIndexEclipse( points, grid, K );
        }
    }
}

//--------------------------------------------------------------------------------------------------
///
//--------------------------------------------------------------------------------------------------
void RimPolygonFilter::updateCellsDepthGeoMech( const std::vector<cvf::Vec3d>& points, const RigFemPartGrid* grid, int partId )
{
    // we should look in depth using Z coordinate
    // loop over all cells
    for ( size_t i = 0; i < grid->cellCountI(); i++ )
    {
        for ( size_t j = 0; j < grid->cellCountJ(); j++ )
        {
            for ( size_t k = 0; k < grid->cellCountK(); k++ )
            {
                if ( !m_intervalTool.isNumberIncluded( k ) ) continue;

                size_t cellIdx = grid->cellIndexFromIJK( i, j, k );
                if ( cellIdx == cvf::UNDEFINED_SIZE_T ) continue;

                cvf::Vec3d vertices[8];
                grid->cellCornerVertices( cellIdx, vertices );
                cvf::Vec3d center = grid->cellCentroid( cellIdx );

                std::array<cvf::Vec3d, 8> corners;
                for ( size_t n = 0; n < 8; n++ )
                    corners[n] = vertices[n];

                // check if the polygon includes the cell
                if ( cellInsidePolygon2D( center, corners, points ) )
                {
                    m_cells[partId].push_back( cellIdx );
                }
            }
        }
    }
}

//--------------------------------------------------------------------------------------------------
///
// we should look in depth using the K coordinate
// 1. find the K layer of the first point
// 2. find all cells in this K layer that matches the selection criteria
// 3. extend those cells to all K layers
//--------------------------------------------------------------------------------------------------
void RimPolygonFilter::updateCellsKIndexGeoMech( const std::vector<cvf::Vec3d>& points, const RigFemPartGrid* grid, int partId )
{
    // we need to find the K layer we hit with the first point
    size_t nk;
    // move the point a bit downwards to make sure it is inside something
    cvf::Vec3d point = points[0];
    point.z() += 0.2;

    bool cellFound = false;
    // loop over all cells to find the correct one
    for ( size_t i = 0; i < grid->cellCountI(); i++ )
    {
        for ( size_t j = 0; j < grid->cellCountJ(); j++ )
        {
            for ( size_t k = 0; k < grid->cellCountK(); k++ )
            {
                // get cell bounding box
                size_t cellIdx = grid->cellIndexFromIJK( i, j, k );
                if ( cellIdx == cvf::UNDEFINED_SIZE_T ) continue;

                cvf::BoundingBox bb;
                cvf::Vec3d       vertices[8];
                grid->cellCornerVertices( cellIdx, vertices );
                for ( const auto& point : vertices )
                    bb.add( point );

                // check all points for a bb match
                for ( size_t p = 0; p < points.size() - 1; p++ )
                {
                    // is the point inside?
                    if ( bb.contains( points[p] ) )
                    {
                        cellFound = true;
                        // found the cell, store the K
                        nk = k;
                        break;
                    }
                }

                if ( cellFound ) break;
            }
            if ( cellFound ) break;
        }
        if ( cellFound ) break;
    }

    // should not really happen, but just to be sure
    if ( !cellFound ) return;

    // find all cells in this K layer that matches the polygon
    std::list<size_t> foundCells;
    for ( size_t i = 0; i < grid->cellCountI(); i++ )
    {
        for ( size_t j = 0; j < grid->cellCountJ(); j++ )
        {
            size_t cellIdx = grid->cellIndexFromIJK( i, j, nk );
            if ( cellIdx == cvf::UNDEFINED_SIZE_T ) continue;

            // get corner coordinates
            std::array<cvf::Vec3d, 8> hexCorners;
            grid->cellCornerVertices( cellIdx, hexCorners.data() );
            cvf::Vec3d center = grid->cellCentroid( cellIdx );

            // check if the polygon includes the cell
            if ( cellInsidePolygon2D( center, hexCorners, points ) )
            {
                foundCells.push_back( cellIdx );
            }
        }
    }

    // now extend all these cells in one K layer to all K layers
    for ( const size_t cellIdx : foundCells )
    {
        size_t ci, cj, ck;
        grid->ijkFromCellIndex( cellIdx, &ci, &cj, &ck );

        for ( size_t k = 0; k < grid->cellCountK(); k++ )
        {
            if ( !m_intervalTool.isNumberIncluded( k ) ) continue;

            // get the cell index
            size_t newIdx = grid->cellIndexFromIJK( ci, cj, k );
            if ( cellIdx == cvf::UNDEFINED_SIZE_T ) continue;

            m_cells[partId].push_back( newIdx );
        }
    }
}

//--------------------------------------------------------------------------------------------------
///
//--------------------------------------------------------------------------------------------------
void RimPolygonFilter::updateCellsForGeoMech( const std::vector<cvf::Vec3d>& points, RimGeoMechCase* gCase )
{
    if ( gCase->geoMechData() && gCase->geoMechData()->femParts()->partCount() > 0 )
    {
        int partCount = gCase->geoMechData()->femParts()->partCount();
        for ( int i = 0; i < partCount; i++ )
        {
            const RigFemPartGrid* grid = gCase->geoMechData()->femParts()->part( i )->getOrCreateStructGrid();

            if ( m_polyFilterMode == PolygonFilterModeType::DEPTH_Z )
            {
<<<<<<< HEAD
                updateCellsDepthGeoMech( points, grid );
            }
            else if ( m_polyFilterMode == PolygonFilterModeType::INDEX_K )
            {
                updateCellsKIndexGeoMech( points, grid );
=======
                updateCellsDepthGeoMech( points, grid, i );
            }
            else if ( m_polyFilterMode == PolygonFilterModeType::INDEX_K )
            {
                updateCellsKIndexGeoMech( points, grid, i );
>>>>>>> 67c46288
            }
        }
    }
}

//--------------------------------------------------------------------------------------------------
///  Update the cell index map with the cells that are inside our polygon, if any
//--------------------------------------------------------------------------------------------------
void RimPolygonFilter::updateCells()
{
    // reset cell map for all grids
    initializeCellList();

    // get optional k-cell filter
    m_intervalTool.setInterval( m_enableKFilter, m_kFilterStr().toStdString() );

    // get polyline as vector
    std::vector<cvf::Vec3d> points;
    for ( auto& target : m_targets )
    {
        if ( target->isEnabled() ) points.push_back( target->targetPointXYZ() );
    }

    // We need at least three points to make a sensible polygon
    if ( points.size() < 3 ) return;

    // make sure first and last point is the same (req. by polygon methods used later)
    points.push_back( points.front() );

    RimEclipseCase* eCase = dynamic_cast<RimEclipseCase*>( m_srcCase() );
    RimGeoMechCase* gCase = dynamic_cast<RimGeoMechCase*>( m_srcCase() );

    if ( eCase )
    {
        updateCellsForEclipse( points, eCase );
    }
    else if ( gCase )
    {
        updateCellsForGeoMech( points, gCase );
    }
}

//--------------------------------------------------------------------------------------------------
///
//--------------------------------------------------------------------------------------------------
cvf::ref<RigPolyLinesData> RimPolygonFilter::polyLinesData() const
{
    cvf::ref<RigPolyLinesData> pld = new RigPolyLinesData;
    std::vector<cvf::Vec3d>    line;
    for ( const RimPolylineTarget* target : m_targets )
    {
        if ( target->isEnabled() ) line.push_back( target->targetPointXYZ() );
    }
    pld->setPolyLine( line );

    pld->setLineAppearance( m_lineThickness, m_lineColor, true );
    pld->setSphereAppearance( m_sphereRadiusFactor, m_sphereColor );
    pld->setZPlaneLock( m_lockPolygonToPlane, -m_polygonPlaneDepth );

    if ( isActive() )
    {
        pld->setVisibility( m_showLines, m_showSpheres );
    }
    else
    {
        pld->setVisibility( false, false );
    }

    return pld;
}

//--------------------------------------------------------------------------------------------------
///
//--------------------------------------------------------------------------------------------------
void RimPolygonFilter::initializeCellList()
{
    m_cells.clear();

    int gridCount = RigReservoirGridTools::gridCount( m_srcCase() );
    for ( int i = 0; i < gridCount; i++ )
    {
        m_cells.push_back( std::vector<size_t>() );
    }
}

//--------------------------------------------------------------------------------------------------
/// Find which K layer we hit, in any of the grids, for any of the selected points
//--------------------------------------------------------------------------------------------------
int RimPolygonFilter::findEclipseKLayer( const std::vector<cvf::Vec3d>& points, RigEclipseCaseData* data )
{
    size_t ni, nj, nk;

    // look for a hit in the main grid frist
    RigMainGrid* mainGrid = data->mainGrid();
    for ( size_t p = 0; p < points.size() - 1; p++ )
    {
        size_t cIdx = mainGrid->findReservoirCellIndexFromPoint( points[p] );
        if ( cIdx != cvf::UNDEFINED_SIZE_T )
        {
            mainGrid->ijkFromCellIndexUnguarded( cIdx, &ni, &nj, &nk );
            if ( mainGrid->isCellValid( ni, nj, nk ) ) return static_cast<int>( nk );
        }
    }

    auto findKLayerBelowPoint = []( const cvf::Vec3d& point, RigMainGrid* mainGrid )
    {
        // Create a bounding box (ie a ray) from the point down to minimum of grid
        cvf::Vec3d lowestPoint( point.x(), point.y(), mainGrid->boundingBox().min().z() );

        cvf::BoundingBox rayBBox;
        rayBBox.add( point );
        rayBBox.add( lowestPoint );

        // Find the cells intersecting the ray
        std::vector<size_t> allCellIndices;
        mainGrid->findIntersectingCells( rayBBox, &allCellIndices );

        // Get the minimum K layer index
        int  minK    = std::numeric_limits<int>::max();
        bool anyHits = false;
        for ( size_t cIdx : allCellIndices )
        {
            if ( cIdx != cvf::UNDEFINED_SIZE_T )
            {
                size_t ni, nj, nk;
                mainGrid->ijkFromCellIndexUnguarded( cIdx, &ni, &nj, &nk );
                if ( mainGrid->isCellValid( ni, nj, nk ) )
                {
                    anyHits = true;
                    minK    = std::min( minK, static_cast<int>( nk ) );
                }
            }
        }

        return anyHits ? minK : -1;
    };

    // shoot a ray down from each point to try to find a valid hit there
    for ( size_t p = 0; p < points.size() - 1; p++ )
    {
        int k = findKLayerBelowPoint( points[p], data->mainGrid() );
        if ( k != -1 ) return k;
    }

    // loop over all sub-grids to find one with a cell hit in case main grid search failed
    for ( size_t gridIndex = 1; gridIndex < data->gridCount(); gridIndex++ )
    {
        auto grid = data->grid( gridIndex );

        // loop over all cells to find the correct one
        for ( size_t i = 0; i < grid->cellCount(); i++ )
        {
            // valid cell?
            RigCell cell = grid->cell( i );
            if ( cell.isInvalid() ) continue;

            // is the point inside cell bb?
            cvf::BoundingBox          bb;
            std::array<cvf::Vec3d, 8> hexCorners;
            grid->cellCornerVertices( i, hexCorners.data() );
            for ( const auto& corner : hexCorners )
            {
                bb.add( corner );
            }

            // loop over all points to find at least one point with a valid K layer
            for ( size_t p = 0; p < points.size() - 1; p++ )
            {
                if ( bb.contains( points[p] ) )
                {
                    // found the cell, get the IJK
                    grid->ijkFromCellIndexUnguarded( i, &ni, &nj, &nk );
                    return static_cast<int>( nk );
                }
            }
        }
    }
    return -1;
}<|MERGE_RESOLUTION|>--- conflicted
+++ resolved
@@ -793,19 +793,11 @@
 
             if ( m_polyFilterMode == PolygonFilterModeType::DEPTH_Z )
             {
-<<<<<<< HEAD
-                updateCellsDepthGeoMech( points, grid );
+                updateCellsDepthGeoMech( points, grid, i );
             }
             else if ( m_polyFilterMode == PolygonFilterModeType::INDEX_K )
             {
-                updateCellsKIndexGeoMech( points, grid );
-=======
-                updateCellsDepthGeoMech( points, grid, i );
-            }
-            else if ( m_polyFilterMode == PolygonFilterModeType::INDEX_K )
-            {
                 updateCellsKIndexGeoMech( points, grid, i );
->>>>>>> 67c46288
             }
         }
     }
