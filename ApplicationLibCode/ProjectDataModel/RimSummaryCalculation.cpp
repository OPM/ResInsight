--- conflicted
+++ resolved
@@ -504,15 +504,9 @@
     else if ( category == RifEclipseSummaryAddress::SUMMARY_AQUIFER )
     {
         std::set<int> uniqueNumbers;
-<<<<<<< HEAD
-        std::for_each( allResultAddresses.begin(), allResultAddresses.end(), [&]( const auto& addr ) {
-            uniqueNumbers.insert( addr.aquiferNumber() );
-        } );
-=======
         std::for_each( allResultAddresses.begin(),
                        allResultAddresses.end(),
                        [&]( const auto& addr ) { uniqueNumbers.insert( addr.aquiferNumber() ); } );
->>>>>>> 67c46288
 
         for ( auto num : uniqueNumbers )
         {
@@ -530,15 +524,9 @@
     else if ( category == RifEclipseSummaryAddress::SUMMARY_WELL )
     {
         std::set<std::string> uniqueWellNames;
-<<<<<<< HEAD
-        std::for_each( allResultAddresses.begin(), allResultAddresses.end(), [&]( const auto& addr ) {
-            uniqueWellNames.insert( addr.wellName() );
-        } );
-=======
         std::for_each( allResultAddresses.begin(),
                        allResultAddresses.end(),
                        [&]( const auto& addr ) { uniqueWellNames.insert( addr.wellName() ); } );
->>>>>>> 67c46288
 
         for ( auto wellName : uniqueWellNames )
         {
@@ -548,15 +536,9 @@
     else if ( category == RifEclipseSummaryAddress::SUMMARY_GROUP )
     {
         std::set<std::string> uniqueGroupNames;
-<<<<<<< HEAD
-        std::for_each( allResultAddresses.begin(), allResultAddresses.end(), [&]( const auto& addr ) {
-            uniqueGroupNames.insert( addr.groupName() );
-        } );
-=======
         std::for_each( allResultAddresses.begin(),
                        allResultAddresses.end(),
                        [&]( const auto& addr ) { uniqueGroupNames.insert( addr.groupName() ); } );
->>>>>>> 67c46288
 
         for ( auto groupName : uniqueGroupNames )
         {
@@ -566,15 +548,9 @@
     else if ( category == RifEclipseSummaryAddress::SUMMARY_REGION )
     {
         std::set<int> uniqueRegionNumbers;
-<<<<<<< HEAD
-        std::for_each( allResultAddresses.begin(), allResultAddresses.end(), [&]( const auto& addr ) {
-            uniqueRegionNumbers.insert( addr.regionNumber() );
-        } );
-=======
         std::for_each( allResultAddresses.begin(),
                        allResultAddresses.end(),
                        [&]( const auto& addr ) { uniqueRegionNumbers.insert( addr.regionNumber() ); } );
->>>>>>> 67c46288
 
         for ( auto regionNumber : uniqueRegionNumbers )
         {
@@ -584,15 +560,9 @@
     else if ( category == RifEclipseSummaryAddress::SUMMARY_REGION_2_REGION )
     {
         std::set<std::pair<int, int>> uniqueRegionNumbers;
-<<<<<<< HEAD
-        std::for_each( allResultAddresses.begin(), allResultAddresses.end(), [&]( const auto& addr ) {
-            uniqueRegionNumbers.insert( std::make_pair( addr.regionNumber(), addr.regionNumber2() ) );
-        } );
-=======
         std::for_each( allResultAddresses.begin(),
                        allResultAddresses.end(),
                        [&]( const auto& addr ) { uniqueRegionNumbers.insert( std::make_pair( addr.regionNumber(), addr.regionNumber2() ) ); } );
->>>>>>> 67c46288
 
         for ( auto regionNumber : uniqueRegionNumbers )
         {
