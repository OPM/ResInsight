--- conflicted
+++ resolved
@@ -203,11 +203,7 @@
                        "Toggle whether the well pipe visualization will try to detect when a part of the well \nis "
                        "really a branch, and thus is starting from wellhead",
                        "" );
-<<<<<<< HEAD
-    CAF_PDM_InitField( &wellHeadPosition, "WellHeadPosition", WellHeadPositionEnum( WELLHEAD_POS_TOP_COLUMN ), "Well Head Position" );
-=======
     CAF_PDM_InitField( &wellHeadPosition, "WellHeadPosition", WellHeadPositionEnum( WELLHEAD_POS_ACTIVE_CELLS_BB ), "Well Head Position" );
->>>>>>> 67c46288
 
     CAF_PDM_InitFieldNoDefault( &wells, "Wells", "Wells" );
     wells.uiCapability()->setUiTreeHidden( true );
