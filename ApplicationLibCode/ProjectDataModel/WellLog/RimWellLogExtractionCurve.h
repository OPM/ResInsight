/////////////////////////////////////////////////////////////////////////////////
//
//  Copyright (C) 2015-     Statoil ASA
//  Copyright (C) 2015-     Ceetron Solutions AS
//
//  ResInsight is free software: you can redistribute it and/or modify
//  it under the terms of the GNU General Public License as published by
//  the Free Software Foundation, either version 3 of the License, or
//  (at your option) any later version.
//
//  ResInsight is distributed in the hope that it will be useful, but WITHOUT ANY
//  WARRANTY; without even the implied warranty of MERCHANTABILITY or
//  FITNESS FOR A PARTICULAR PURPOSE.
//
//  See the GNU General Public License at <http://www.gnu.org/licenses/gpl.html>
//  for more details.
//
/////////////////////////////////////////////////////////////////////////////////

#pragma once

#include "RigWbsParameter.h"

#include "RimEclipseCase.h"
#include "RimGeoMechCase.h"
#include "RimWellLogCurve.h"

#include "cafPdmChildField.h"
#include "cafPdmPtrField.h"

#include <optional>

class RigFemResultAddress;
class RigGeoMechWellLogExtractor;
class RigWellPath;
class RimCase;
class RimEclipseResultDefinition;
class RimGeoMechResultDefinition;
class Rim3dView;
class RimWellPath;

//==================================================================================================
///
///
//==================================================================================================
class RimWellLogExtractionCurve : public RimWellLogCurve
{
    CAF_PDM_HEADER_INIT;

public:
    RimWellLogExtractionCurve();
    ~RimWellLogExtractionCurve() override;

    enum TrajectoryType
    {
        WELL_PATH,
        SIMULATION_WELL
    };

    void         setWellPath( RimWellPath* wellPath );
    RimWellPath* wellPath() const;

    void setFromSimulationWellName( const QString& simWellName, int branchIndex, bool branchDetection );

    void     setCase( RimCase* rimCase );
    RimCase* rimCase() const;

    void setPropertiesFromView( Rim3dView* view );

    TrajectoryType trajectoryType() const;
    QString        wellName() const override;
    QString        wellLogChannelUiName() const override;
    QString        wellLogChannelName() const override;
    QString        wellLogChannelUnits() const override;
    QString        wellDate() const override;
    int            branchIndex() const;
    bool           branchDetection() const;

    bool    isEclipseCurve() const;
    QString caseName() const;

    int  currentTimeStep() const;
    void setCurrentTimeStep( int timeStep );

    void    setEclipseResultVariable( const QString& resVarname );
    QString eclipseResultVariable() const;
    void    setEclipseResultCategory( RiaDefines::ResultCatType catType );

    void setGeoMechResultAddress( const RigFemResultAddress& resAddr );
    void setGeoMechPart( int partId );
    int  geoMechPart() const;

    void setTrajectoryType( TrajectoryType trajectoryType );
    void setWellName( QString wellName );
    void setBranchDetection( bool branchDetection );
    void setBranchIndex( int index );

    static void findAndLoadWbsParametersFromLasFiles( const RimWellPath* wellPath, RigGeoMechWellLogExtractor* geomExtractor );

    void                  setAutoNameComponents( bool addCaseName, bool addProperty, bool addWellname, bool addTimeStep, bool addDate );
    RiaDefines::PhaseType phaseType() const override;

    static QString wellDateFromGridCaseModel( RimCase* gridCaseModel, int timeStep );

protected:
    QString createCurveAutoName() override;
    void    onLoadDataAndUpdate( bool updateParentPlot ) override;
    void    onCaseSettingsChanged( const caf::SignalEmitter* emitter );
    void    connectCaseSignals( RimCase* rimCase );

    virtual void performDataExtraction( bool* isUsingPseudoLength );
<<<<<<< HEAD
    void         extractData( bool* isUsingPseudoLength, bool performDataSmoothing = false, double smoothingThreshold = -1.0 );
=======
    void         extractData( bool*                        isUsingPseudoLength,
                              const std::optional<double>& smoothingThreshold,
                              const std::optional<double>& maxDistanceBetweenCurvePoints );
>>>>>>> 67c46288

    void fieldChangedByUi( const caf::PdmFieldHandle* changedField, const QVariant& oldValue, const QVariant& newValue ) override;
    void defineUiOrdering( QString uiConfigName, caf::PdmUiOrdering& uiOrdering ) override;
    void defineUiTreeOrdering( caf::PdmUiTreeOrdering& uiTreeOrdering, QString uiConfigName = "" ) override;
    QList<caf::PdmOptionItemInfo> calculateValueOptions( const caf::PdmFieldHandle* fieldNeedingOptions ) override;
    void                          initAfterRead() override;

    static QString dataSourceGroupKeyword();

    void              setLogScaleFromSelectedResult();
    void              clampTimestep();
    void              clampBranchIndex();
    std::set<QString> sortedSimWellNames();
    void              clearGeneratedSimWellPaths();

    caf::PdmPtrField<RimCase*>                  m_case;
    caf::PdmField<caf::AppEnum<TrajectoryType>> m_trajectoryType;
    caf::PdmPtrField<RimWellPath*>              m_wellPath;
    caf::PdmPtrField<RimWellPath*>              m_refWellPath;
    caf::PdmField<QString>                      m_simWellName;
    caf::PdmField<int>                          m_branchIndex;
    caf::PdmField<bool>                         m_branchDetection;

    caf::PdmChildField<RimEclipseResultDefinition*> m_eclipseResultDefinition;
    caf::PdmChildField<RimGeoMechResultDefinition*> m_geomResultDefinition;
    caf::PdmField<int>                              m_timeStep;
    caf::PdmField<int>                              m_geomPartId;

    caf::PdmField<bool> m_addCaseNameToCurveName;
    caf::PdmField<bool> m_addPropertyToCurveName;
    caf::PdmField<bool> m_addWellNameToCurveName;
    caf::PdmField<bool> m_addTimestepToCurveName;
    caf::PdmField<bool> m_addDateToCurveName;

    std::vector<const RigWellPath*> m_wellPathsWithExtractors;

private:
    struct WellLogExtractionCurveData
    {
        std::vector<double>       values              = std::vector<double>();
        std::vector<double>       measuredDepthValues = std::vector<double>();
        std::vector<double>       tvDepthValues       = std::vector<double>();
        double                    rkbDiff             = 0.0;
        RiaDefines::DepthUnitType depthUnit           = RiaDefines::DepthUnitType::UNIT_METER;
        QString                   xUnits              = RiaWellLogUnitTools<double>::noUnitString();
    };

private:
    WellLogExtractionCurveData extractEclipseData( RimEclipseCase* eclipseCase, bool* isUsingPseudoLength );
    WellLogExtractionCurveData extractGeomData( RimGeoMechCase*              geoMechCase,
                                                bool*                        isUsingPseudoLength,
                                                const std::optional<double>& smoothingThreshold,
                                                const std::optional<double>& maxDistanceBetweenCurvePoints );

    void mapPropertyValuesFromReferenceWell( std::vector<double>&       rMeasuredDepthValues,
                                             std::vector<double>&       rTvDepthValues,
                                             std::vector<double>&       rPropertyValues,
                                             const std::vector<double>& indexKValues,
                                             const std::vector<double>& refWellMeasuredDepthValues,
                                             const std::vector<double>& refWellTvDepthValues,
                                             const std::vector<double>& refWellPropertyValues,
                                             const std::vector<double>& refWellIndexKValues );
};<|MERGE_RESOLUTION|>--- conflicted
+++ resolved
@@ -109,13 +109,9 @@
     void    connectCaseSignals( RimCase* rimCase );
 
     virtual void performDataExtraction( bool* isUsingPseudoLength );
-<<<<<<< HEAD
-    void         extractData( bool* isUsingPseudoLength, bool performDataSmoothing = false, double smoothingThreshold = -1.0 );
-=======
     void         extractData( bool*                        isUsingPseudoLength,
                               const std::optional<double>& smoothingThreshold,
                               const std::optional<double>& maxDistanceBetweenCurvePoints );
->>>>>>> 67c46288
 
     void fieldChangedByUi( const caf::PdmFieldHandle* changedField, const QVariant& oldValue, const QVariant& newValue ) override;
     void defineUiOrdering( QString uiConfigName, caf::PdmUiOrdering& uiOrdering ) override;
