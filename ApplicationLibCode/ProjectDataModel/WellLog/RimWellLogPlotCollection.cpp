/////////////////////////////////////////////////////////////////////////////////
//
//  Copyright (C) 2015-     Statoil ASA
//  Copyright (C) 2015-     Ceetron Solutions AS
//
//  ResInsight is free software: you can redistribute it and/or modify
//  it under the terms of the GNU General Public License as published by
//  the Free Software Foundation, either version 3 of the License, or
//  (at your option) any later version.
//
//  ResInsight is distributed in the hope that it will be useful, but WITHOUT ANY
//  WARRANTY; without even the implied warranty of MERCHANTABILITY or
//  FITNESS FOR A PARTICULAR PURPOSE.
//
//  See the GNU General Public License at <http://www.gnu.org/licenses/gpl.html>
//  for more details.
//
/////////////////////////////////////////////////////////////////////////////////

#include "RimWellLogPlotCollection.h"

#include "RiaGuiApplication.h"

#include "RiuPlotMainWindow.h"

#include "RigEclipseWellLogExtractor.h"
#include "RigGeoMechCaseData.h"
#include "RigGeoMechWellLogExtractor.h"

#include "RimEclipseCase.h"
#include "RimGeoMechCase.h"
#include "RimProject.h"
#include "RimWellLogPlot.h"
#include "RimWellPath.h"
#include "RimWellPathCollection.h"

#include "cafPdmFieldScriptingCapability.h"
#include "cafPdmObjectScriptingCapability.h"

#include "cvfAssert.h"

CAF_PDM_SOURCE_INIT( RimWellLogPlotCollection, "WellLogPlotCollection" );

//--------------------------------------------------------------------------------------------------
///
//--------------------------------------------------------------------------------------------------
RimWellLogPlotCollection::RimWellLogPlotCollection()
{
    CAF_PDM_InitScriptableObject( "Well Log Plots", ":/WellLogPlots16x16.png" );

    CAF_PDM_InitScriptableFieldNoDefault( &m_wellLogPlots, "WellLogPlots", "" );
    m_wellLogPlots.uiCapability()->setUiTreeHidden( true );
}

//--------------------------------------------------------------------------------------------------
///
//--------------------------------------------------------------------------------------------------
RimWellLogPlotCollection::~RimWellLogPlotCollection()
{
}

//--------------------------------------------------------------------------------------------------
///
//--------------------------------------------------------------------------------------------------
RigEclipseWellLogExtractor* RimWellLogPlotCollection::findOrCreateSimWellExtractor( const QString&            simWellName,
                                                                                    const QString&            caseUserDescription,
                                                                                    const RigWellPath*        wellPathGeometry,
                                                                                    const RigEclipseCaseData* eclCaseData )
{
    if ( !( wellPathGeometry && eclCaseData ) ) return nullptr;

    for ( size_t exIdx = 0; exIdx < m_extractors.size(); ++exIdx )
    {
        if ( m_extractors[exIdx]->caseData() == eclCaseData && m_extractors[exIdx]->wellPathGeometry() == wellPathGeometry )
        {
            return m_extractors[exIdx].p();
        }
    }

    std::string                          errorIdName = ( simWellName + " " + caseUserDescription ).toStdString();
    cvf::ref<RigEclipseWellLogExtractor> extractor   = new RigEclipseWellLogExtractor( eclCaseData, wellPathGeometry, errorIdName );
    m_extractors.push_back( extractor.p() );

    return extractor.p();
}

//--------------------------------------------------------------------------------------------------
///
//--------------------------------------------------------------------------------------------------
RigEclipseWellLogExtractor* RimWellLogPlotCollection::findOrCreateExtractor( RimWellPath* wellPath, RimEclipseCase* eclCase )
{
    if ( !( wellPath && eclCase ) ) return nullptr;

    RigEclipseCaseData* eclCaseData      = eclCase->eclipseCaseData();
    auto                wellPathGeometry = wellPath->wellPathGeometry();

    if ( !( eclCaseData && wellPathGeometry ) ) return nullptr;

    for ( size_t exIdx = 0; exIdx < m_extractors.size(); ++exIdx )
    {
        if ( m_extractors[exIdx]->caseData() == eclCaseData && m_extractors[exIdx]->wellPathGeometry() == wellPathGeometry )
        {
            return m_extractors[exIdx].p();
        }
    }

    std::string                          errorIdName = ( wellPath->name() + " " + eclCase->caseUserDescription() ).toStdString();
    cvf::ref<RigEclipseWellLogExtractor> extractor   = new RigEclipseWellLogExtractor( eclCaseData, wellPathGeometry, errorIdName );
    m_extractors.push_back( extractor.p() );

    return extractor.p();
}

//--------------------------------------------------------------------------------------------------
///
//--------------------------------------------------------------------------------------------------
<<<<<<< HEAD
RigGeoMechWellLogExtractor* RimWellLogPlotCollection::findOrCreateExtractor( RimWellPath* wellPath, RimGeoMechCase* geoMechCase )
=======
RigGeoMechWellLogExtractor* RimWellLogPlotCollection::findOrCreateExtractor( RimWellPath* wellPath, RimGeoMechCase* geoMechCase, int partId )
>>>>>>> 67c46288
{
    if ( !( wellPath && geoMechCase ) ) return nullptr;

    RigGeoMechCaseData* caseData         = geoMechCase->geoMechData();
    auto                wellPathGeometry = wellPath->wellPathGeometry();
    if ( !( caseData && wellPathGeometry ) ) return nullptr;

    for ( size_t exIdx = 0; exIdx < m_geomExtractors.size(); ++exIdx )
    {
<<<<<<< HEAD
        if ( m_geomExtractors[exIdx]->caseData() == caseData && m_geomExtractors[exIdx]->wellPathGeometry() == wellPathGeometry )
=======
        if ( ( m_geomExtractors[exIdx]->caseData() == caseData ) && ( m_geomExtractors[exIdx]->wellPathGeometry() == wellPathGeometry ) &&
             ( m_geomExtractors[exIdx]->partId() == partId ) )
>>>>>>> 67c46288
        {
            return m_geomExtractors[exIdx].p();
        }
    }

    std::string                          errorIdName = ( wellPath->name() + " " + geoMechCase->caseUserDescription() ).toStdString();
<<<<<<< HEAD
    cvf::ref<RigGeoMechWellLogExtractor> extractor   = new RigGeoMechWellLogExtractor( caseData, wellPathGeometry, errorIdName );
    m_geomExtractors.push_back( extractor.p() );
=======
    cvf::ref<RigGeoMechWellLogExtractor> extractor   = new RigGeoMechWellLogExtractor( caseData, partId, wellPathGeometry, errorIdName );
    if ( extractor->valid() )
    {
        m_geomExtractors.push_back( extractor.p() );
        return extractor.p();
    }
>>>>>>> 67c46288

    return nullptr;
}

//--------------------------------------------------------------------------------------------------
///
//--------------------------------------------------------------------------------------------------
std::vector<RimWellLogPlot*> RimWellLogPlotCollection::wellLogPlots() const
{
    return m_wellLogPlots.childrenByType();
}

//--------------------------------------------------------------------------------------------------
///
//--------------------------------------------------------------------------------------------------
void RimWellLogPlotCollection::addWellLogPlot( gsl::not_null<RimWellLogPlot*> wellLogPlot )
{
    m_wellLogPlots.push_back( wellLogPlot );
}

//--------------------------------------------------------------------------------------------------
///
//--------------------------------------------------------------------------------------------------
void RimWellLogPlotCollection::deleteAllPlots()
{
    m_wellLogPlots.deleteChildren();
}

//--------------------------------------------------------------------------------------------------
///
//--------------------------------------------------------------------------------------------------
void RimWellLogPlotCollection::removePlot( gsl::not_null<RimWellLogPlot*> plot )
{
    m_wellLogPlots.removeChild( plot );
    updateAllRequiredEditors();
}

//--------------------------------------------------------------------------------------------------
///
//--------------------------------------------------------------------------------------------------
void RimWellLogPlotCollection::loadDataAndUpdateAllPlots()
{
    for ( const auto& w : m_wellLogPlots() )
    {
        w->loadDataAndUpdate();
    }
}

//--------------------------------------------------------------------------------------------------
///
//--------------------------------------------------------------------------------------------------
void RimWellLogPlotCollection::deleteAllExtractors()
{
    m_extractors.clear();
    m_geomExtractors.clear();
}

//--------------------------------------------------------------------------------------------------
///
//--------------------------------------------------------------------------------------------------
void RimWellLogPlotCollection::removeExtractors( const RigWellPath* wellPathGeometry )
{
    for ( int eIdx = (int)m_extractors.size() - 1; eIdx >= 0; eIdx-- )
    {
        if ( m_extractors[eIdx]->wellPathGeometry() == wellPathGeometry )
        {
            m_extractors.eraseAt( eIdx );
        }
    }

    for ( int eIdx = (int)m_geomExtractors.size() - 1; eIdx >= 0; eIdx-- )
    {
        if ( m_geomExtractors[eIdx]->wellPathGeometry() == wellPathGeometry )
        {
            m_geomExtractors.eraseAt( eIdx );
        }
    }
}

//--------------------------------------------------------------------------------------------------
///
//--------------------------------------------------------------------------------------------------
void RimWellLogPlotCollection::removeExtractors( const RigEclipseCaseData* caseData )
{
    for ( int eIdx = (int)m_extractors.size() - 1; eIdx >= 0; eIdx-- )
    {
        if ( m_extractors[eIdx]->caseData() == caseData )
        {
            m_extractors.eraseAt( eIdx );
        }
    }
}

//--------------------------------------------------------------------------------------------------
///
//--------------------------------------------------------------------------------------------------
void RimWellLogPlotCollection::removeExtractors( const RigGeoMechCaseData* caseData )
{
    for ( int eIdx = (int)m_geomExtractors.size() - 1; eIdx >= 0; eIdx-- )
    {
        if ( m_geomExtractors[eIdx]->caseData() == caseData )
        {
            m_geomExtractors.eraseAt( eIdx );
        }
    }
}

//--------------------------------------------------------------------------------------------------
///
//--------------------------------------------------------------------------------------------------
void RimWellLogPlotCollection::onChildDeleted( caf::PdmChildArrayFieldHandle* childArray, std::vector<caf::PdmObjectHandle*>& referringObjects )
{
    updateConnectedEditors();

    RiuPlotMainWindow* mainPlotWindow = RiaGuiApplication::instance()->mainPlotWindow();
    mainPlotWindow->updateWellLogPlotToolBar();
}

//--------------------------------------------------------------------------------------------------
///
//--------------------------------------------------------------------------------------------------
size_t RimWellLogPlotCollection::plotCount() const
{
    return m_wellLogPlots.size();
}<|MERGE_RESOLUTION|>--- conflicted
+++ resolved
@@ -114,11 +114,7 @@
 //--------------------------------------------------------------------------------------------------
 ///
 //--------------------------------------------------------------------------------------------------
-<<<<<<< HEAD
-RigGeoMechWellLogExtractor* RimWellLogPlotCollection::findOrCreateExtractor( RimWellPath* wellPath, RimGeoMechCase* geoMechCase )
-=======
 RigGeoMechWellLogExtractor* RimWellLogPlotCollection::findOrCreateExtractor( RimWellPath* wellPath, RimGeoMechCase* geoMechCase, int partId )
->>>>>>> 67c46288
 {
     if ( !( wellPath && geoMechCase ) ) return nullptr;
 
@@ -128,29 +124,20 @@
 
     for ( size_t exIdx = 0; exIdx < m_geomExtractors.size(); ++exIdx )
     {
-<<<<<<< HEAD
-        if ( m_geomExtractors[exIdx]->caseData() == caseData && m_geomExtractors[exIdx]->wellPathGeometry() == wellPathGeometry )
-=======
         if ( ( m_geomExtractors[exIdx]->caseData() == caseData ) && ( m_geomExtractors[exIdx]->wellPathGeometry() == wellPathGeometry ) &&
              ( m_geomExtractors[exIdx]->partId() == partId ) )
->>>>>>> 67c46288
         {
             return m_geomExtractors[exIdx].p();
         }
     }
 
     std::string                          errorIdName = ( wellPath->name() + " " + geoMechCase->caseUserDescription() ).toStdString();
-<<<<<<< HEAD
-    cvf::ref<RigGeoMechWellLogExtractor> extractor   = new RigGeoMechWellLogExtractor( caseData, wellPathGeometry, errorIdName );
-    m_geomExtractors.push_back( extractor.p() );
-=======
     cvf::ref<RigGeoMechWellLogExtractor> extractor   = new RigGeoMechWellLogExtractor( caseData, partId, wellPathGeometry, errorIdName );
     if ( extractor->valid() )
     {
         m_geomExtractors.push_back( extractor.p() );
         return extractor.p();
     }
->>>>>>> 67c46288
 
     return nullptr;
 }
