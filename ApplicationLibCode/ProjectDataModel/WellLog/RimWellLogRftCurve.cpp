/////////////////////////////////////////////////////////////////////////////////
//
//  Copyright (C) 2017  Statoil ASA
//
//  ResInsight is free software: you can redistribute it and/or modify
//  it under the terms of the GNU General Public License as published by
//  the Free Software Foundation, either version 3 of the License, or
//  (at your option) any later version.
//
//  ResInsight is distributed in the hope that it will be useful, but WITHOUT ANY
//  WARRANTY; without even the implied warranty of MERCHANTABILITY or
//  FITNESS FOR A PARTICULAR PURPOSE.
//
//  See the GNU General Public License at <http://www.gnu.org/licenses/gpl.html>
//  for more details.
//
/////////////////////////////////////////////////////////////////////////////////

#include "RimWellLogRftCurve.h"

#include "RiaColorTables.h"
#include "RiaColorTools.h"
#include "RiaDefines.h"
#include "RiaEclipseUnitTools.h"
#include "RiaQDateTimeTools.h"
#include "RiaResultNames.h"
#include "RiaRftDefines.h"
#include "RiaSimWellBranchTools.h"
#include "RiaStatisticsTools.h"
#include "RiaSummaryTools.h"
#include "RiaTextStringTools.h"

#include "RifEclipseRftAddress.h"
#include "RifReaderEclipseRft.h"

#include "RigEclipseCaseData.h"
#include "RigEclipseWellLogExtractor.h"
#include "RigMainGrid.h"
#include "RigWellLogCurveData.h"
#include "RigWellPath.h"
#include "RigWellPathGeometryTools.h"
#include "RigWellPathIntersectionTools.h"

#include "RimDepthTrackPlot.h"
#include "RimEclipseResultCase.h"
#include "RimFileSummaryCase.h"
#include "RimMainPlotCollection.h"
#include "RimObservedFmuRftData.h"
#include "RimPressureDepthData.h"
#include "RimProject.h"
#include "RimRftTools.h"
#include "RimSummaryCase.h"
#include "RimSummaryCaseCollection.h"
#include "RimTools.h"
#include "RimWellLogPlot.h"
#include "RimWellLogPlotCollection.h"
#include "RimWellLogTrack.h"
#include "RimWellPath.h"
#include "RimWellPlotTools.h"
#include "RimWellRftPlot.h"

#include "RiuQwtPlotCurve.h"
#include "RiuQwtPlotWidget.h"

#include "cafPdmObject.h"
#include "cafVecIjk.h"
#include "cvfAssert.h"

#include <qwt_plot.h>

#include <QString>

#include <numeric>
#include <vector>

namespace caf
{
template <>
void caf::AppEnum<RifEclipseRftAddress::RftWellLogChannelType>::setUp()
{
    addItem( RifEclipseRftAddress::RftWellLogChannelType::NONE, "NONE", "None" );
    addItem( RifEclipseRftAddress::RftWellLogChannelType::TVD, "DEPTH", "Depth" );
    addItem( RifEclipseRftAddress::RftWellLogChannelType::PRESSURE, "PRESSURE", "Pressure" );
    addItem( RifEclipseRftAddress::RftWellLogChannelType::SWAT, RiaResultNames::swat(), "Water Saturation" );
    addItem( RifEclipseRftAddress::RftWellLogChannelType::SOIL, RiaResultNames::soil(), "Oil Saturation" );
    addItem( RifEclipseRftAddress::RftWellLogChannelType::SGAS, RiaResultNames::sgas(), "Gas Saturation" );
    addItem( RifEclipseRftAddress::RftWellLogChannelType::WRAT, "WRAT", "Water Flow" );
    addItem( RifEclipseRftAddress::RftWellLogChannelType::ORAT, "ORAT", "Oil Flow" );
    addItem( RifEclipseRftAddress::RftWellLogChannelType::GRAT, "GRAT", "Gas flow" );
    addItem( RifEclipseRftAddress::RftWellLogChannelType::MD, "MD", "Measured Depth" );
    addItem( RifEclipseRftAddress::RftWellLogChannelType::PRESSURE_P10, "PRESSURE_P10", "P10: Pressure" );
    addItem( RifEclipseRftAddress::RftWellLogChannelType::PRESSURE_P50, "PRESSURE_P50", "P50: Pressure" );
    addItem( RifEclipseRftAddress::RftWellLogChannelType::PRESSURE_P90, "PRESSURE_P90", "P90: Pressure" );
    addItem( RifEclipseRftAddress::RftWellLogChannelType::PRESSURE_MEAN, "PRESSURE_MEAN", "Mean: Pressure" );
    addItem( RifEclipseRftAddress::RftWellLogChannelType::PRESSURE_ERROR, "PRESSURE_ERROR", "Error: Pressure" );
    setDefault( RifEclipseRftAddress::RftWellLogChannelType::NONE );
}
} // namespace caf

namespace caf
{
template <>
void caf::AppEnum<RimWellLogRftCurve::RftDataType>::setUp()
{
    addItem( RimWellLogRftCurve::RftDataType::RFT_DATA, "RFT_DATA", "RFT" );
    addItem( RimWellLogRftCurve::RftDataType::RFT_SEGMENT_DATA, "RFT_SEGMENT_DATA", "RFT Segment" );
    setDefault( RimWellLogRftCurve::RftDataType::RFT_DATA );
}
} // namespace caf

CAF_PDM_SOURCE_INIT( RimWellLogRftCurve, "WellLogRftCurve" );

//--------------------------------------------------------------------------------------------------
///
//--------------------------------------------------------------------------------------------------
RiaDefines::PhaseType RimWellLogRftCurve::phaseType() const
{
    if ( m_rftDataType() == RimWellLogRftCurve::RftDataType::RFT_DATA )
    {
        if ( m_wellLogChannelName() == RifEclipseRftAddress::RftWellLogChannelType::SWAT ||
             m_wellLogChannelName() == RifEclipseRftAddress::RftWellLogChannelType::WRAT )
        {
            return RiaDefines::PhaseType::WATER_PHASE;
        }

        if ( m_wellLogChannelName() == RifEclipseRftAddress::RftWellLogChannelType::SGAS ||
             m_wellLogChannelName() == RifEclipseRftAddress::RftWellLogChannelType::GRAT )
        {
            return RiaDefines::PhaseType::GAS_PHASE;
        }

        if ( m_wellLogChannelName() == RifEclipseRftAddress::RftWellLogChannelType::SOIL ||
             m_wellLogChannelName() == RifEclipseRftAddress::RftWellLogChannelType::ORAT )
        {
            return RiaDefines::PhaseType::OIL_PHASE;
        }
    }
    else if ( m_rftDataType() == RimWellLogRftCurve::RftDataType::RFT_SEGMENT_DATA )
    {
        if ( m_segmentResultName().startsWith( "SEGO" ) ) return RiaDefines::PhaseType::OIL_PHASE;
        if ( m_segmentResultName().startsWith( "SEGW" ) ) return RiaDefines::PhaseType::WATER_PHASE;
        if ( m_segmentResultName().startsWith( "SEGG" ) ) return RiaDefines::PhaseType::GAS_PHASE;
    }

    return RiaDefines::PhaseType::PHASE_NOT_APPLICABLE;
}

//--------------------------------------------------------------------------------------------------
///
//--------------------------------------------------------------------------------------------------
RimWellLogRftCurve::RimWellLogRftCurve()
{
    CAF_PDM_InitObject( "Well Log RFT Curve", RimWellLogCurve::wellLogCurveIconName() );

    CAF_PDM_InitFieldNoDefault( &m_eclipseResultCase, "CurveEclipseResultCase", "Eclipse Result Case" );
    m_eclipseResultCase.uiCapability()->setUiTreeChildrenHidden( true );

    CAF_PDM_InitFieldNoDefault( &m_summaryCase, "CurveSummaryCase", "Summary Case" );
    m_summaryCase.uiCapability()->setUiTreeChildrenHidden( true );

    CAF_PDM_InitFieldNoDefault( &m_ensemble, "CurveEnsemble", "Ensemble" );
    m_ensemble.uiCapability()->setUiTreeChildrenHidden( true );

    CAF_PDM_InitFieldNoDefault( &m_observedFmuRftData, "ObservedFmuRftData", "Observed FMU RFT Data" );
    m_observedFmuRftData.uiCapability()->setUiTreeChildrenHidden( true );

    CAF_PDM_InitFieldNoDefault( &m_pressureDepthData, "PressureDepthData", "Pressure Depth Data" );
    m_pressureDepthData.uiCapability()->setUiTreeChildrenHidden( true );

    CAF_PDM_InitFieldNoDefault( &m_timeStep, "TimeStep", "Time Step" );

    CAF_PDM_InitFieldNoDefault( &m_wellName, "WellName", "Well Name" );
    CAF_PDM_InitField( &m_branchIndex, "BranchIndex", 0, "Branch Index" );
    CAF_PDM_InitField( &m_branchDetection,
                       "BranchDetection",
                       true,
                       "Branch Detection",
                       "",
                       "Compute branches based on how simulation well cells are organized",
                       "" );

    CAF_PDM_InitFieldNoDefault( &m_wellLogChannelName, "WellLogChannelName", "Well Property" );
    CAF_PDM_InitFieldNoDefault( &m_rftDataType, "RftDataType", "Data Type" );

    CAF_PDM_InitField( &m_segmentResultName, "SegmentResultName", RiaResultNames::undefinedResultName(), "Result Name" );
    CAF_PDM_InitField( &m_segmentBranchIndex, "SegmentBranchIndex", -1, "Branch" );
    CAF_PDM_InitFieldNoDefault( &m_segmentBranchType, "SegmentBranchType", "Completion" );

    CAF_PDM_InitField( &m_scaleFactor, "ScaleFactor", 1.0, "Scale Factor" );

    CAF_PDM_InitField( &m_curveColorByPhase, "CurveColorByPhase", false, "Color by Phase" );
}

//--------------------------------------------------------------------------------------------------
///
//--------------------------------------------------------------------------------------------------
RimWellLogRftCurve::~RimWellLogRftCurve()
{
}

//--------------------------------------------------------------------------------------------------
///
//--------------------------------------------------------------------------------------------------
void RimWellLogRftCurve::setWellName( const QString& wellName )
{
    m_wellName = wellName;
}

//--------------------------------------------------------------------------------------------------
///
//--------------------------------------------------------------------------------------------------
QString RimWellLogRftCurve::wellName() const
{
    return m_wellName;
}

//--------------------------------------------------------------------------------------------------
///
//--------------------------------------------------------------------------------------------------
QString RimWellLogRftCurve::wellLogChannelUiName() const
{
    return m_wellLogChannelName().text();
}

//--------------------------------------------------------------------------------------------------
///
//--------------------------------------------------------------------------------------------------
QString RimWellLogRftCurve::wellLogChannelUnits() const
{
    return RiaWellLogUnitTools<double>::noUnitString();
}

//--------------------------------------------------------------------------------------------------
///
//--------------------------------------------------------------------------------------------------
void RimWellLogRftCurve::setTimeStep( const QDateTime& dateTime )
{
    m_timeStep = dateTime;
}

//--------------------------------------------------------------------------------------------------
///
//--------------------------------------------------------------------------------------------------
QDateTime RimWellLogRftCurve::timeStep() const
{
    return m_timeStep();
}

//--------------------------------------------------------------------------------------------------
///
//--------------------------------------------------------------------------------------------------
void RimWellLogRftCurve::setSegmentBranchIndex( int branchIndex )
{
    m_segmentBranchIndex = branchIndex;
}

//--------------------------------------------------------------------------------------------------
///
//--------------------------------------------------------------------------------------------------
void RimWellLogRftCurve::setSegmentBranchType( RiaDefines::RftBranchType branchType )
{
    m_segmentBranchType = branchType;
}

//--------------------------------------------------------------------------------------------------
///
//--------------------------------------------------------------------------------------------------
void RimWellLogRftCurve::setEclipseResultCase( RimEclipseResultCase* eclipseResultCase )
{
    m_eclipseResultCase = eclipseResultCase;
}

//--------------------------------------------------------------------------------------------------
///
//--------------------------------------------------------------------------------------------------
RimEclipseResultCase* RimWellLogRftCurve::eclipseResultCase() const
{
    return m_eclipseResultCase;
}

//--------------------------------------------------------------------------------------------------
///
//--------------------------------------------------------------------------------------------------
void RimWellLogRftCurve::setSummaryCase( RimSummaryCase* summaryCase )
{
    m_summaryCase = summaryCase;
}

//--------------------------------------------------------------------------------------------------
///
//--------------------------------------------------------------------------------------------------
RimSummaryCase* RimWellLogRftCurve::summaryCase() const
{
    return m_summaryCase;
}

//--------------------------------------------------------------------------------------------------
///
//--------------------------------------------------------------------------------------------------
void RimWellLogRftCurve::setEnsemble( RimSummaryCaseCollection* ensemble )
{
    m_ensemble = ensemble;
}

//--------------------------------------------------------------------------------------------------
///
//--------------------------------------------------------------------------------------------------
RimSummaryCaseCollection* RimWellLogRftCurve::ensemble() const
{
    return m_ensemble;
}

//--------------------------------------------------------------------------------------------------
///
//--------------------------------------------------------------------------------------------------
void RimWellLogRftCurve::setObservedFmuRftData( RimObservedFmuRftData* observedFmuRftData )
{
    m_observedFmuRftData = observedFmuRftData;
}

//--------------------------------------------------------------------------------------------------
///
//--------------------------------------------------------------------------------------------------
RimObservedFmuRftData* RimWellLogRftCurve::observedFmuRftData() const
{
    return m_observedFmuRftData;
}

//--------------------------------------------------------------------------------------------------
///
//--------------------------------------------------------------------------------------------------
void RimWellLogRftCurve::setPressureDepthData( RimPressureDepthData* observedFmuRftData )
{
    m_pressureDepthData = observedFmuRftData;
}

//--------------------------------------------------------------------------------------------------
///
//--------------------------------------------------------------------------------------------------
RimPressureDepthData* RimWellLogRftCurve::pressureDepthData() const
{
    return m_pressureDepthData;
}

//--------------------------------------------------------------------------------------------------
///
//--------------------------------------------------------------------------------------------------
void RimWellLogRftCurve::setRftAddress( RifEclipseRftAddress address )
{
    m_timeStep           = address.timeStep();
    m_wellName           = address.wellName();
    m_wellLogChannelName = address.wellLogChannel();

    if ( address.wellLogChannel() == RifEclipseRftAddress::RftWellLogChannelType::SEGMENT_VALUES )
    {
        m_rftDataType        = RftDataType::RFT_SEGMENT_DATA;
        m_segmentResultName  = address.segmentResultName();
        m_segmentBranchIndex = address.segmentBranchIndex();
        m_segmentBranchType  = address.segmentBranchType();
    }
    else
    {
        m_rftDataType = RftDataType::RFT_DATA;
    }
}

//--------------------------------------------------------------------------------------------------
///
//--------------------------------------------------------------------------------------------------
RifEclipseRftAddress RimWellLogRftCurve::rftAddress() const
{
    if ( m_rftDataType == RftDataType::RFT_SEGMENT_DATA )
    {
        return RifEclipseRftAddress::createBranchSegmentAddress( m_wellName,
                                                                 m_timeStep,
                                                                 m_segmentResultName(),
                                                                 m_segmentBranchIndex(),
                                                                 m_segmentBranchType() );
    }

    return RifEclipseRftAddress::createAddress( m_wellName, m_timeStep, m_wellLogChannelName() );
}

//--------------------------------------------------------------------------------------------------
///
//--------------------------------------------------------------------------------------------------
void RimWellLogRftCurve::setDefaultAddress( QString wellName )
{
    RifReaderRftInterface* reader = rftReader();
    if ( !reader ) return;

    bool              wellNameHasRftData = false;
    std::set<QString> wellNames          = reader->wellNames();
    for ( const QString& wellNameWithRft : wellNames )
    {
        if ( wellName == wellNameWithRft )
        {
            wellNameHasRftData = true;
            m_wellName         = wellName;
            break;
        }
    }

    if ( !wellNameHasRftData )
    {
        m_wellLogChannelName = RifEclipseRftAddress::RftWellLogChannelType::NONE;
        m_timeStep           = QDateTime();
        return;
    }

    m_wellLogChannelName = RifEclipseRftAddress::RftWellLogChannelType::PRESSURE;

    std::set<QDateTime> timeSteps = reader->availableTimeSteps( m_wellName, m_wellLogChannelName() );
    if ( !timeSteps.empty() )
    {
        m_timeStep = *( timeSteps.begin() );
    }
    else
    {
        m_timeStep = QDateTime();
    }
}

//--------------------------------------------------------------------------------------------------
///
//--------------------------------------------------------------------------------------------------
void RimWellLogRftCurve::updateWellChannelNameAndTimeStep()
{
    if ( !m_timeStep().isValid() || m_wellLogChannelName() == RifEclipseRftAddress::RftWellLogChannelType::NONE )
    {
        setDefaultAddress( m_wellName );
        return;
    }

    RifReaderRftInterface* reader = rftReader();
    if ( !reader ) return;

    std::set<RifEclipseRftAddress::RftWellLogChannelType> channelNames = reader->availableWellLogChannels( m_wellName );

    if ( channelNames.empty() )
    {
        m_wellLogChannelName = RifEclipseRftAddress::RftWellLogChannelType::NONE;
    }
    else if ( !channelNames.count( m_wellLogChannelName() ) )
    {
        m_wellLogChannelName = RifEclipseRftAddress::RftWellLogChannelType::PRESSURE;
    }

    std::set<QDateTime> timeSteps = reader->availableTimeSteps( m_wellName, m_wellLogChannelName() );

    if ( timeSteps.empty() )
    {
        m_timeStep = QDateTime();
    }
    else if ( !timeSteps.count( m_timeStep() ) )
    {
        m_timeStep = *( timeSteps.begin() );
    }
}

//--------------------------------------------------------------------------------------------------
///
//--------------------------------------------------------------------------------------------------
void RimWellLogRftCurve::setSimWellBranchData( bool branchDetection, int branchIndex )
{
    m_branchDetection = branchDetection;
    m_branchIndex     = branchIndex;
}

//--------------------------------------------------------------------------------------------------
///
//--------------------------------------------------------------------------------------------------
void RimWellLogRftCurve::enableColorFromResultName( bool enable )
{
    m_curveColorByPhase = enable;
}

//--------------------------------------------------------------------------------------------------
///
//--------------------------------------------------------------------------------------------------
void RimWellLogRftCurve::assignColorFromResultName( const QString& resultName )
{
    cvf::Color3f color = cvf::Color3f::BLACK;

    if ( resultName.startsWith( "SEGO" ) || resultName.startsWith( "CONO" ) || resultName.startsWith( "SOIL" ) )
    {
        color = RiaColorTables::summaryCurveGreenPaletteColors().cycledColor3f( 0 );
    }
    else if ( resultName.startsWith( "SEGW" ) || resultName.startsWith( "CONW" ) || resultName.startsWith( "SWAT" ) )
    {
        color = RiaColorTables::summaryCurveBluePaletteColors().cycledColor3f( 0 );
    }
    else if ( resultName.startsWith( "SEGG" ) || resultName.startsWith( "CONG" ) || resultName.startsWith( "SGAS" ) )
    {
        color = RiaColorTables::summaryCurveRedPaletteColors().cycledColor3f( 0 );
    }

    // Do nothing if not phase is identified
    if ( color == cvf::Color3f::BLACK ) return;

    float scalingFactor = 0.5;
    auto  fillColor     = RiaColorTools::makeLighter( color, scalingFactor );
    setColor( color );
    setFillColor( fillColor );
}

//--------------------------------------------------------------------------------------------------
///
//--------------------------------------------------------------------------------------------------
void RimWellLogRftCurve::setScaleFactor( double factor )
{
    m_scaleFactor = factor;
}

//--------------------------------------------------------------------------------------------------
///
//--------------------------------------------------------------------------------------------------
std::map<QString, QString> RimWellLogRftCurve::createCurveNameKeyValueMap() const
{
    std::map<QString, QString> variableValueMap;

    if ( !wellName().isEmpty() )
    {
        variableValueMap[RiaDefines::namingVariableWell()] = wellName();
    }

    variableValueMap[RiaDefines::namingVariableResultType()] = "RFT";

    QString caseText;
    if ( m_eclipseResultCase )
    {
        caseText = m_eclipseResultCase->caseUserDescription();
    }
    else if ( m_summaryCase && m_ensemble ) // Summary RFT curves have both ensemble and summary set
    {
        caseText = QString( "%1, %2" ).arg( m_ensemble->name() ).arg( m_summaryCase->displayCaseName() );
    }
    else if ( m_ensemble )
    {
        caseText = m_ensemble->name();
    }
    else if ( m_summaryCase )
    {
        caseText = m_summaryCase->displayCaseName();
    }
    else if ( m_observedFmuRftData )
    {
        caseText = m_observedFmuRftData->name();
    }

    if ( !caseText.isEmpty() )
    {
        variableValueMap[RiaDefines::namingVariableCase()] = caseText;
    }

    if ( m_rftDataType() == RftDataType::RFT_DATA )
    {
        if ( wellLogChannelUiName() !=
             caf::AppEnum<RifEclipseRftAddress::RftWellLogChannelType>::text( RifEclipseRftAddress::RftWellLogChannelType::NONE ) )
        {
            RifEclipseRftAddress::RftWellLogChannelType channelNameEnum =
                caf::AppEnum<RifEclipseRftAddress::RftWellLogChannelType>::fromText( wellLogChannelUiName() );
            QString channelName = caf::AppEnum<RifEclipseRftAddress::RftWellLogChannelType>::uiText( channelNameEnum );

            variableValueMap[RiaDefines::namingVariableResultName()] = channelName;
        }
    }
    else if ( m_rftDataType() == RftDataType::RFT_SEGMENT_DATA )
    {
        variableValueMap[RiaDefines::namingVariableResultName()] = m_segmentResultName;

        QString branchText = QString( "Branch %1" ).arg( m_segmentBranchIndex() );

        variableValueMap[RiaDefines::namingVariableWellBranch()] = branchText;

        if ( isSegmentResult( m_segmentResultName() ) )
        {
            variableValueMap[RiaDefines::namingVariableResultType()] = m_segmentBranchType().uiText();
        }
        else
        {
            variableValueMap[RiaDefines::namingVariableResultType()] = "Reservoir";
        }
    }

    if ( !m_timeStep().isNull() )
    {
        variableValueMap[RiaDefines::namingVariableTime()] = m_timeStep().toString( RiaQDateTimeTools::dateFormatString() );
    }

    return variableValueMap;
}

//--------------------------------------------------------------------------------------------------
///
//--------------------------------------------------------------------------------------------------
QString RimWellLogRftCurve::createCurveAutoName()
{
    QStringList curveNameSubStrings;

    for ( const auto& [key, value] : createCurveNameKeyValueMap() )
    {
        curveNameSubStrings.push_back( value );
    }

    return curveNameSubStrings.join( ", " );
}

//--------------------------------------------------------------------------------------------------
///
//--------------------------------------------------------------------------------------------------
QString RimWellLogRftCurve::createCurveNameFromTemplate( const QString& templateText )
{
    auto name = RiaTextStringTools::replaceTemplateTextWithValues( templateText, createCurveNameKeyValueMap() );

    if ( m_scaleFactor() != 1.0 )
    {
        int  exponent = std::log10( m_scaleFactor() );
        auto text     = QString( "x1e%1" ).arg( QString::number( exponent ) );

        name += QString( " [%1]" ).arg( text );
    }

    return name;
}

//--------------------------------------------------------------------------------------------------
///
//--------------------------------------------------------------------------------------------------
QStringList RimWellLogRftCurve::supportedCurveNameVariables() const
{
    return { RiaDefines::namingVariableWell(),
             RiaDefines::namingVariableResultName(),
             RiaDefines::namingVariableResultType(),
             RiaDefines::namingVariableCase(),
             RiaDefines::namingVariableWellBranch(),
             RiaDefines::namingVariableTime() };
}

//--------------------------------------------------------------------------------------------------
///
//--------------------------------------------------------------------------------------------------
void RimWellLogRftCurve::onLoadDataAndUpdate( bool updateParentPlot )
{
    if ( m_curveColorByPhase && m_rftDataType() == RimWellLogRftCurve::RftDataType::RFT_SEGMENT_DATA )
    {
        assignColorFromResultName( m_segmentResultName );
    }

    this->RimPlotCurve::updateCurvePresentation( updateParentPlot );

    DerivedMDSource derivedMDSource = DerivedMDSource::NO_SOURCE;

    if ( m_autoCheckStateBasedOnCurveData() || isChecked() )
    {
        auto wellLogPlot = firstAncestorOrThisOfTypeAsserted<RimDepthTrackPlot>();

        auto* rftPlot                     = dynamic_cast<RimWellRftPlot*>( wellLogPlot );
        bool  showErrorBarsInObservedData = rftPlot ? rftPlot->showErrorBarsForObservedData() : false;
        m_showErrorBars                   = showErrorBarsInObservedData;

        std::vector<double>  measuredDepthVector = measuredDepthValues();
        std::vector<double>  tvDepthVector       = tvDepthValues();
        std::vector<double>  values              = xValues();
        std::vector<double>  errors              = errorValues();
        std::vector<QString> perPointLabels;

<<<<<<< HEAD
        auto anyValidValuesPresent = []( const std::vector<double>& values ) -> bool {
=======
        auto anyValidValuesPresent = []( const std::vector<double>& values ) -> bool
        {
>>>>>>> 67c46288
            for ( const auto& v : values )
            {
                if ( RiaStatisticsTools::isValidNumber<double>( v ) ) return true;
            }
            return false;
        };

        if ( !anyValidValuesPresent( values ) || ( values.size() != tvDepthVector.size() ) )
        {
            clearCurveData();
            this->detach( true );
            return;
        }

        RiaDefines::EclipseUnitSystem unitSystem = RiaDefines::EclipseUnitSystem::UNITS_METRIC;
        if ( m_eclipseResultCase )
        {
            // TODO: If no grid data, but only RFT data is loaded, we do not have any way to
            // detect unit
            if ( m_eclipseResultCase->eclipseCaseData() )
            {
                unitSystem = m_eclipseResultCase->eclipseCaseData()->unitsType();
            }
        }
        else if ( m_summaryCase )
        {
            unitSystem = m_summaryCase->unitsSystem();
        }
        else if ( m_ensemble )
        {
            unitSystem = m_ensemble->unitSystem();
        }
        else if ( m_observedFmuRftData )
        {
            // TODO: Read unit system somewhere for FMU RFT Data
            unitSystem     = RiaDefines::EclipseUnitSystem::UNITS_METRIC;
            perPointLabels = this->perPointLabels();
        }
        else if ( m_pressureDepthData )
        {
            // TODO: Read unit system for pressure data
            unitSystem = RiaDefines::EclipseUnitSystem::UNITS_METRIC;
            // perPointLabels = this->perPointLabels();
        }
        else
        {
            CVF_ASSERT( false && "Need to have either an eclipse result case, a summary case or an ensemble" );
        }

        if ( tvDepthVector.size() != measuredDepthVector.size() )
        {
            if ( deriveMeasuredDepthValuesFromWellPath( tvDepthVector, measuredDepthVector ) )
            {
                derivedMDSource = DerivedMDSource::WELL_PATH;
            }
            else if ( deriveMeasuredDepthFromObservedData( tvDepthVector, measuredDepthVector ) )
            {
                derivedMDSource = DerivedMDSource::OBSERVED_DATA;
            }
        }

        if ( tvDepthVector.size() != measuredDepthVector.size() )
        {
            derivedMDSource     = DerivedMDSource::NO_SOURCE;
            measuredDepthVector = tvDepthVector;
        }

        RimProject*  proj     = RimProject::current();
        RimWellPath* wellPath = proj->wellPathByName( m_wellName );

        double rkbDiff = 0.0;
        if ( wellPath && wellPath->wellPathGeometry() )
        {
            rkbDiff = wellPath->wellPathGeometry()->rkbDiff();
        }

        bool useLogarithmicScale = false;
        this->setPropertyValuesWithMdAndTVD( values,
                                             measuredDepthVector,
                                             tvDepthVector,
                                             rkbDiff,
                                             RiaDefines::fromEclipseUnit( unitSystem ),
                                             false,
                                             useLogarithmicScale );

        RiaDefines::DepthUnitType displayUnit = RiaDefines::DepthUnitType::UNIT_METER;
        if ( wellLogPlot )
        {
            displayUnit = wellLogPlot->depthUnit();
        }

        if ( m_plotCurve )
        {
            if ( wellLogPlot->depthType() == RiaDefines::DepthTypeEnum::MEASURED_DEPTH )
            {
                m_plotCurve->setPerPointLabels( perPointLabels );

                auto propertyValues = this->curveData()->propertyValuesByIntervals();
                auto depthValues    = this->curveData()->depthValuesByIntervals( RiaDefines::DepthTypeEnum::MEASURED_DEPTH, displayUnit );

                if ( !errors.empty() )
                {
                    setPropertyAndDepthsAndErrors( propertyValues, depthValues, errors );
                }
                else
                {
                    setPropertyAndDepthValuesToPlotCurve( propertyValues, depthValues );
                }

                m_plotCurve->setLineSegmentStartStopIndices( this->curveData()->polylineStartStopIndices() );
<<<<<<< HEAD

                RimWellLogTrack* wellLogTrack;
                firstAncestorOrThisOfType( wellLogTrack );
                CVF_ASSERT( wellLogTrack );

=======

                auto wellLogTrack = firstAncestorOrThisOfTypeAsserted<RimWellLogTrack>();

>>>>>>> 67c46288
                RiuQwtPlotWidget* viewer = wellLogTrack->viewer();
                if ( viewer )
                {
                    QString text;

                    if ( derivedMDSource != DerivedMDSource::NO_SOURCE )
                    {
                        if ( derivedMDSource == DerivedMDSource::WELL_PATH )
                        {
                            text = "WELL/" + wellLogPlot->depthAxisTitle();
                        }
                        else
                        {
                            text = "OBS/" + wellLogPlot->depthAxisTitle();
                        }
                    }
                    else // Standard depth title set from plot
                    {
                        text = wellLogPlot->depthAxisTitle();
                    }

                    viewer->setAxisTitleText( wellLogPlot->depthAxis(), text );
                }
            }
            else
            {
                m_plotCurve->setPerPointLabels( perPointLabels );

                auto propertyValues = this->curveData()->propertyValuesByIntervals();
                auto depthValues = this->curveData()->depthValuesByIntervals( RiaDefines::DepthTypeEnum::TRUE_VERTICAL_DEPTH, displayUnit );
                bool useLogarithmicScale = false;

                if ( !errors.empty() )
                {
                    setPropertyAndDepthsAndErrors( propertyValues, depthValues, errors );
                }
                else
                {
                    if ( isVerticalCurve() )
                    {
                        m_plotCurve->setSamplesFromXValuesAndYValues( propertyValues, depthValues, useLogarithmicScale );
                    }
                    else
                    {
                        m_plotCurve->setSamplesFromXValuesAndYValues( depthValues, propertyValues, useLogarithmicScale );
                    }
                }
            }

            m_plotCurve->setLineSegmentStartStopIndices( this->curveData()->polylineStartStopIndices() );
        }

        if ( updateParentPlot )
        {
            updateZoomInParentPlot();
        }

        if ( m_parentPlot )
        {
            m_parentPlot->replot();
        }
    }
}

//--------------------------------------------------------------------------------------------------
///
//--------------------------------------------------------------------------------------------------
void RimWellLogRftCurve::defineUiOrdering( QString uiConfigName, caf::PdmUiOrdering& uiOrdering )
{
    RimPlotCurve::updateFieldUiState();

    caf::PdmUiGroup* curveDataGroup = uiOrdering.addNewGroup( "Curve Data" );
    curveDataGroup->add( &m_eclipseResultCase );
    curveDataGroup->add( &m_summaryCase );
    curveDataGroup->add( &m_wellName );
    curveDataGroup->add( &m_timeStep );
    curveDataGroup->add( &m_rftDataType );
    curveDataGroup->add( &m_scaleFactor );

    caf::PdmUiGroup* automationGroup = uiOrdering.addNewGroup( "Automation" );
    automationGroup->setCollapsedByDefault();
    automationGroup->add( &m_autoCheckStateBasedOnCurveData );

    if ( m_rftDataType() == RimWellLogRftCurve::RftDataType::RFT_DATA )
    {
        curveDataGroup->add( &m_wellLogChannelName );

        RiaSimWellBranchTools::appendSimWellBranchFieldsIfRequiredFromWellName( curveDataGroup, m_wellName, m_branchDetection, m_branchIndex );
    }
    else
    {
        curveDataGroup->add( &m_segmentResultName );
        curveDataGroup->add( &m_segmentBranchType );
        curveDataGroup->add( &m_segmentBranchIndex );
        curveDataGroup->add( &m_curveColorByPhase );
    }

    RimStackablePlotCurve::defaultUiOrdering( uiOrdering );

    uiOrdering.skipRemainingFields();
}

//--------------------------------------------------------------------------------------------------
///
//--------------------------------------------------------------------------------------------------
QList<caf::PdmOptionItemInfo> RimWellLogRftCurve::calculateValueOptions( const caf::PdmFieldHandle* fieldNeedingOptions )
{
    QList<caf::PdmOptionItemInfo> options;

    options = RimWellLogCurve::calculateValueOptions( fieldNeedingOptions );

    if ( !options.empty() ) return options;

    RifReaderRftInterface* reader = rftReader();
    if ( fieldNeedingOptions == &m_eclipseResultCase )
    {
        RimTools::caseOptionItems( &options );

        options.push_front( caf::PdmOptionItemInfo( "None", nullptr ) );
    }
    else if ( fieldNeedingOptions == &m_summaryCase )
    {
        options = RiaSummaryTools::optionsForSummaryCases( RimProject::current()->allSummaryCases() );
        options.push_front( caf::PdmOptionItemInfo( "None", nullptr ) );
    }
    else if ( fieldNeedingOptions == &m_wellName )
    {
        options = RimRftTools::wellNameOptions( reader );
    }
    else if ( fieldNeedingOptions == &m_wellLogChannelName )
    {
        options = RimRftTools::wellLogChannelsOptions( reader, m_wellName() );
    }
    else if ( fieldNeedingOptions == &m_timeStep )
    {
        if ( m_rftDataType == RimWellLogRftCurve::RftDataType::RFT_SEGMENT_DATA )
            options = RimRftTools::segmentTimeStepOptions( reader, m_wellName );
        else
            options = RimRftTools::timeStepOptions( reader, m_wellName, m_wellLogChannelName() );
    }
    else if ( fieldNeedingOptions == &m_branchIndex )
    {
        auto simulationWellBranches =
            RiaSimWellBranchTools::simulationWellBranches( RimWellPlotTools::simWellName( m_wellName ), m_branchDetection );

        options = RiaSimWellBranchTools::valueOptionsForBranchIndexField( simulationWellBranches );
    }
    else if ( fieldNeedingOptions == &m_segmentResultName )
    {
        options = RimRftTools::segmentResultNameOptions( reader, m_wellName(), m_timeStep() );
    }
    else if ( fieldNeedingOptions == &m_segmentBranchIndex )
    {
        options = RimRftTools::segmentBranchIndexOptions( reader, m_wellName(), m_timeStep(), m_segmentBranchType() );
    }
    else if ( fieldNeedingOptions == &m_scaleFactor )
    {
        for ( int exp = -12; exp <= 12; exp += 3 )
        {
            QString uiText = exp == 0 ? "1" : QString( "10 ^ %1" ).arg( exp );
            double  value  = std::pow( 10, exp );

            options.push_back( caf::PdmOptionItemInfo( uiText, value ) );
        }
    }

    return options;
}

//--------------------------------------------------------------------------------------------------
///
//--------------------------------------------------------------------------------------------------
void RimWellLogRftCurve::fieldChangedByUi( const caf::PdmFieldHandle* changedField, const QVariant& oldValue, const QVariant& newValue )
{
    m_idxInWellPathToIdxInRftFile.clear();

    bool loadData = false;

    RimWellLogCurve::fieldChangedByUi( changedField, oldValue, newValue );
    if ( changedField == &m_eclipseResultCase )
    {
        m_timeStep           = QDateTime();
        m_wellName           = "";
        m_wellLogChannelName = RifEclipseRftAddress::RftWellLogChannelType::NONE;

        loadData = true;
    }
    else if ( changedField == &m_wellName )
    {
        m_branchIndex = 0;

        updateWellChannelNameAndTimeStep();
        loadData = true;
    }
    else if ( changedField == &m_branchDetection || changedField == &m_branchIndex )
    {
        QString simWellName = RimWellPlotTools::simWellName( m_wellName );

        m_branchIndex = RiaSimWellBranchTools::clampBranchIndex( simWellName, m_branchIndex, m_branchDetection );

        updateWellChannelNameAndTimeStep();
        loadData = true;
    }
    else if ( changedField == &m_wellLogChannelName )
    {
        if ( m_wellLogChannelName == RifEclipseRftAddress::RftWellLogChannelType::NONE )
        {
            m_timeStep = QDateTime();
        }
        loadData = true;
    }
    else if ( changedField == &m_timeStep || changedField == &m_segmentResultName || changedField == &m_segmentBranchIndex ||
              changedField == &m_rftDataType || changedField == &m_segmentBranchType || m_scaleFactor )
    {
        loadData = true;
    }

    if ( changedField == &m_rftDataType )
    {
        if ( m_rftDataType() == RftDataType::RFT_SEGMENT_DATA )
        {
            auto fileSummaryCase = dynamic_cast<RimFileSummaryCase*>( m_summaryCase() );
            if ( fileSummaryCase ) fileSummaryCase->searchForWseglinkAndRecreateRftReader();
        }
    }

    if ( loadData ) this->loadDataAndUpdate( true );
}

//--------------------------------------------------------------------------------------------------
///
//--------------------------------------------------------------------------------------------------
std::vector<QString> RimWellLogRftCurve::perPointLabels() const
{
    if ( m_observedFmuRftData() )
    {
        auto address = RifEclipseRftAddress::createAddress( m_wellName(), m_timeStep, RifEclipseRftAddress::RftWellLogChannelType::PRESSURE );
        return m_observedFmuRftData()->labels( address );
    }
    return {};
}

//--------------------------------------------------------------------------------------------------
///
//--------------------------------------------------------------------------------------------------
RifReaderRftInterface* RimWellLogRftCurve::rftReader() const
{
    if ( m_eclipseResultCase() )
    {
        return m_eclipseResultCase()->rftReader();
    }

    if ( m_summaryCase() ) // Summary RFT curves have both summary and ensemble set. Prioritize summary for reader.
    {
        return m_summaryCase()->rftReader();
    }

    if ( m_ensemble() )
    {
        return m_ensemble()->rftStatisticsReader();
    }

    if ( m_observedFmuRftData() )
    {
        return m_observedFmuRftData()->rftReader();
    }

    if ( m_pressureDepthData() )
    {
        return m_pressureDepthData()->rftReader();
    }

    return nullptr;
}

//--------------------------------------------------------------------------------------------------
///
//--------------------------------------------------------------------------------------------------
RigEclipseWellLogExtractor* RimWellLogRftCurve::extractor()
{
    RifReaderRftInterface* reader = rftReader();
    if ( !reader ) return nullptr;

    auto mainPlotCollection = firstAncestorOrThisOfTypeAsserted<RimMainPlotCollection>();

    RimWellLogPlotCollection* wellLogCollection = mainPlotCollection->wellLogPlotCollection();
    if ( !wellLogCollection ) return nullptr;

    RigEclipseWellLogExtractor* eclExtractor = nullptr;

    RimProject*  proj     = RimProject::current();
    RimWellPath* wellPath = proj->wellPathFromSimWellName( m_wellName() );
    eclExtractor          = wellLogCollection->findOrCreateExtractor( wellPath, m_eclipseResultCase );

    if ( !eclExtractor && m_eclipseResultCase )
    {
        QString                         simWellName = RimWellPlotTools::simWellName( m_wellName );
        std::vector<const RigWellPath*> wellPaths   = RiaSimWellBranchTools::simulationWellBranches( simWellName, m_branchDetection );
        if ( wellPaths.empty() ) return nullptr;

        m_branchIndex = RiaSimWellBranchTools::clampBranchIndex( simWellName, m_branchIndex, m_branchDetection );

        auto wellPathBranch = wellPaths[m_branchIndex];

        eclExtractor = wellLogCollection->findOrCreateSimWellExtractor( simWellName,
                                                                        QString( "Find or create sim well extractor" ),
                                                                        wellPathBranch,
                                                                        m_eclipseResultCase->eclipseCaseData() );
    }

    return eclExtractor;
}

//--------------------------------------------------------------------------------------------------
///
//--------------------------------------------------------------------------------------------------
bool RimWellLogRftCurve::createWellPathIdxToRftFileIdxMapping()
{
    if ( !m_idxInWellPathToIdxInRftFile.empty() )
    {
        return true;
    }

    RigEclipseWellLogExtractor* eclExtractor = extractor();

    if ( !eclExtractor ) return false;

    std::vector<WellPathCellIntersectionInfo> intersections = eclExtractor->cellIntersectionInfosAlongWellPath();
    if ( intersections.empty() ) return false;

    std::map<size_t, size_t> globCellIndicesToIndexInWell;

    for ( size_t idx = 0; idx < intersections.size(); idx++ )
    {
        globCellIndicesToIndexInWell[intersections[idx].globCellIndex] = idx;
    }

    RifEclipseRftAddress depthAddress =
        RifEclipseRftAddress::createAddress( m_wellName(), m_timeStep, RifEclipseRftAddress::RftWellLogChannelType::TVD );
    std::vector<caf::VecIjk> rftIndices;
    if ( !rftReader() ) return false;

    rftReader()->cellIndices( depthAddress, &rftIndices );

    const RigMainGrid* mainGrid = eclExtractor->caseData()->mainGrid();

    for ( size_t idx = 0; idx < rftIndices.size(); idx++ )
    {
        caf::VecIjk ijkIndex        = rftIndices[idx];
        size_t      globalCellIndex = mainGrid->cellIndexFromIJK( ijkIndex.i(), ijkIndex.j(), ijkIndex.k() );

        if ( globCellIndicesToIndexInWell.find( globalCellIndex ) != globCellIndicesToIndexInWell.end() )
        {
            m_idxInWellPathToIdxInRftFile[globCellIndicesToIndexInWell[globalCellIndex]] = idx;
        }
    }

    return true;
}

//--------------------------------------------------------------------------------------------------
///
//--------------------------------------------------------------------------------------------------
size_t RimWellLogRftCurve::rftFileIndex( size_t wellPathIndex )
{
    if ( m_idxInWellPathToIdxInRftFile.empty() )
    {
        createWellPathIdxToRftFileIdxMapping();
    }

    if ( m_idxInWellPathToIdxInRftFile.find( wellPathIndex ) == m_idxInWellPathToIdxInRftFile.end() )
    {
        return cvf::UNDEFINED_SIZE_T;
    }

    return m_idxInWellPathToIdxInRftFile[wellPathIndex];
}

//--------------------------------------------------------------------------------------------------
///
//--------------------------------------------------------------------------------------------------
std::vector<size_t> RimWellLogRftCurve::sortedIndicesInRftFile()
{
    if ( m_idxInWellPathToIdxInRftFile.empty() )
    {
        createWellPathIdxToRftFileIdxMapping();
    }

    std::vector<size_t> indices;
    for ( auto& it : m_idxInWellPathToIdxInRftFile )
    {
        indices.push_back( it.second );
    }

    return indices;
}

//--------------------------------------------------------------------------------------------------
///
//--------------------------------------------------------------------------------------------------
std::vector<double> RimWellLogRftCurve::xValues()
{
    RifReaderRftInterface* reader = rftReader();
    if ( !reader ) return {};

    std::vector<double> values;

    if ( m_rftDataType() == RftDataType::RFT_SEGMENT_DATA )
    {
        auto depthAddress = RifEclipseRftAddress::createBranchSegmentAddress( m_wellName(),
                                                                              m_timeStep,
                                                                              m_segmentResultName(),
                                                                              segmentBranchIndex(),
                                                                              m_segmentBranchType() );

        reader->values( depthAddress, &values );
    }
    else
    {
        auto address = RifEclipseRftAddress::createAddress( m_wellName(), m_timeStep, m_wellLogChannelName() );

        reader->values( address, &values );

        bool wellPathExists = createWellPathIdxToRftFileIdxMapping();

        if ( wellPathExists )
        {
            std::vector<double> valuesSorted;

            for ( size_t idx : sortedIndicesInRftFile() )
            {
                if ( idx < values.size() )
                {
                    valuesSorted.push_back( ( values.at( idx ) ) );
                }
            }

            std::swap( valuesSorted, values );
        }
    }

    if ( m_scaleFactor() != 1.0 )
    {
        for ( auto& val : values )
        {
            val *= m_scaleFactor();
        }
    }

    return values;
}

//--------------------------------------------------------------------------------------------------
///
//--------------------------------------------------------------------------------------------------
std::vector<double> RimWellLogRftCurve::errorValues()
{
    RifReaderRftInterface* reader = rftReader();
    std::vector<double>    errorValues;

    if ( reader && m_rftDataType() == RftDataType::RFT_DATA )
    {
        RifEclipseRftAddress errorAddress =
            RifEclipseRftAddress::createAddress( m_wellName(), m_timeStep, RifEclipseRftAddress::RftWellLogChannelType::PRESSURE_ERROR );
        reader->values( errorAddress, &errorValues );
    }

    return errorValues;
}

//--------------------------------------------------------------------------------------------------
///
//--------------------------------------------------------------------------------------------------
std::vector<double> RimWellLogRftCurve::tvDepthValues()
{
    RifReaderRftInterface* reader = rftReader();
    std::vector<double>    values;

    if ( !reader ) return values;

    if ( m_rftDataType() == RftDataType::RFT_SEGMENT_DATA )
    {
        auto depthAddress = RifEclipseRftAddress::createBranchSegmentAddress( m_wellName(),
                                                                              m_timeStep,
                                                                              RiaDefines::segmentTvdDepthResultName(),
                                                                              segmentBranchIndex(),
                                                                              m_segmentBranchType() );

        reader->values( depthAddress, &values );
        return values;
    }

    auto depthAddress = RifEclipseRftAddress::createAddress( m_wellName(), m_timeStep, RifEclipseRftAddress::RftWellLogChannelType::TVD );
    reader->values( depthAddress, &values );

    bool wellPathExists = createWellPathIdxToRftFileIdxMapping();

    if ( wellPathExists )
    {
        std::vector<double> valuesSorted;

        for ( size_t idx : sortedIndicesInRftFile() )
        {
            if ( idx < values.size() )
            {
                valuesSorted.push_back( ( values.at( idx ) ) );
            }
        }

        return valuesSorted;
    }

    return values;
}

//--------------------------------------------------------------------------------------------------
///
//--------------------------------------------------------------------------------------------------
std::vector<double> RimWellLogRftCurve::measuredDepthValues()
{
    if ( m_rftDataType() == RftDataType::RFT_SEGMENT_DATA )
    {
        RifReaderRftInterface* reader = rftReader();
        if ( reader )
        {
            return RimRftTools::seglenstValues( reader, m_wellName(), m_timeStep, segmentBranchIndex(), m_segmentBranchType() );
        }
        return {};
    }

    if ( m_observedFmuRftData && !m_ensemble && !m_summaryCase )
    {
        RifReaderRftInterface* reader = rftReader();
        std::vector<double>    values;

        if ( !reader ) return values;

        RifEclipseRftAddress depthAddress =
            RifEclipseRftAddress::createAddress( m_wellName(), m_timeStep, RifEclipseRftAddress::RftWellLogChannelType::MD );
        reader->values( depthAddress, &values );
        return values;
    }

    if ( m_pressureDepthData && !m_ensemble && !m_summaryCase )
    {
        // Pressure depth data does not have MD
        return {};
    }

    std::vector<double> measuredDepthForCells;

    RigEclipseWellLogExtractor* eclExtractor = extractor();

    if ( !eclExtractor ) return measuredDepthForCells;

    std::vector<double> measuredDepthForIntersections = eclExtractor->cellIntersectionMDs();

    if ( measuredDepthForIntersections.empty() )
    {
        return measuredDepthForCells;
    }

    std::vector<size_t> globCellIndices = eclExtractor->intersectedCellsGlobIdx();

    for ( size_t i = 0; i < globCellIndices.size() - 1; i = i + 2 )
    {
        double sum = measuredDepthForIntersections[i] + measuredDepthForIntersections[i + 1];

        measuredDepthForCells.push_back( sum / 2.0 );
    }

    std::vector<double> measuredDepthForCellsWhichHasRftData;

    for ( size_t i = 0; i < measuredDepthForCells.size(); i++ )
    {
        if ( rftFileIndex( i ) != cvf::UNDEFINED_SIZE_T )
        {
            measuredDepthForCellsWhichHasRftData.push_back( measuredDepthForCells[i] );
        }
    }

    return measuredDepthForCellsWhichHasRftData;
}

//--------------------------------------------------------------------------------------------------
///
//--------------------------------------------------------------------------------------------------
bool RimWellLogRftCurve::deriveMeasuredDepthValuesFromWellPath( const std::vector<double>& tvDepthValues, std::vector<double>& derivedMDValues )
{
    RimProject*  proj     = RimProject::current();
    RimWellPath* wellPath = proj->wellPathByName( m_wellName );

    if ( wellPath && wellPath->wellPathGeometry() )
    {
        const std::vector<double>& mdValuesOfWellPath  = wellPath->wellPathGeometry()->measuredDepths();
        const std::vector<double>& tvdValuesOfWellPath = wellPath->wellPathGeometry()->trueVerticalDepths();

        derivedMDValues = RigWellPathGeometryTools::interpolateMdFromTvd( mdValuesOfWellPath, tvdValuesOfWellPath, tvDepthValues );
        CVF_ASSERT( derivedMDValues.size() == tvDepthValues.size() );
        return true;
    }
    return false;
}

//--------------------------------------------------------------------------------------------------
///
//--------------------------------------------------------------------------------------------------
bool RimWellLogRftCurve::deriveMeasuredDepthFromObservedData( const std::vector<double>& tvDepthValues, std::vector<double>& derivedMDValues )
{
    if ( m_observedFmuRftData )
    {
        RifReaderRftInterface* reader = m_observedFmuRftData->rftReader();
        if ( reader )
        {
            std::vector<double> tvdValuesOfObservedData;
            std::vector<double> mdValuesOfObservedData;

            RifEclipseRftAddress tvdAddress =
                RifEclipseRftAddress::createAddress( m_wellName(), m_timeStep, RifEclipseRftAddress::RftWellLogChannelType::TVD );
            RifEclipseRftAddress mdAddress =
                RifEclipseRftAddress::createAddress( m_wellName(), m_timeStep, RifEclipseRftAddress::RftWellLogChannelType::MD );

            reader->values( tvdAddress, &tvdValuesOfObservedData );
            reader->values( mdAddress, &mdValuesOfObservedData );

            // We are not able to estimate MD/TVD relationship for less than two samples
            if ( tvdValuesOfObservedData.size() < 2 ) return false;

            derivedMDValues = RigWellPathGeometryTools::interpolateMdFromTvd( mdValuesOfObservedData, tvdValuesOfObservedData, tvDepthValues );
            CVF_ASSERT( derivedMDValues.size() == tvDepthValues.size() );
            return true;
        }
    }
    return false;
}

//--------------------------------------------------------------------------------------------------
///
//--------------------------------------------------------------------------------------------------
int RimWellLogRftCurve::segmentBranchIndex() const
{
    return m_segmentBranchIndex();
}

//--------------------------------------------------------------------------------------------------
///
//--------------------------------------------------------------------------------------------------
bool RimWellLogRftCurve::isSegmentResult( const QString& resultName )
{
    return resultName.startsWith( "SEG" );
}<|MERGE_RESOLUTION|>--- conflicted
+++ resolved
@@ -665,12 +665,8 @@
         std::vector<double>  errors              = errorValues();
         std::vector<QString> perPointLabels;
 
-<<<<<<< HEAD
-        auto anyValidValuesPresent = []( const std::vector<double>& values ) -> bool {
-=======
         auto anyValidValuesPresent = []( const std::vector<double>& values ) -> bool
         {
->>>>>>> 67c46288
             for ( const auto& v : values )
             {
                 if ( RiaStatisticsTools::isValidNumber<double>( v ) ) return true;
@@ -781,17 +777,9 @@
                 }
 
                 m_plotCurve->setLineSegmentStartStopIndices( this->curveData()->polylineStartStopIndices() );
-<<<<<<< HEAD
-
-                RimWellLogTrack* wellLogTrack;
-                firstAncestorOrThisOfType( wellLogTrack );
-                CVF_ASSERT( wellLogTrack );
-
-=======
 
                 auto wellLogTrack = firstAncestorOrThisOfTypeAsserted<RimWellLogTrack>();
 
->>>>>>> 67c46288
                 RiuQwtPlotWidget* viewer = wellLogTrack->viewer();
                 if ( viewer )
                 {
