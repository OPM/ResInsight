/////////////////////////////////////////////////////////////////////////////////
//
//  Copyright (C) 2018-     Equinor ASA
//
//  ResInsight is free software: you can redistribute it and/or modify
//  it under the terms of the GNU General Public License as published by
//  the Free Software Foundation, either version 3 of the License, or
//  (at your option) any later version.
//
//  ResInsight is distributed in the hope that it will be useful, but WITHOUT ANY
//  WARRANTY; without even the implied warranty of MERCHANTABILITY or
//  FITNESS FOR A PARTICULAR PURPOSE.
//
//  See the GNU General Public License at <http://www.gnu.org/licenses/gpl.html>
//  for more details.
//
/////////////////////////////////////////////////////////////////////////////////

#include "Rim3dWellLogExtractionCurve.h"

#include "RigWellLogFile.h"

#include "RiaCurveDataTools.h"
#include "RiaExtractionTools.h"
#include "RigCaseCellResultsData.h"
#include "RigEclipseCaseData.h"
#include "RigEclipseWellLogExtractor.h"
#include "RigFemPartResultsCollection.h"
#include "RigGeoMechCaseData.h"
#include "RigGeoMechWellLogExtractor.h"
#include "RigResultAccessorFactory.h"
#include "RigWellPath.h"
#include "Rim3dView.h"
#include "RimCase.h"
#include "RimEclipseCase.h"
#include "RimEclipseCellColors.h"
#include "RimEclipseResultDefinition.h"
#include "RimEclipseView.h"
#include "RimGeoMechCase.h"
#include "RimGeoMechResultDefinition.h"
#include "RimGeoMechView.h"
#include "RimTools.h"
#include "RimWellLogExtractionCurve.h"
#include "RimWellLogExtractionCurveNameConfig.h"
#include "RimWellLogFile.h"
#include "RimWellLogFileChannel.h"
#include "RimWellPath.h"

#include "cafUtils.h"

#include <QFileInfo>

#include <set>

//==================================================================================================
///
///
//==================================================================================================

CAF_PDM_SOURCE_INIT( Rim3dWellLogExtractionCurve, "Rim3dWellLogExtractionCurve" );

//--------------------------------------------------------------------------------------------------
///
//--------------------------------------------------------------------------------------------------
Rim3dWellLogExtractionCurve::Rim3dWellLogExtractionCurve()
{
    CAF_PDM_InitObject( "3d Well Log Extraction Curve", ":/WellLogCurve16x16.png" );

    CAF_PDM_InitFieldNoDefault( &m_case, "CurveCase", "Case" );
    m_case.uiCapability()->setUiTreeChildrenHidden( true );
    m_case = nullptr;

    CAF_PDM_InitField( &m_timeStep, "CurveTimeStep", -1, "Time Step" );
    CAF_PDM_InitField( &m_geomPartId, "GeomPartId", 0, "Part Id" );

    CAF_PDM_InitFieldNoDefault( &m_eclipseResultDefinition, "CurveEclipseResult", "" );
    m_eclipseResultDefinition.uiCapability()->setUiTreeHidden( true );
    m_eclipseResultDefinition.uiCapability()->setUiTreeChildrenHidden( true );
    m_eclipseResultDefinition = new RimEclipseResultDefinition;
    m_eclipseResultDefinition->findField( "MResultType" )->uiCapability()->setUiName( "Result Type" );

    CAF_PDM_InitFieldNoDefault( &m_geomResultDefinition, "CurveGeomechResult", "" );
    m_geomResultDefinition.uiCapability()->setUiTreeHidden( true );
    m_geomResultDefinition.uiCapability()->setUiTreeChildrenHidden( true );
    m_geomResultDefinition = new RimGeoMechResultDefinition;
    m_geomResultDefinition->setAddWellPathDerivedResults( true );

    CAF_PDM_InitFieldNoDefault( &m_nameConfig, "NameConfig", "" );
    m_nameConfig = new RimWellLogExtractionCurveNameConfig();
}

//--------------------------------------------------------------------------------------------------
///
//--------------------------------------------------------------------------------------------------
Rim3dWellLogExtractionCurve::~Rim3dWellLogExtractionCurve()
{
    delete m_geomResultDefinition;
    delete m_eclipseResultDefinition;
    delete m_nameConfig;
}

//--------------------------------------------------------------------------------------------------
///
//--------------------------------------------------------------------------------------------------
void Rim3dWellLogExtractionCurve::setPropertiesFromView( Rim3dView* view )
{
    if ( !view ) return;

    m_case = view->ownerCase();

    RimGeoMechCase* geomCase    = dynamic_cast<RimGeoMechCase*>( m_case.value() );
    RimEclipseCase* eclipseCase = dynamic_cast<RimEclipseCase*>( m_case.value() );
    m_eclipseResultDefinition->setEclipseCase( eclipseCase );
    m_geomResultDefinition->setGeoMechCase( geomCase );

    RimEclipseView* eclipseView = dynamic_cast<RimEclipseView*>( view );
    if ( eclipseView )
    {
        m_eclipseResultDefinition->simpleCopy( eclipseView->cellResult() );
    }

    RimGeoMechView* geoMechView = dynamic_cast<RimGeoMechView*>( view );
    if ( geoMechView )
    {
        m_geomResultDefinition->setResultAddress( geoMechView->cellResultResultDefinition()->resultAddress() );
    }
}

//--------------------------------------------------------------------------------------------------
///
//--------------------------------------------------------------------------------------------------
QString Rim3dWellLogExtractionCurve::resultPropertyString() const
{
    RimGeoMechCase* geoMechCase = dynamic_cast<RimGeoMechCase*>( m_case.value() );
    RimEclipseCase* eclipseCase = dynamic_cast<RimEclipseCase*>( m_case.value() );

    QString name;
    if ( eclipseCase )
    {
        name = caf::Utils::makeValidFileBasename( m_eclipseResultDefinition->resultVariableUiShortName() );
    }
    else if ( geoMechCase )
    {
        QString resCompName = m_geomResultDefinition->resultComponentUiName();
        if ( resCompName.isEmpty() )
        {
            name = m_geomResultDefinition->resultFieldUiName();
        }
        else
        {
            name = m_geomResultDefinition->resultFieldUiName() + "." + resCompName;
        }
    }

    return name;
}

//--------------------------------------------------------------------------------------------------
///
//--------------------------------------------------------------------------------------------------
bool Rim3dWellLogExtractionCurve::followAnimationTimeStep() const
{
    return m_timeStep() == -1;
}

//--------------------------------------------------------------------------------------------------
///
//--------------------------------------------------------------------------------------------------
void Rim3dWellLogExtractionCurve::curveValuesAndMds( std::vector<double>* values, std::vector<double>* measuredDepthValues ) const
{
    CVF_ASSERT( m_timeStep() >= 0 );

    return this->curveValuesAndMdsAtTimeStep( values, measuredDepthValues, m_timeStep );
}

//--------------------------------------------------------------------------------------------------
///
//--------------------------------------------------------------------------------------------------
void Rim3dWellLogExtractionCurve::curveValuesAndMdsAtTimeStep( std::vector<double>* values,
                                                               std::vector<double>* measuredDepthValues,
                                                               int                  timeStep ) const
{
    CAF_ASSERT( values != nullptr );
    CAF_ASSERT( measuredDepthValues != nullptr );

    auto wellPath = firstAncestorOrThisOfType<RimWellPath>();

    RimEclipseCase* eclipseCase = dynamic_cast<RimEclipseCase*>( m_case() );
    if ( eclipseCase )
    {
        cvf::ref<RigEclipseWellLogExtractor> eclExtractor = RiaExtractionTools::findOrCreateWellLogExtractor( wellPath, eclipseCase );
        if ( eclExtractor.notNull() )
        {
            *measuredDepthValues = eclExtractor->cellIntersectionMDs();

            m_eclipseResultDefinition->loadResult();

            cvf::ref<RigResultAccessor> resAcc =
                RigResultAccessorFactory::createFromResultDefinition( eclipseCase->eclipseCaseData(), 0, timeStep, m_eclipseResultDefinition );
            if ( resAcc.notNull() )
            {
                eclExtractor->curveData( resAcc.p(), values );
            }
        }
    }
    else
    {
        RimGeoMechCase* geomCase = dynamic_cast<RimGeoMechCase*>( m_case() );
        if ( geomCase )
        {
<<<<<<< HEAD
            cvf::ref<RigGeoMechWellLogExtractor> geomExtractor = RiaExtractionTools::findOrCreateWellLogExtractor( wellPath, geomCase );
=======
            cvf::ref<RigGeoMechWellLogExtractor> geomExtractor =
                RiaExtractionTools::findOrCreateWellLogExtractor( wellPath, geomCase, m_geomPartId );
>>>>>>> 67c46288

            if ( geomExtractor.notNull() )
            {
                *measuredDepthValues = geomExtractor->cellIntersectionMDs();

                RimWellLogExtractionCurve::findAndLoadWbsParametersFromLasFiles( wellPath, geomExtractor.p() );

                m_geomResultDefinition->loadResult();

                auto [stepIndex, frameIndex] = geomCase->geoMechData()->femPartResults()->stepListIndexToTimeStepAndDataFrameIndex( timeStep );

                geomExtractor->curveData( m_geomResultDefinition->resultAddress(), stepIndex, frameIndex, values );
            }
        }
    }
}

//--------------------------------------------------------------------------------------------------
///
//--------------------------------------------------------------------------------------------------
std::pair<double, double> Rim3dWellLogExtractionCurve::findCurveValueRange()
{
    double foundMinValue = std::numeric_limits<float>::infinity();
    double foundMaxValue = -std::numeric_limits<float>::infinity();
    if ( m_case() )
    {
        std::set<int> timeStepsToCheck;
        if ( followAnimationTimeStep() )
        {
            // Check all time steps to avoid range changing during animation.
            for ( int i = 0; i < m_case->timeStepStrings().size(); ++i )
            {
                timeStepsToCheck.insert( i );
            }
        }
        else
        {
            timeStepsToCheck.insert( m_timeStep() );
        }

        if ( timeStepsToCheck.empty() )
        {
            timeStepsToCheck.insert( 0 );
        }

        for ( int timeStep : timeStepsToCheck )
        {
            std::vector<double> values;
            std::vector<double> measuredDepths;
            this->curveValuesAndMdsAtTimeStep( &values, &measuredDepths, timeStep );

            for ( double value : values )
            {
                if ( RiaCurveDataTools::isValidValue( value, false ) )
                {
                    foundMinValue = std::min( foundMinValue, value );
                    foundMaxValue = std::max( foundMaxValue, value );
                }
            }
        }
    }
    return std::make_pair( foundMinValue, foundMaxValue );
}

QString Rim3dWellLogExtractionCurve::name() const
{
    return m_nameConfig()->name();
}

//--------------------------------------------------------------------------------------------------
///
//--------------------------------------------------------------------------------------------------
QString Rim3dWellLogExtractionCurve::createAutoName() const
{
    RimGeoMechCase* geomCase    = dynamic_cast<RimGeoMechCase*>( m_case.value() );
    RimEclipseCase* eclipseCase = dynamic_cast<RimEclipseCase*>( m_case.value() );

    QStringList autoName;

    if ( !m_nameConfig->customName().isEmpty() )
    {
        autoName.push_back( m_nameConfig->customName() );
    }

    QStringList generatedAutoTags;

    if ( m_nameConfig->addWellName() )
    {
        auto wellPath = firstAncestorOrThisOfTypeAsserted<RimWellPath>();
        if ( !wellPath->name().isEmpty() )
        {
            generatedAutoTags += wellPath->name();
        }
    }

    if ( m_nameConfig->addCaseName() && m_case() )
    {
        generatedAutoTags.push_back( m_case->caseUserDescription() );
    }

    if ( m_nameConfig->addProperty() && !resultPropertyString().isEmpty() )
    {
        generatedAutoTags.push_back( resultPropertyString() );
    }

    if ( m_nameConfig->addTimeStep() || m_nameConfig->addDate() )
    {
        bool   addTimeStep = m_nameConfig->addTimeStep() && m_timeStep() != -1;
        size_t maxTimeStep = 0;

        if ( eclipseCase )
        {
            addTimeStep              = addTimeStep && m_eclipseResultDefinition->resultType() != RiaDefines::ResultCatType::STATIC_NATIVE;
            RigEclipseCaseData* data = eclipseCase->eclipseCaseData();
            if ( data )
            {
                maxTimeStep = data->results( m_eclipseResultDefinition->porosityModel() )->maxTimeStepCount();
            }
        }
        else if ( geomCase )
        {
            RigGeoMechCaseData* data = geomCase->geoMechData();
            if ( data )
            {
                maxTimeStep = data->femPartResults()->totalSteps();
            }
        }

        if ( m_nameConfig->addDate() )
        {
            QString dateString = wellDate();
            if ( !dateString.isEmpty() )
            {
                generatedAutoTags.push_back( dateString );
            }
        }

        if ( addTimeStep )
        {
            generatedAutoTags.push_back( QString( "[%1/%2]" ).arg( m_timeStep() + 1 ).arg( maxTimeStep ) );
        }
    }
    if ( !generatedAutoTags.empty() )
    {
        autoName.push_back( generatedAutoTags.join( ", " ) );
    }
    return autoName.join( ": " );
}

//--------------------------------------------------------------------------------------------------
///
//--------------------------------------------------------------------------------------------------
double Rim3dWellLogExtractionCurve::rkbDiff() const
{
    auto wellPath = firstAncestorOrThisOfType<RimWellPath>();

    if ( wellPath && wellPath->wellPathGeometry() )
    {
        return wellPath->wellPathGeometry()->rkbDiff();
    }

    return HUGE_VAL;
}

//--------------------------------------------------------------------------------------------------
///
//--------------------------------------------------------------------------------------------------
bool Rim3dWellLogExtractionCurve::isShowingTimeDependentResult() const
{
    if ( dynamic_cast<const RimEclipseCase*>( m_case() ) )
    {
        return m_eclipseResultDefinition->hasDynamicResult();
    }
    else if ( dynamic_cast<const RimGeoMechCase*>( m_case() ) )
    {
        return m_geomResultDefinition->hasResult();
    }
    return false;
}

//--------------------------------------------------------------------------------------------------
///
//--------------------------------------------------------------------------------------------------
bool Rim3dWellLogExtractionCurve::showInView( const Rim3dView* gridView ) const
{
    if ( isShowingCurve() )
    {
        if ( dynamic_cast<const RimEclipseCase*>( m_case() ) )
        {
            return dynamic_cast<const RimEclipseView*>( gridView ) != nullptr;
        }
        else if ( dynamic_cast<const RimGeoMechCase*>( m_case() ) )
        {
            return dynamic_cast<const RimGeoMechView*>( gridView ) != nullptr;
        }
    }
    return false;
}

//--------------------------------------------------------------------------------------------------
///
//--------------------------------------------------------------------------------------------------
caf::PdmFieldHandle* Rim3dWellLogExtractionCurve::userDescriptionField()
{
    return m_nameConfig()->nameField();
}

//--------------------------------------------------------------------------------------------------
///
//--------------------------------------------------------------------------------------------------
void Rim3dWellLogExtractionCurve::fieldChangedByUi( const caf::PdmFieldHandle* changedField, const QVariant& oldValue, const QVariant& newValue )
{
    if ( changedField == &m_case )
    {
        RimEclipseCase* eclipseCase = dynamic_cast<RimEclipseCase*>( m_case() );
        RimGeoMechCase* geoMechCase = dynamic_cast<RimGeoMechCase*>( m_case() );
        if ( eclipseCase )
        {
            m_eclipseResultDefinition->setEclipseCase( eclipseCase );
        }
        else if ( geoMechCase )
        {
            m_geomResultDefinition->setGeoMechCase( geoMechCase );
        }

        this->resetMinMaxValues();
        this->updateConnectedEditors();
    }
    else if ( ( changedField == &m_timeStep ) || ( changedField == &m_geomPartId ) )
    {
        this->resetMinMaxValues();
        this->updateConnectedEditors();
    }

    Rim3dWellLogCurve::fieldChangedByUi( changedField, oldValue, newValue );
}

//--------------------------------------------------------------------------------------------------
///
//--------------------------------------------------------------------------------------------------
QList<caf::PdmOptionItemInfo> Rim3dWellLogExtractionCurve::calculateValueOptions( const caf::PdmFieldHandle* fieldNeedingOptions )
{
    QList<caf::PdmOptionItemInfo> options;

    options = Rim3dWellLogCurve::calculateValueOptions( fieldNeedingOptions );

    if ( fieldNeedingOptions == &m_case )
    {
        RimTools::caseOptionItems( &options );

        options.push_front( caf::PdmOptionItemInfo( "None", nullptr ) );
    }
    else if ( fieldNeedingOptions == &m_timeStep )
    {
        options.push_back( caf::PdmOptionItemInfo( QString( "Follow Animation Time Step" ), -1 ) );

        RimTools::timeStepsForCase( m_case, &options );
    }

    return options;
}

//--------------------------------------------------------------------------------------------------
///
//--------------------------------------------------------------------------------------------------
void Rim3dWellLogExtractionCurve::defineUiOrdering( QString uiConfigName, caf::PdmUiOrdering& uiOrdering )
{
    caf::PdmUiGroup* curveDataGroup = uiOrdering.addNewGroup( "Curve Data" );

    curveDataGroup->add( &m_case );

    RimGeoMechCase* geomCase    = dynamic_cast<RimGeoMechCase*>( m_case.value() );
    RimEclipseCase* eclipseCase = dynamic_cast<RimEclipseCase*>( m_case.value() );

    if ( eclipseCase )
    {
        m_eclipseResultDefinition->uiOrdering( uiConfigName, *curveDataGroup );
    }
    else if ( geomCase )
    {
        curveDataGroup->add( &m_geomPartId );
        m_geomResultDefinition->uiOrdering( uiConfigName, *curveDataGroup );
    }

    if ( ( eclipseCase && m_eclipseResultDefinition->hasDynamicResult() ) || geomCase )
    {
        curveDataGroup->add( &m_timeStep );
    }

    Rim3dWellLogCurve::configurationUiOrdering( uiOrdering );

    caf::PdmUiGroup* nameGroup = uiOrdering.addNewGroup( "Curve Name" );
    m_nameConfig->uiOrdering( uiConfigName, *nameGroup );

    uiOrdering.skipRemainingFields( true );
}

//--------------------------------------------------------------------------------------------------
///
//--------------------------------------------------------------------------------------------------
void Rim3dWellLogExtractionCurve::initAfterRead()
{
    RimGeoMechCase* geomCase    = dynamic_cast<RimGeoMechCase*>( m_case.value() );
    RimEclipseCase* eclipseCase = dynamic_cast<RimEclipseCase*>( m_case.value() );

    m_eclipseResultDefinition->setEclipseCase( eclipseCase );
    m_geomResultDefinition->setGeoMechCase( geomCase );
}

//--------------------------------------------------------------------------------------------------
///
//--------------------------------------------------------------------------------------------------
QString Rim3dWellLogExtractionCurve::wellDate() const
{
    return RimWellLogExtractionCurve::wellDateFromGridCaseModel( m_case, m_timeStep );
}<|MERGE_RESOLUTION|>--- conflicted
+++ resolved
@@ -208,12 +208,8 @@
         RimGeoMechCase* geomCase = dynamic_cast<RimGeoMechCase*>( m_case() );
         if ( geomCase )
         {
-<<<<<<< HEAD
-            cvf::ref<RigGeoMechWellLogExtractor> geomExtractor = RiaExtractionTools::findOrCreateWellLogExtractor( wellPath, geomCase );
-=======
             cvf::ref<RigGeoMechWellLogExtractor> geomExtractor =
                 RiaExtractionTools::findOrCreateWellLogExtractor( wellPath, geomCase, m_geomPartId );
->>>>>>> 67c46288
 
             if ( geomExtractor.notNull() )
             {
