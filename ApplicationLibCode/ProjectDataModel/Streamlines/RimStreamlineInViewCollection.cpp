/////////////////////////////////////////////////////////////////////////////////
//
//  Copyright (C) 2020-     Equinor ASA
//
//  ResInsight is free software: you can redistribute it and/or modify
//  it under the terms of the GNU General Public License as published by
//  the Free Software Foundation, either version 3 of the License, or
//  (at your option) any later versio<n.
//
//  ResInsight is distributed in the hope that it will be useful, but WITHOUT ANY
//  WARRANTY; without even the implied warranty of MERCHANTABILITY or
//  FITNESS FOR A PARTICULAR PURPOSE.
//
//  See the GNU General Public License at <http://www.gnu.org/licenses/gpl.html>
//  for more details.
//
/////////////////////////////////////////////////////////////////////////////////

#include "RimStreamlineInViewCollection.h"

#include "RigCaseCellResultsData.h"
#include "RigCell.h"
#include "RigEclipseCaseData.h"
#include "RigEclipseResultAddress.h"
#include "RigGridBase.h"
#include "RigMainGrid.h"
#include "RigResultAccessor.h"
#include "RigResultAccessorFactory.h"
#include "RigSimWellData.h"
#include "RigTracerPoint.h"
#include "RigWellResultFrame.h"

#include "RimEclipseCase.h"
#include "RimEclipseInputCase.h"
#include "RimEclipseView.h"
#include "RimRegularLegendConfig.h"
#include "RimStreamline.h"
#include "RimStreamlineDataAccess.h"
#include "RimStreamlineGenerator.h"

#include "RiaLogging.h"

#include "RiuViewer.h"

#include "cafPdmUiDoubleSliderEditor.h"
#include "cafPdmUiSliderEditor.h"
#include "cafPdmUiTreeOrdering.h"
#include "cafProgressInfo.h"

#include "cvfCollection.h"

#include <cmath>

#include <QDebug>

//--------------------------------------------------------------------------------------------------
///
//--------------------------------------------------------------------------------------------------
namespace caf
{
template <>
void AppEnum<RimStreamlineInViewCollection::VisualizationMode>::setUp()
{
    addItem( RimStreamlineInViewCollection::VisualizationMode::ANIMATION, "ANIMATION", "Animation" );
    addItem( RimStreamlineInViewCollection::VisualizationMode::MANUAL, "MANUAL", "Manual control" );
    setDefault( RimStreamlineInViewCollection::VisualizationMode::ANIMATION );
}

template <>
void AppEnum<RimStreamlineInViewCollection::StreamlinePhaseType>::setUp()
{
    addItem( RimStreamlineInViewCollection::StreamlinePhaseType::OIL, "OIL", "Oil" );
    addItem( RimStreamlineInViewCollection::StreamlinePhaseType::GAS, "GAS", "Gas" );
    addItem( RimStreamlineInViewCollection::StreamlinePhaseType::WATER, "WATER", "Water" );
    addItem( RimStreamlineInViewCollection::StreamlinePhaseType::COMBINED, "COMBINED", "Combined" );
    setDefault( RimStreamlineInViewCollection::StreamlinePhaseType::COMBINED );
}

template <>
void AppEnum<RimStreamlineInViewCollection::ColorMode>::setUp()
{
    addItem( RimStreamlineInViewCollection::ColorMode::PHASE_COLORS, "PHASE_COLORS", "Dominant Phase" );
    addItem( RimStreamlineInViewCollection::ColorMode::VELOCITY, "VELOCITY", "Velocity" );
    setDefault( RimStreamlineInViewCollection::ColorMode::PHASE_COLORS );
}

} // namespace caf

CAF_PDM_SOURCE_INIT( RimStreamlineInViewCollection, "StreamlineInViewCollection" );

//--------------------------------------------------------------------------------------------------
///
//--------------------------------------------------------------------------------------------------
RimStreamlineInViewCollection::RimStreamlineInViewCollection()
    : m_shouldGenerateTracers( false )
    , m_currentTimestep( -1 )
{
    CAF_PDM_InitObject( "Streamlines", ":/Erase.png" );

    CAF_PDM_InitFieldNoDefault( &m_legendConfig, "LegendDefinition", "Color Legend" );
    m_legendConfig = new RimRegularLegendConfig();
    m_legendConfig->setMappingMode( RimRegularLegendConfig::MappingType::LOG10_CONTINUOUS );
    m_legendConfig.uiCapability()->setUiTreeHidden( true );

    CAF_PDM_InitFieldNoDefault( &m_collectionName, "Name", "Name" );
    m_collectionName = "Streamlines";
    m_collectionName.uiCapability()->setUiReadOnly( true );

    CAF_PDM_InitFieldNoDefault( &m_flowThreshold, "FlowThreshold", "Flow Threshold [m/day]" );
    m_flowThreshold = 0.01;

    CAF_PDM_InitFieldNoDefault( &m_lengthThreshold, "LengthThreshold", "Minimum Length [m]" );
    m_lengthThreshold = 100.0;

    CAF_PDM_InitFieldNoDefault( &m_resolution, "Resolution", "Resolution [days]" );
    m_resolution = 20.0;

    CAF_PDM_InitFieldNoDefault( &m_maxDays, "MaxDays", "Max Days" );
    m_maxDays = 5000;

    CAF_PDM_InitFieldNoDefault( &m_useProducers, "UseProducers", "Producer Wells" );
    m_useProducers = true;

    CAF_PDM_InitFieldNoDefault( &m_useInjectors, "UseInjectors", "Injector Wells" );
    m_useInjectors = true;

    CAF_PDM_InitFieldNoDefault( &m_phases, "Phase", "Phase" );

    CAF_PDM_InitField( &m_isActive, "isActive", false, "Active" );
    m_isActive.uiCapability()->setUiHidden( true );

    CAF_PDM_InitFieldNoDefault( &m_visualizationMode, "VisualizationMode", "Visualization Mode" );
    CAF_PDM_InitFieldNoDefault( &m_colorMode, "ColorMode", "Colors" );

    CAF_PDM_InitFieldNoDefault( &m_animationSpeed, "AnimationSpeed", "Animation Speed" );
    m_animationSpeed.uiCapability()->setUiEditorTypeName( caf::PdmUiSliderEditor::uiEditorTypeName() );
    m_animationSpeed = 10;

    CAF_PDM_InitFieldNoDefault( &m_animationIndex, "AnimationIndex", "Animation Index" );
    m_animationIndex.uiCapability()->setUiEditorTypeName( caf::PdmUiSliderEditor::uiEditorTypeName() );
    m_animationIndex    = 0;
    m_maxAnimationIndex = 0;

    CAF_PDM_InitFieldNoDefault( &m_scaleFactor, "ScaleFactor", "Scale Factor" );
    m_scaleFactor.uiCapability()->setUiEditorTypeName( caf::PdmUiDoubleSliderEditor::uiEditorTypeName() );
    m_scaleFactor = 100.0;

    CAF_PDM_InitFieldNoDefault( &m_tracerLength, "TracerLength", "Tracer Length" );
    m_tracerLength.uiCapability()->setUiEditorTypeName( caf::PdmUiSliderEditor::uiEditorTypeName() );
    m_tracerLength = 100;

    CAF_PDM_InitFieldNoDefault( &m_streamlines, "Streamlines", "Streamlines" );
    m_streamlines.uiCapability()->setUiTreeHidden( true );
    m_streamlines.xmlCapability()->disableIO();

    m_eclipseCase = nullptr;

    // we are a topmost folder, do not delete us
    setDeletable( false );
}

//--------------------------------------------------------------------------------------------------
///
//--------------------------------------------------------------------------------------------------
RimStreamlineInViewCollection::~RimStreamlineInViewCollection()
{
}

//--------------------------------------------------------------------------------------------------
///
//--------------------------------------------------------------------------------------------------
caf::PdmFieldHandle* RimStreamlineInViewCollection::objectToggleField()
{
    return &m_isActive;
}

//--------------------------------------------------------------------------------------------------
///
//--------------------------------------------------------------------------------------------------
void RimStreamlineInViewCollection::setEclipseCase( RimEclipseCase* reservoir )
{
    if ( reservoir != m_eclipseCase )
    {
        m_shouldGenerateTracers = true;
        m_eclipseCase           = reservoir;
    }
}

//--------------------------------------------------------------------------------------------------
///
//--------------------------------------------------------------------------------------------------
RimEclipseCase* RimStreamlineInViewCollection::eclipseCase() const
{
    return m_eclipseCase;
}

//--------------------------------------------------------------------------------------------------
///
//--------------------------------------------------------------------------------------------------
bool RimStreamlineInViewCollection::isActive() const
{
    return m_isActive();
}

//--------------------------------------------------------------------------------------------------
///
//--------------------------------------------------------------------------------------------------
bool RimStreamlineInViewCollection::shouldBeAvailable() const
{
    if ( ( eclipseCase() == nullptr ) || ( eclipseCase()->eclipseCaseData() == nullptr ) ) return false;

    return ( dynamic_cast<RimEclipseInputCase*>( eclipseCase() ) == nullptr );
}

//--------------------------------------------------------------------------------------------------
///
//--------------------------------------------------------------------------------------------------
std::list<RiaDefines::PhaseType> RimStreamlineInViewCollection::phases() const
{
    std::list<RiaDefines::PhaseType> retval;

    switch ( m_phases() )
    {
        case StreamlinePhaseType::OIL:
            retval.push_back( RiaDefines::PhaseType::OIL_PHASE );
            break;
        case StreamlinePhaseType::GAS:
            retval.push_back( RiaDefines::PhaseType::GAS_PHASE );
            break;
        case StreamlinePhaseType::WATER:
            retval.push_back( RiaDefines::PhaseType::WATER_PHASE );
            break;

        case StreamlinePhaseType::COMBINED:
            retval.push_back( RiaDefines::PhaseType::OIL_PHASE );
            retval.push_back( RiaDefines::PhaseType::GAS_PHASE );
            retval.push_back( RiaDefines::PhaseType::WATER_PHASE );
            break;

        default:
            break;
    }
    return retval;
}

//--------------------------------------------------------------------------------------------------
///
//--------------------------------------------------------------------------------------------------
RimStreamlineInViewCollection::VisualizationMode RimStreamlineInViewCollection::visualizationMode() const
{
    return m_visualizationMode();
}

//--------------------------------------------------------------------------------------------------
///
//--------------------------------------------------------------------------------------------------
RimStreamlineInViewCollection::ColorMode RimStreamlineInViewCollection::colorMode() const
{
    return m_colorMode();
}

//--------------------------------------------------------------------------------------------------
///
//--------------------------------------------------------------------------------------------------
const std::list<RigTracer>& RimStreamlineInViewCollection::tracers()
{
    m_activeTracers.clear();

    for ( auto& streamline : m_streamlines() )
    {
        if ( streamline->tracer().size() > 1 )
        {
            m_activeTracers.push_back( streamline->tracer() );
        }
    }
    return m_activeTracers;
}

//--------------------------------------------------------------------------------------------------
///
//--------------------------------------------------------------------------------------------------
const RimRegularLegendConfig* RimStreamlineInViewCollection::legendConfig() const
{
    return m_legendConfig();
}

//--------------------------------------------------------------------------------------------------
///
//--------------------------------------------------------------------------------------------------
void RimStreamlineInViewCollection::mappingRange( double& min, double& max ) const
{
    min = HUGE_VAL;
    max = -HUGE_VAL;

    for ( auto& streamline : m_streamlines() )
    {
        const RigTracer& tracer = streamline->tracer();
        for ( size_t i = 0; i < tracer.tracerPoints().size() - 1; i++ )
        {
            min = std::min( min, tracer.tracerPoints()[i].absValue() );
            max = std::max( max, tracer.tracerPoints()[i].absValue() );
        }
    }
}

//--------------------------------------------------------------------------------------------------
///
//--------------------------------------------------------------------------------------------------
void RimStreamlineInViewCollection::updateLegendRangesTextAndVisibility( RiuViewer* nativeOrOverrideViewer, bool isUsingOverrideViewer )
{
    if ( m_isActive() && ( m_streamlines.size() > 0 ) && m_legendConfig->showLegend() )
    {
        QString title = "Streamlines: \n";
        title += m_phases().uiText() + " flow\n";
        m_legendConfig->setTitle( title );

        double minResultValue;
        double maxResultValue;
        mappingRange( minResultValue, maxResultValue );
        m_legendConfig->setAutomaticRanges( minResultValue, maxResultValue, minResultValue, maxResultValue );

        double posClosestToZero = HUGE_VAL;
        double negClosestToZero = -HUGE_VAL;
        m_legendConfig->setClosestToZeroValues( posClosestToZero, negClosestToZero, posClosestToZero, negClosestToZero );

        if ( colorMode() == ColorMode::VELOCITY )
        {
            nativeOrOverrideViewer->addColorLegendToBottomLeftCorner( m_legendConfig->titledOverlayFrame(), isUsingOverrideViewer );
        }
    }
}

//--------------------------------------------------------------------------------------------------
/// Main entry point for triggering a streamline update
//--------------------------------------------------------------------------------------------------
void RimStreamlineInViewCollection::updateFromCurrentTimeStep( int timeStep )
{
    if ( timeStep != m_currentTimestep )
    {
        m_shouldGenerateTracers = true;
        m_currentTimestep       = timeStep;
    }

    updateStreamlines();
}

//--------------------------------------------------------------------------------------------------
///
//--------------------------------------------------------------------------------------------------
size_t RimStreamlineInViewCollection::animationSpeed() const
{
    return m_animationSpeed();
}

//--------------------------------------------------------------------------------------------------
///
//--------------------------------------------------------------------------------------------------
size_t RimStreamlineInViewCollection::animationIndex() const
{
    return m_animationIndex();
}

//--------------------------------------------------------------------------------------------------
///
//--------------------------------------------------------------------------------------------------
double RimStreamlineInViewCollection::scaleFactor() const
{
    return m_scaleFactor();
}

//--------------------------------------------------------------------------------------------------
///
//--------------------------------------------------------------------------------------------------
size_t RimStreamlineInViewCollection::tracerLength() const
{
    return m_tracerLength();
}

//--------------------------------------------------------------------------------------------------
///
//--------------------------------------------------------------------------------------------------
void RimStreamlineInViewCollection::refresh()
{
    m_shouldGenerateTracers = true;
    updateStreamlines();
}

//--------------------------------------------------------------------------------------------------
///
//--------------------------------------------------------------------------------------------------
void RimStreamlineInViewCollection::findStartCells( int                                       timeIdx,
                                                    std::vector<std::pair<QString, RigCell>>& outInjectorCells,
                                                    std::vector<std::pair<QString, RigCell>>& outProducerCells )
{
    // get the simulation wells
    const cvf::Collection<RigSimWellData>& simWellData = eclipseCase()->eclipseCaseData()->wellResults();

    std::vector<const RigGridBase*> grids;
    eclipseCase()->eclipseCaseData()->allGrids( &grids );

    // go through all sim wells and find all open producer and injector cells for the given timestep
    for ( auto& swdata : simWellData )
    {
        if ( !swdata->hasWellResult( timeIdx ) || !swdata->hasAnyValidCells( timeIdx ) ) continue;

        auto frame = swdata->wellResultFrame( timeIdx );

        for ( const auto& branch : frame->wellResultBranches() )
        {
            for ( const auto& point : branch.branchResultPoints() )
            {
                if ( point.isValid() && point.isOpen() )
                {
                    RigCell cell = grids[point.gridIndex()]->cell( point.cellIndex() );
<<<<<<< HEAD
                    if ( frame->m_productionType == RiaDefines::WellProductionType::PRODUCER )
=======
                    if ( frame->productionType() == RiaDefines::WellProductionType::PRODUCER )
>>>>>>> 67c46288
                    {
                        outProducerCells.push_back( std::pair<QString, RigCell>( swdata->m_wellName, cell ) );
                    }
                    else if ( frame->productionType() != RiaDefines::WellProductionType::UNDEFINED_PRODUCTION_TYPE )
                    {
                        outInjectorCells.push_back( std::pair<QString, RigCell>( swdata->m_wellName, cell ) );
                    }
                    m_wellCellIds.insert( cell.gridLocalCellIndex() );
                }
            }
        }
    }
}

//--------------------------------------------------------------------------------------------------
/// Main entry point for generating streamlines/tracers
//--------------------------------------------------------------------------------------------------
void RimStreamlineInViewCollection::updateStreamlines()
{
    bool bNeedRedraw = ( m_streamlines.size() > 0 );

    // get the view
    auto eclView = firstAncestorOrThisOfType<RimEclipseView>();
    if ( !eclView ) return;

    if ( m_shouldGenerateTracers && isActive() )
    {
        // reset generated streamlines
        m_streamlines.deleteChildren();
        m_wellCellIds.clear();

        // get current simulation timestep
        int timeIdx = eclView->currentTimeStep();

        // get the well cells we should start growing from
        std::vector<std::pair<QString, RigCell>> seedCellsInjector;
        std::vector<std::pair<QString, RigCell>> seedCellsProducer;
        findStartCells( timeIdx, seedCellsInjector, seedCellsProducer );

        // set up the data access helper
        RimStreamlineDataAccess dataAccess;
        bool                    accessOk =
            dataAccess.setupDataAccess( eclipseCase()->eclipseCaseData()->mainGrid(), eclipseCase()->eclipseCaseData(), phases(), timeIdx );

        // did we find the data we needed?
        if ( accessOk )
        {
            // setup the streamline generator to use
            RimStreamlineGenerator generator( m_wellCellIds );
            generator.setLimits( m_flowThreshold, m_maxDays, m_resolution, m_lengthThreshold );
            generator.initGenerator( &dataAccess, phases() );

            const int reverseDirection = -1.0;
            const int normalDirection  = 1.0;

            std::list<RimStreamline*> streamlines;

            size_t seedsCount = 0;
            if ( m_useInjectors() ) seedsCount += seedCellsInjector.size();
            if ( m_useProducers() ) seedsCount += seedCellsProducer.size();

            caf::ProgressInfo streamlineProgress( seedsCount, "Generating streamlines, please wait..." );

            // generate tracers for all injectors
            if ( m_useInjectors() )
            {
                for ( auto& cellinfo : seedCellsInjector )
                {
                    generator.generateTracer( cellinfo.second, normalDirection, cellinfo.first, streamlines );
                    streamlineProgress.incrementProgress();
                }
            }

            // generate tracers for all producers, make sure to invert the direction to backtrack the traces
            if ( m_useProducers() )
            {
                for ( auto& cellinfo : seedCellsProducer )
                {
                    generator.generateTracer( cellinfo.second, reverseDirection, cellinfo.first, streamlines );
                    streamlineProgress.incrementProgress();
                }
            }

            // get rid of empty and too short streamlines
            m_maxAnimationIndex = 0;
            for ( auto& sline : streamlines )
            {
                if ( sline && sline->size() > 1 )
                {
                    m_maxAnimationIndex = std::max( sline->size(), m_maxAnimationIndex );
                    m_streamlines.push_back( sline );
                    sline = nullptr;
                }
            }

            bNeedRedraw = true;
        }
        m_shouldGenerateTracers = false;
    }

    if ( bNeedRedraw )
    {
        eclView->scheduleCreateDisplayModelAndRedraw();
    }
}

//--------------------------------------------------------------------------------------------------
// debug output
//--------------------------------------------------------------------------------------------------
void RimStreamlineInViewCollection::outputSummary() const
{
    qDebug() << "Generated" << m_streamlines.size() << " tracers";

    for ( auto s : m_streamlines )
    {
        QString debStr( "Tracer for well " );
        debStr += s->simWellName();
        debStr += " of length ";
        debStr += QString::number( s->tracer().totalDistance(), 'f', 2 );
        debStr += " meters and ";
        debStr += QString::number( s->tracer().size() );
        debStr += " points.";
        qDebug() << debStr;
    }
}

//--------------------------------------------------------------------------------------------------
///
//--------------------------------------------------------------------------------------------------
void RimStreamlineInViewCollection::initAfterRead()
{
    auto eclView = firstAncestorOrThisOfType<RimEclipseView>();

    if ( eclView && m_isActive() ) eclView->requestAnimationTimer();
}

//--------------------------------------------------------------------------------------------------
///
//--------------------------------------------------------------------------------------------------
void RimStreamlineInViewCollection::defineUiOrdering( QString uiConfigName, caf::PdmUiOrdering& uiOrdering )
{
    uiOrdering.add( &m_collectionName );

    caf::PdmUiGroup* dataGroup = uiOrdering.addNewGroup( "Data Selection" );
    dataGroup->add( &m_phases );
    dataGroup->add( &m_flowThreshold );
    dataGroup->add( &m_lengthThreshold );
    dataGroup->add( &m_resolution );
    dataGroup->add( &m_maxDays );

    caf::PdmUiGroup* wellGroup = uiOrdering.addNewGroup( "Well Selection" );
    wellGroup->add( &m_useInjectors );
    wellGroup->add( &m_useProducers );

    caf::PdmUiGroup* visualizationGroup = uiOrdering.addNewGroup( "Visualization Settings" );
    visualizationGroup->add( &m_visualizationMode );
    visualizationGroup->add( &m_colorMode );

    if ( m_visualizationMode() == VisualizationMode::ANIMATION )
    {
        visualizationGroup->add( &m_animationSpeed );
        visualizationGroup->add( &m_tracerLength );
    }
    else if ( m_visualizationMode() == VisualizationMode::MANUAL )
    {
        visualizationGroup->add( &m_animationIndex );
    }

    uiOrdering.skipRemainingFields();
}

//--------------------------------------------------------------------------------------------------
///
//--------------------------------------------------------------------------------------------------
void RimStreamlineInViewCollection::defineUiTreeOrdering( caf::PdmUiTreeOrdering& uiTreeOrdering, QString uiConfigName /*= "" */ )
{
    uiTreeOrdering.add( &m_legendConfig );
    uiTreeOrdering.skipRemainingChildren();
}

//--------------------------------------------------------------------------------------------------
///
//--------------------------------------------------------------------------------------------------
void RimStreamlineInViewCollection::defineEditorAttribute( const caf::PdmFieldHandle* field,
                                                           QString                    uiConfigName,
                                                           caf::PdmUiEditorAttribute* attribute )
{
    if ( field == &m_animationSpeed )
    {
        caf::PdmUiSliderEditorAttribute* myAttr = dynamic_cast<caf::PdmUiSliderEditorAttribute*>( attribute );
        if ( myAttr )
        {
            myAttr->m_minimum = 1;
            myAttr->m_maximum = 100;
        }
    }
    else if ( field == &m_animationIndex )
    {
        caf::PdmUiSliderEditorAttribute* myAttr = dynamic_cast<caf::PdmUiSliderEditorAttribute*>( attribute );
        if ( myAttr )
        {
            myAttr->m_minimum = 0;
            myAttr->m_maximum = static_cast<int>( m_maxAnimationIndex );
        }
    }
    else if ( field == &m_tracerLength )
    {
        caf::PdmUiSliderEditorAttribute* myAttr = dynamic_cast<caf::PdmUiSliderEditorAttribute*>( attribute );
        if ( myAttr )
        {
            myAttr->m_minimum = 1;
            myAttr->m_maximum = static_cast<int>( 1000 );
        }
    }
    else if ( field == &m_scaleFactor )
    {
        caf::PdmUiDoubleSliderEditorAttribute* myAttr = dynamic_cast<caf::PdmUiDoubleSliderEditorAttribute*>( attribute );
        if ( myAttr )
        {
            myAttr->m_minimum = 0.1;
            myAttr->m_maximum = 10000.0;
        }
    }
}

//--------------------------------------------------------------------------------------------------
///
//--------------------------------------------------------------------------------------------------
void RimStreamlineInViewCollection::fieldChangedByUi( const caf::PdmFieldHandle* changedField, const QVariant& oldValue, const QVariant& newValue )
{
    if ( changedField == &m_animationSpeed || changedField == &m_animationIndex || changedField == &m_tracerLength ||
         changedField == &m_visualizationMode )
    {
        return;
    }

    if ( changedField == &m_lengthThreshold || changedField == &m_flowThreshold || changedField == &m_resolution ||
         changedField == &m_maxDays || changedField == &m_useProducers || changedField == &m_useInjectors || changedField == &m_phases )
    {
        m_shouldGenerateTracers = true;
    }

    auto eclView = firstAncestorOrThisOfType<RimEclipseView>();
    if ( changedField == &m_isActive )
    {
        if ( eclView )
        {
            if ( m_isActive() )
                eclView->requestAnimationTimer();
            else
                eclView->releaseAnimationTimer();
        }
    }

    if ( eclView ) eclView->scheduleCreateDisplayModelAndRedraw();
}<|MERGE_RESOLUTION|>--- conflicted
+++ resolved
@@ -412,11 +412,7 @@
                 if ( point.isValid() && point.isOpen() )
                 {
                     RigCell cell = grids[point.gridIndex()]->cell( point.cellIndex() );
-<<<<<<< HEAD
-                    if ( frame->m_productionType == RiaDefines::WellProductionType::PRODUCER )
-=======
                     if ( frame->productionType() == RiaDefines::WellProductionType::PRODUCER )
->>>>>>> 67c46288
                     {
                         outProducerCells.push_back( std::pair<QString, RigCell>( swdata->m_wellName, cell ) );
                     }
