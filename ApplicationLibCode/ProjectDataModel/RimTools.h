/////////////////////////////////////////////////////////////////////////////////
//
//  Copyright (C) 2011-     Statoil ASA
//  Copyright (C) 2013-     Ceetron Solutions AS
//  Copyright (C) 2011-2012 Ceetron AS
//
//  ResInsight is free software: you can redistribute it and/or modify
//  it under the terms of the GNU General Public License as published by
//  the Free Software Foundation, either version 3 of the License, or
//  (at your option) any later version.
//
//  ResInsight is distributed in the hope that it will be useful, but WITHOUT ANY
//  WARRANTY; without even the implied warranty of MERCHANTABILITY or
//  FITNESS FOR A PARTICULAR PURPOSE.
//
//  See the GNU General Public License at <http://www.gnu.org/licenses/gpl.html>
//  for more details.
//
/////////////////////////////////////////////////////////////////////////////////

#pragma once

#include "cvfBoundingBox.h"

#include <QList>
#include <QString>

#include <vector>

class QDateTime;

namespace caf
{
class PdmOptionItemInfo;
}

class RimWellPathCollection;
class RimCase;
class RimWellPath;

//--------------------------------------------------------------------------------------------------
///
//--------------------------------------------------------------------------------------------------
class RimTools
{
public:
    static QString getCacheRootDirectoryPathFromProject();

    static QString relocateFile( const QString&        originalFileName,
                                 const QString&        currentProjectPath,
                                 const QString&        previousProjectPath,
                                 bool*                 foundFile,
                                 std::vector<QString>* searchedPaths );

    static void wellPathOptionItemsSubset( const std::vector<RimWellPath*>& wellPathsToExclude, QList<caf::PdmOptionItemInfo>* options );
    static void wellPathOptionItems( QList<caf::PdmOptionItemInfo>* options );
    static void wellPathWithFormationsOptionItems( QList<caf::PdmOptionItemInfo>* options );
    static void wellPathWithFormations( std::vector<RimWellPath*>* wellPaths );
    static void caseOptionItems( QList<caf::PdmOptionItemInfo>* options );
    static void eclipseCaseOptionItems( QList<caf::PdmOptionItemInfo>* options );
    static void geoMechCaseOptionItems( QList<caf::PdmOptionItemInfo>* options );
    static void colorLegendOptionItems( QList<caf::PdmOptionItemInfo>* options );
<<<<<<< HEAD
=======
    static void seismicDataOptionItems( QList<caf::PdmOptionItemInfo>* options, cvf::BoundingBox worldBBox, bool basicDataOnly = false );
    static void seismicDataOptionItems( QList<caf::PdmOptionItemInfo>* options );

>>>>>>> 67c46288
    static RimWellPathCollection* wellPathCollection();
    static RimWellPath*           firstWellPath();

    static void timeStepsForCase( RimCase* gridCase, QList<caf::PdmOptionItemInfo>* options );

private:
    static void optionItemsForSpecifiedWellPaths( const std::vector<RimWellPath*>& wellPaths, QList<caf::PdmOptionItemInfo>* options );
};<|MERGE_RESOLUTION|>--- conflicted
+++ resolved
@@ -60,12 +60,9 @@
     static void eclipseCaseOptionItems( QList<caf::PdmOptionItemInfo>* options );
     static void geoMechCaseOptionItems( QList<caf::PdmOptionItemInfo>* options );
     static void colorLegendOptionItems( QList<caf::PdmOptionItemInfo>* options );
-<<<<<<< HEAD
-=======
     static void seismicDataOptionItems( QList<caf::PdmOptionItemInfo>* options, cvf::BoundingBox worldBBox, bool basicDataOnly = false );
     static void seismicDataOptionItems( QList<caf::PdmOptionItemInfo>* options );
 
->>>>>>> 67c46288
     static RimWellPathCollection* wellPathCollection();
     static RimWellPath*           firstWellPath();
 
