/////////////////////////////////////////////////////////////////////////////////
//
//  Copyright (C) 2017     Statoil ASA
//
//  ResInsight is free software: you can redistribute it and/or modify
//  it under the terms of the GNU General Public License as published by
//  the Free Software Foundation, either version 3 of the License, or
//  (at your option) any later version.
//
//  ResInsight is distributed in the hope that it will be useful, but WITHOUT ANY
//  WARRANTY; without even the implied warranty of MERCHANTABILITY or
//  FITNESS FOR A PARTICULAR PURPOSE.
//
//  See the GNU General Public License at <http://www.gnu.org/licenses/gpl.html>
//  for more details.
//
/////////////////////////////////////////////////////////////////////////////////
#pragma once

#include "RimPlotCurve.h"

#include "RiaDefines.h"

#include "cafPdmChildField.h"
#include "cafPdmProxyValueField.h"
#include "cafPdmPtrField.h"

#include "SummaryPlotCommands/RicSummaryPlotFeatureImpl.h"
#include <memory>

class RigMainGrid;
class RimEclipseCase;
class RimEclipseResultDefinition;
class RimEclipseGeometrySelectionItem;
class RimGeoMechResultDefinition;
class RimGeoMechGeometrySelectionItem;
class RimGeometrySelectionItem;
class RiuFemTimeHistoryResultAccessor;
class RiuSelectionItem;
class RigEclipseResultAddress;
class RimCase;

//==================================================================================================
///
///
//==================================================================================================
class RimGridTimeHistoryCurve : public RimPlotCurve
{
    CAF_PDM_HEADER_INIT;

public:
public:
    RimGridTimeHistoryCurve();
    ~RimGridTimeHistoryCurve() override;

<<<<<<< HEAD
    void        setFromSelectionItem( const RiuSelectionItem* selectionItem );
    void        setFromEclipseCellAndResult( RimEclipseCase* eclCase, size_t gridIdx, size_t i, size_t j, size_t k, const RigEclipseResultAddress& resAddr );
=======
    void setFromSelectionItem( const RiuSelectionItem* selectionItem );
    void setFromEclipseCellAndResult( RimEclipseCase* eclCase, size_t gridIdx, size_t i, size_t j, size_t k, const RigEclipseResultAddress& resAddr );
>>>>>>> 67c46288
    RiuPlotAxis yAxis() const;
    void        setYAxis( RiaDefines::PlotAxis plotAxis );

    std::vector<double> yValues() const;
    std::vector<time_t> timeStepValues() const;
    std::vector<double> daysSinceSimulationStart() const;

    RigGridCellResultAddress resultAddress();

    QString  quantityName() const;
    QString  caseName() const;
    RimCase* gridCase() const;

protected:
    QString createCurveAutoName() override;
    void    updateZoomInParentPlot() override;
    void    onLoadDataAndUpdate( bool updateParentPlot ) override;

    void defineUiOrdering( QString uiConfigName, caf::PdmUiOrdering& uiOrdering ) override;
    void initAfterRead() override;
    void fieldChangedByUi( const caf::PdmFieldHandle* changedField, const QVariant& oldValue, const QVariant& newValue ) override;

private:
    RigMainGrid*                     mainGrid();
    RimEclipseGeometrySelectionItem* eclipseGeomSelectionItem() const;
    RimGeoMechGeometrySelectionItem* geoMechGeomSelectionItem() const;
    void                             updateResultDefinitionFromCase();
    QString                          geometrySelectionText() const;
    void                             updateQwtPlotAxis();

    std::unique_ptr<RiuFemTimeHistoryResultAccessor> femTimeHistoryResultAccessor() const;

private:
    caf::PdmProxyValueField<QString> m_geometrySelectionText;

    caf::PdmChildField<RimEclipseResultDefinition*> m_eclipseResultDefinition;
    caf::PdmChildField<RimGeoMechResultDefinition*> m_geoMechResultDefinition;

    caf::PdmChildField<RimGeometrySelectionItem*>     m_geometrySelectionItem;
    caf::PdmField<caf::AppEnum<RiaDefines::PlotAxis>> m_plotAxis;
};<|MERGE_RESOLUTION|>--- conflicted
+++ resolved
@@ -53,13 +53,8 @@
     RimGridTimeHistoryCurve();
     ~RimGridTimeHistoryCurve() override;
 
-<<<<<<< HEAD
-    void        setFromSelectionItem( const RiuSelectionItem* selectionItem );
-    void        setFromEclipseCellAndResult( RimEclipseCase* eclCase, size_t gridIdx, size_t i, size_t j, size_t k, const RigEclipseResultAddress& resAddr );
-=======
     void setFromSelectionItem( const RiuSelectionItem* selectionItem );
     void setFromEclipseCellAndResult( RimEclipseCase* eclCase, size_t gridIdx, size_t i, size_t j, size_t k, const RigEclipseResultAddress& resAddr );
->>>>>>> 67c46288
     RiuPlotAxis yAxis() const;
     void        setYAxis( RiaDefines::PlotAxis plotAxis );
 
