/////////////////////////////////////////////////////////////////////////////////
//
//  Copyright (C) 2015-     Statoil ASA
//  Copyright (C) 2015-     Ceetron Solutions AS
//
//  ResInsight is free software: you can redistribute it and/or modify
//  it under the terms of the GNU General Public License as published by
//  the Free Software Foundation, either version 3 of the License, or
//  (at your option) any later version.
//
//  ResInsight is distributed in the hope that it will be useful, but WITHOUT ANY
//  WARRANTY; without even the implied warranty of MERCHANTABILITY or
//  FITNESS FOR A PARTICULAR PURPOSE.
//
//  See the GNU General Public License at <http://www.gnu.org/licenses/gpl.html>
//  for more details.
//
/////////////////////////////////////////////////////////////////////////////////

#pragma once

#include "RimAbstractPlotCollection.h"

#include "cafPdmChildArrayField.h"
#include "cafPdmField.h"
#include "cafPdmObject.h"
#include "cvfCollection.h"

#include <gsl/gsl>

class RimWellLogPlot;
class RigEclipseWellLogExtractor;
class RigGeoMechWellLogExtractor;
class RimGeoMechCase;
class RigEclipseCaseData;
class RigGeoMechCaseData;
class RigWellPath;
class RimWellPath;
class RimEclipseCase;
class RiuWellLogPlot;
class RimWellRftPlot;

//==================================================================================================
///
///
//==================================================================================================
class RimRftPlotCollection : public caf::PdmObject, public RimPlotCollection
{
    CAF_PDM_HEADER_INIT;

public:
    RimRftPlotCollection();
    ~RimRftPlotCollection() override;

    RigEclipseWellLogExtractor* findOrCreateSimWellExtractor( const QString&                           simWellName,
                                                              const QString&                           caseUserDescription,
                                                              gsl::not_null<const RigWellPath*>        wellPathGeom,
                                                              gsl::not_null<const RigEclipseCaseData*> eclCaseData );

    RigEclipseWellLogExtractor* findOrCreateExtractor( gsl::not_null<RimWellPath*> wellPath, gsl::not_null<RimEclipseCase*> eclCase );
<<<<<<< HEAD
    RigGeoMechWellLogExtractor* findOrCreateExtractor( gsl::not_null<RimWellPath*> wellPath, gsl::not_null<RimGeoMechCase*> eclCase );
=======
    RigGeoMechWellLogExtractor*
        findOrCreateExtractor( gsl::not_null<RimWellPath*> wellPath, gsl::not_null<RimGeoMechCase*> geomCase, int partId );
>>>>>>> 67c46288

    void removeExtractors( const RigWellPath* wellPath );
    void removeExtractors( const RigEclipseCaseData* caseData );
    void removeExtractors( const RigGeoMechCaseData* caseData );
    void deleteAllExtractors();

    const std::vector<RimWellRftPlot*> rftPlots() const;
    void                               addPlot( gsl::not_null<RimWellLogPlot*> newPlot );
    void                               removePlot( gsl::not_null<RimWellLogPlot*> plot );
    void                               deleteAllPlots() override;
    void                               loadDataAndUpdateAllPlots() override;
    size_t                             plotCount() const override;

private:
    caf::PdmChildArrayField<RimWellLogPlot*>    m_rftPlots;
    cvf::Collection<RigEclipseWellLogExtractor> m_extractors;
    cvf::Collection<RigGeoMechWellLogExtractor> m_geomExtractors;
};<|MERGE_RESOLUTION|>--- conflicted
+++ resolved
@@ -58,12 +58,8 @@
                                                               gsl::not_null<const RigEclipseCaseData*> eclCaseData );
 
     RigEclipseWellLogExtractor* findOrCreateExtractor( gsl::not_null<RimWellPath*> wellPath, gsl::not_null<RimEclipseCase*> eclCase );
-<<<<<<< HEAD
-    RigGeoMechWellLogExtractor* findOrCreateExtractor( gsl::not_null<RimWellPath*> wellPath, gsl::not_null<RimGeoMechCase*> eclCase );
-=======
     RigGeoMechWellLogExtractor*
         findOrCreateExtractor( gsl::not_null<RimWellPath*> wellPath, gsl::not_null<RimGeoMechCase*> geomCase, int partId );
->>>>>>> 67c46288
 
     void removeExtractors( const RigWellPath* wellPath );
     void removeExtractors( const RigEclipseCaseData* caseData );
