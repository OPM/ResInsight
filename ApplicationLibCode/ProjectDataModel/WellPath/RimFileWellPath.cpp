#include "RimFileWellPath.h"

#include "RicfCommandObject.h"

#include "RifWellPathImporter.h"

#include "RimProject.h"
#include "RimTools.h"

#include "cafUtils.h"

#include "QDir"
#include "QFileInfo"

CAF_PDM_SOURCE_INIT( RimFileWellPath, "WellPath" );

//--------------------------------------------------------------------------------------------------
///
//--------------------------------------------------------------------------------------------------
RimFileWellPath::RimFileWellPath()
{
    CAF_PDM_InitScriptableObjectWithNameAndComment( "File Well Path", ":/Well.svg", "", "", "FileWellPath", "Well Paths Loaded From File" );

    CAF_PDM_InitFieldNoDefault( &id, "WellPathId", "Id" );
    id.uiCapability()->setUiReadOnly( true );
    id.xmlCapability()->disableIO();
    CAF_PDM_InitFieldNoDefault( &sourceSystem, "SourceSystem", "Source System" );
    sourceSystem.uiCapability()->setUiReadOnly( true );
    sourceSystem.xmlCapability()->disableIO();
    CAF_PDM_InitFieldNoDefault( &utmZone, "UTMZone", "UTM Zone" );
    utmZone.uiCapability()->setUiReadOnly( true );
    utmZone.xmlCapability()->disableIO();
    CAF_PDM_InitFieldNoDefault( &updateDate, "WellPathUpdateDate", "Update Date" );
    updateDate.uiCapability()->setUiReadOnly( true );
    updateDate.xmlCapability()->disableIO();
    CAF_PDM_InitFieldNoDefault( &updateUser, "WellPathUpdateUser", "Update User" );
    updateUser.uiCapability()->setUiReadOnly( true );
    updateUser.xmlCapability()->disableIO();
    CAF_PDM_InitFieldNoDefault( &m_surveyType, "WellPathSurveyType", "Survey Type" );
    m_surveyType.uiCapability()->setUiReadOnly( true );
    m_surveyType.xmlCapability()->disableIO();

    CAF_PDM_InitFieldNoDefault( &m_filePath, "WellPathFilepath", "File Path" );
    m_filePath.uiCapability()->setUiReadOnly( true );
    CAF_PDM_InitFieldNoDefault( &m_filePathInCache, "WellPathFilePathInCache", "File Name" );
    m_filePathInCache.uiCapability()->setUiReadOnly( true );

    CAF_PDM_InitField( &m_wellPathIndexInFile, "WellPathNumberInFile", -1, "Well Number in File" );
    m_wellPathIndexInFile.uiCapability()->setUiReadOnly( true );

    CAF_PDM_InitField( &m_useAutoGeneratedPointAtSeaLevel, "UseAutoGeneratedPointAtSeaLevel", false, "Generate Point at Sea Level" );
}

//--------------------------------------------------------------------------------------------------
///
//--------------------------------------------------------------------------------------------------
RimFileWellPath::~RimFileWellPath()
{
}

//--------------------------------------------------------------------------------------------------
///
//--------------------------------------------------------------------------------------------------
QString RimFileWellPath::filePath() const
{
    if ( isStoredInCache() || m_filePath().path().isEmpty() )
    {
        return m_filePathInCache();
    }
    else
    {
        return m_filePath().path();
    }
}

//--------------------------------------------------------------------------------------------------
///
//--------------------------------------------------------------------------------------------------
void RimFileWellPath::setFilepath( const QString& path )
{
    m_filePath = path;
}

//--------------------------------------------------------------------------------------------------
///
//--------------------------------------------------------------------------------------------------
int RimFileWellPath::wellPathIndexInFile() const
{
    return m_wellPathIndexInFile();
}

//--------------------------------------------------------------------------------------------------
///
//--------------------------------------------------------------------------------------------------
void RimFileWellPath::setWellPathIndexInFile( int index )
{
    m_wellPathIndexInFile = index;
}

//--------------------------------------------------------------------------------------------------
///
//--------------------------------------------------------------------------------------------------
void RimFileWellPath::setSurveyType( QString surveyType )
{
    m_surveyType = surveyType;
    if ( m_surveyType() == "PLAN" )
        setWellPathColor( cvf::Color3f( 0.999f, 0.333f, 0.0f ) );
    else if ( m_surveyType() == "PROTOTYPE" )
        setWellPathColor( cvf::Color3f( 0.0f, 0.333f, 0.999f ) );
}

//--------------------------------------------------------------------------------------------------
///
//--------------------------------------------------------------------------------------------------
void RimFileWellPath::defineUiOrdering( QString uiConfigName, caf::PdmUiOrdering& uiOrdering )
{
    RimWellPath::defineUiOrdering( uiConfigName, uiOrdering );

    uiOrdering.add( &m_useAutoGeneratedPointAtSeaLevel );

    caf::PdmUiGroup* fileInfoGroup = uiOrdering.createGroupBeforeGroup( "Simulation Well", "File" );

    if ( isStoredInCache() )
    {
        fileInfoGroup->add( &m_filePathInCache );
    }
    else
    {
        fileInfoGroup->add( &m_filePath );
    }

    fileInfoGroup->add( &m_wellPathIndexInFile );

    if ( !id().isEmpty() ) uiOrdering.insertBeforeItem( m_datumElevation.uiCapability(), &id );
    if ( !sourceSystem().isEmpty() ) uiOrdering.insertBeforeItem( m_datumElevation.uiCapability(), &sourceSystem );
    if ( !utmZone().isEmpty() ) uiOrdering.insertBeforeItem( m_datumElevation.uiCapability(), &utmZone );
    if ( !updateDate().isEmpty() ) uiOrdering.insertBeforeItem( m_datumElevation.uiCapability(), &updateDate );
    if ( !updateUser().isEmpty() ) uiOrdering.insertBeforeItem( m_datumElevation.uiCapability(), &updateUser );
    if ( !m_surveyType().isEmpty() ) uiOrdering.insertBeforeItem( m_datumElevation.uiCapability(), &m_surveyType );
}

//--------------------------------------------------------------------------------------------------
/// Read JSON or ascii file containing well path data
//--------------------------------------------------------------------------------------------------
bool RimFileWellPath::readWellPathFile( QString* errorMessage, RifWellPathImporter* wellPathImporter, bool setWellNameForExport )
{
    if ( caf::Utils::fileExists( this->filePath() ) )
    {
        RifWellPathImporter::WellData wellData = wellPathImporter->readWellData( this->filePath(), m_wellPathIndexInFile() );

<<<<<<< HEAD
        RifWellPathImporter::WellMetaData wellMetaData = wellPathImporter->readWellMetaData( this->filePath(), m_wellPathIndexInFile() );
=======
        RifWellPathImporter::WellMetaData wellMetaData = RifWellPathImporter::readWellMetaData( this->filePath(), m_wellPathIndexInFile() );
>>>>>>> 67c46288
        // General well info

        if ( setWellNameForExport )
        {
            setName( wellData.m_name );
        }
        else
        {
            setNameNoUpdateOfExportName( wellData.m_name );
        }

        id           = wellMetaData.m_id;
        sourceSystem = wellMetaData.m_sourceSystem;
        utmZone      = wellMetaData.m_utmZone;
        updateUser   = wellMetaData.m_updateUser;
        setSurveyType( wellMetaData.m_surveyType );
        updateDate = wellMetaData.m_updateDate.toString( "d MMMM yyyy" );

        if ( m_useAutoGeneratedPointAtSeaLevel )
        {
            ensureWellPathStartAtSeaLevel( wellData.m_wellPathGeometry.p() );
        }

        setWellPathGeometry( wellData.m_wellPathGeometry.p() );

        // Now that the data is read, we know if this is an SSIHUB wellpath that needs to be stored in the
        // cache folder along with the project file. If it is, move the pathfile reference to the m_filePathInCache
        // in order to avoid it being handled as an externalFilePath by the RimProject class

        if ( isStoredInCache() && !m_filePath().path().isEmpty() )
        {
            m_filePathInCache = m_filePath().path();
            m_filePath        = QString( "" );
        }

        return true;
    }
    else
    {
        if ( errorMessage ) ( *errorMessage ) = "Could not find the well path file: " + this->filePath();
        return false;
    }
}

//--------------------------------------------------------------------------------------------------
///
//--------------------------------------------------------------------------------------------------
QString RimFileWellPath::getCacheDirectoryPath()
{
    QString cacheDirPath = RimTools::getCacheRootDirectoryPathFromProject();
    cacheDirPath += "_wellpaths";
    return cacheDirPath;
}

//--------------------------------------------------------------------------------------------------
///
//--------------------------------------------------------------------------------------------------
QString RimFileWellPath::getCacheFileName()
{
    if ( m_filePathInCache().isEmpty() )
    {
        return "";
    }

    QString cacheFileName;

    // Make the path correct related to the possibly new project filename

    QString   newCacheDirPath = getCacheDirectoryPath();
    QFileInfo oldCacheFile( m_filePathInCache() );

    cacheFileName = newCacheDirPath + "/" + oldCacheFile.fileName();

    return cacheFileName;
}

//--------------------------------------------------------------------------------------------------
///
//--------------------------------------------------------------------------------------------------
void RimFileWellPath::setupBeforeSave()
{
    // Copy the possibly "cached" SSIHUB wellpath, stored in the folder along the project file
    // SSIHUB is the only source for populating Id, use text in this field to decide if the cache file must be copied to
    // new project cache location
    if ( !isStoredInCache() )
    {
        return;
    }

    if ( m_filePathInCache().isEmpty() )
    {
        return;
    }

    QDir::root().mkpath( getCacheDirectoryPath() );

    QString newCacheFileName = getCacheFileName();

    // Use QFileInfo to get same string representation to avoid issues with mix of forward and backward slashes
    QFileInfo prevFileInfo( m_filePathInCache() );
    QFileInfo currentFileInfo( newCacheFileName );

    if ( prevFileInfo.absoluteFilePath().compare( currentFileInfo.absoluteFilePath() ) != 0 )
    {
        QFile::copy( m_filePathInCache(), newCacheFileName );

        m_filePathInCache = newCacheFileName;
    }
}

//--------------------------------------------------------------------------------------------------
///
//--------------------------------------------------------------------------------------------------
bool RimFileWellPath::isStoredInCache() const
{
    // SSIHUB is the only source for populating Id, use text in this field to decide if the cache file must be copied to
    // new project cache location
    return !id().isEmpty();
}

//--------------------------------------------------------------------------------------------------
///
//--------------------------------------------------------------------------------------------------
void RimFileWellPath::updateFilePathsFromProjectPath( const QString& newProjectPath, const QString& oldProjectPath )
{
    QString newCacheFileName = getCacheFileName();

    if ( caf::Utils::fileExists( newCacheFileName ) )
    {
        m_filePathInCache = newCacheFileName;
    }
}

//--------------------------------------------------------------------------------------------------
///
//--------------------------------------------------------------------------------------------------
void RimFileWellPath::ensureWellPathStartAtSeaLevel( RigWellPath* wellPath )
{
    std::vector<cvf::Vec3d> wellPathPoints = wellPath->wellPathPoints();
    std::vector<double>     measuredDepths = wellPath->measuredDepths();
    if ( wellPathPoints.empty() || measuredDepths.empty() || wellPathPoints.size() != measuredDepths.size() ) return;

    cvf::Vec3d   firstPoint           = wellPathPoints[0];
    const double epsilon              = 1e-3;
    bool         firstPointAtSeaLevel = std::abs( firstPoint.z() ) < epsilon;
    if ( !firstPointAtSeaLevel )
    {
        // Insert a new point on sea level straight above the
        // first point in the read well path.
        std::vector<cvf::Vec3d> newPoints = { cvf::Vec3d( firstPoint.x(), firstPoint.y(), 0.0 ) };
        newPoints.insert( newPoints.end(), wellPathPoints.begin(), wellPathPoints.end() );
        wellPath->setWellPathPoints( newPoints );

        // Use rkbDiff as MD for the point at sea level
        double mdAtSeaLevel = 0.0;
        if ( wellPath->datumElevation() > 0.0 )
        {
            mdAtSeaLevel = wellPath->datumElevation();
        }
        else if ( this->airGap() != std::numeric_limits<double>::infinity() && this->airGap() > 0.0 )
        {
            mdAtSeaLevel = this->airGap();
        }

        std::vector<double> newMeasuredDepths = { mdAtSeaLevel };
        newMeasuredDepths.insert( newMeasuredDepths.end(), measuredDepths.begin(), measuredDepths.end() );

        wellPath->setMeasuredDepths( newMeasuredDepths );
    }
}

//--------------------------------------------------------------------------------------------------
///
//--------------------------------------------------------------------------------------------------
void RimFileWellPath::fieldChangedByUi( const caf::PdmFieldHandle* changedField, const QVariant& oldValue, const QVariant& newValue )
{
    RimWellPath::fieldChangedByUi( changedField, oldValue, newValue );

    if ( changedField == &m_useAutoGeneratedPointAtSeaLevel )
    {
        RifWellPathImporter wellPathImporter;
        QString             errorMessage;
        if ( readWellPathFile( &errorMessage, &wellPathImporter, false ) )
        {
            RimProject::current()->scheduleCreateDisplayModelAndRedrawAllViews();
        }
    }
}<|MERGE_RESOLUTION|>--- conflicted
+++ resolved
@@ -148,11 +148,7 @@
     {
         RifWellPathImporter::WellData wellData = wellPathImporter->readWellData( this->filePath(), m_wellPathIndexInFile() );
 
-<<<<<<< HEAD
-        RifWellPathImporter::WellMetaData wellMetaData = wellPathImporter->readWellMetaData( this->filePath(), m_wellPathIndexInFile() );
-=======
         RifWellPathImporter::WellMetaData wellMetaData = RifWellPathImporter::readWellMetaData( this->filePath(), m_wellPathIndexInFile() );
->>>>>>> 67c46288
         // General well info
 
         if ( setWellNameForExport )
