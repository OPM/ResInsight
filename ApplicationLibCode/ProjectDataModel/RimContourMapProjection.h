--- conflicted
+++ resolved
@@ -170,13 +170,8 @@
     std::vector<cvf::Vec3d> generateVertices() const;
     void                    generateContourPolygons();
     ContourPolygons createContourPolygonsFromLineSegments( caf::ContourLines::ListOfLineSegments& unorderedLineSegments, double contourValue );
-<<<<<<< HEAD
-    void            smoothContourPolygons( ContourPolygons* contourPolygons, bool favourExpansion );
-    void            clipContourPolygons( ContourPolygons* contourPolygons, const ContourPolygons* clipBy );
-=======
     void          smoothContourPolygons( ContourPolygons* contourPolygons, bool favourExpansion );
     void          clipContourPolygons( ContourPolygons* contourPolygons, const ContourPolygons* clipBy );
->>>>>>> 67c46288
     static double sumPolygonArea( const ContourPolygons& contourPolygons );
     static double sumTriangleAreas( const std::vector<cvf::Vec4d>& triangles );
 
