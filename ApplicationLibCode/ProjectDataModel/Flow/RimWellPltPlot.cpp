/////////////////////////////////////////////////////////////////////////////////
//
//  Copyright (C) 2017     Statoil ASA
//
//  ResInsight is free software: you can redistribute it and/or modify
//  it under the terms of the GNU General Public License as published by
//  the Free Software Foundation, either version 3 of the License, or
//  (at your option) any later version.
//
//  ResInsight is distributed in the hope that it will be useful, but WITHOUT
//  ANY WARRANTY; without even the implied warranty of MERCHANTABILITY or
//  FITNESS FOR A PARTICULAR PURPOSE.
//
//  See the GNU General Public License at <http://www.gnu.org/licenses/gpl.html>
//  for more details.
//
/////////////////////////////////////////////////////////////////////////////////

#include "RimWellPltPlot.h"

#include "RiaDateStringParser.h"
#include "RiaLogging.h"
#include "RiaPlotDefines.h"
#include "RiaQDateTimeTools.h"
#include "RiaWellNameComparer.h"

#include "RifReaderEclipseRft.h"

#include "RigAccWellFlowCalculator.h"
#include "RigCaseCellResultsData.h"
#include "RigEclipseCaseData.h"
#include "RigEclipseWellLogExtractor.h"
#include "RigMainGrid.h"
#include "RigSimWellData.h"
#include "RigWellLogExtractor.h"
#include "RigWellPath.h"
#include "RigWellResultFrame.h"
#include "RigWellResultPoint.h"

#include "RimDataSourceForRftPlt.h"
#include "RimEclipseCase.h"
#include "RimEclipseCaseCollection.h"
#include "RimEclipseResultCase.h"
#include "RimEclipseResultDefinition.h"
#include "RimMainPlotCollection.h"
#include "RimOilField.h"
#include "RimProject.h"
#include "RimSummaryCurveAppearanceCalculator.h"
#include "RimWellFlowRateCurve.h"
#include "RimWellLogExtractionCurve.h"
#include "RimWellLogFile.h"
#include "RimWellLogFileChannel.h"
#include "RimWellLogFileCurve.h"
#include "RimWellLogPlot.h"
#include "RimWellLogPlotCollection.h"
#include "RimWellLogPlotNameConfig.h"
#include "RimWellLogRftCurve.h"
#include "RimWellLogTrack.h"
#include "RimWellPath.h"
#include "RimWellPathCollection.h"
#include "RimWellPlotTools.h"

#include "cafPdmUiTreeOrdering.h"
#include "cafPdmUiTreeSelectionEditor.h"
#include "cafVecIjk.h"

#include <algorithm>
#include <iterator>
#include <tuple>

CAF_PDM_SOURCE_INIT( RimWellPltPlot, "WellPltPlot" );

namespace caf
{
template <>
void caf::AppEnum<FlowType>::setUp()
{
    addItem( FLOW_TYPE_PHASE_SPLIT, "PHASE_SPLIT", "Phase Split" );
    addItem( FLOW_TYPE_TOTAL, "TOTAL", "Total Flow" );
    setDefault( FLOW_TYPE_PHASE_SPLIT );
}

template <>
void caf::AppEnum<FlowPhase>::setUp()
{
    addItem( FLOW_PHASE_OIL, "PHASE_OIL", "Oil" );
    addItem( FLOW_PHASE_GAS, "PHASE_GAS", "Gas" );
    addItem( FLOW_PHASE_WATER, "PHASE_WATER", "Water" );
    addItem( FLOW_PHASE_TOTAL, "PHASE_TOTAL", "Total" );
}
} // namespace caf

//--------------------------------------------------------------------------------------------------
///
//--------------------------------------------------------------------------------------------------
const char RimWellPltPlot::PLOT_NAME_QFORMAT_STRING[] = "PLT: %1";

//--------------------------------------------------------------------------------------------------
///
//--------------------------------------------------------------------------------------------------
RimWellPltPlot::RimWellPltPlot()
    : RimWellLogPlot()
{
    CAF_PDM_InitObject( "Well Allocation Plot", ":/WellFlowPlot16x16.png" );

    CAF_PDM_InitFieldNoDefault( &m_wellLogPlot_OBSOLETE, "WellLog", "WellLog" );
    m_wellLogPlot_OBSOLETE.uiCapability()->setUiTreeHidden( true );
    m_wellLogPlot_OBSOLETE.xmlCapability()->setIOWritable( false );

    CAF_PDM_InitFieldNoDefault( &m_wellPathName, "WellName", "Well Name" );

    CAF_PDM_InitFieldNoDefault( &m_selectedSources, "SourcesInternal", "Sources Internal" );
    m_selectedSources.uiCapability()->setUiEditorTypeName( caf::PdmUiTreeSelectionEditor::uiEditorTypeName() );
    m_selectedSources.uiCapability()->setUiLabelPosition( caf::PdmUiItemInfo::HIDDEN );
    m_selectedSources.uiCapability()->setAutoAddingOptionFromValue( false );
    m_selectedSources.xmlCapability()->disableIO();

    CAF_PDM_InitFieldNoDefault( &m_selectedSourcesForIo, "Sources", "Sources" );
    m_selectedSourcesForIo.uiCapability()->setUiTreeHidden( true );

    CAF_PDM_InitFieldNoDefault( &m_selectedTimeSteps, "TimeSteps", "Time Steps" );
    m_selectedTimeSteps.uiCapability()->setUiEditorTypeName( caf::PdmUiTreeSelectionEditor::uiEditorTypeName() );
    m_selectedTimeSteps.uiCapability()->setUiLabelPosition( caf::PdmUiItemInfo::HIDDEN );
    m_selectedTimeSteps.uiCapability()->setAutoAddingOptionFromValue( false );

    CAF_PDM_InitField( &m_useStandardConditionCurves, "UseStandardConditionCurves", true, "Standard Volume" );
    CAF_PDM_InitField( &m_useReservoirConditionCurves, "UseReservoirConditionCurves", true, "Reservoir Volume" );

    CAF_PDM_InitFieldNoDefault( &m_phases, "Phases", "Phases" );
    m_phases.uiCapability()->setUiEditorTypeName( caf::PdmUiTreeSelectionEditor::uiEditorTypeName() );
    m_phases = std::vector<caf::AppEnum<FlowPhase>>( { FLOW_PHASE_OIL, FLOW_PHASE_GAS, FLOW_PHASE_WATER } );
    m_phases.uiCapability()->setUiLabelPosition( caf::PdmUiItemInfo::HIDDEN );

    m_nameConfig->setCustomName( "PLT Plot" );
    setNamingMethod( RiaDefines::ObjectNamingMethod::CUSTOM );

    this->setAsPlotMdiWindow();
    m_doInitAfterLoad       = false;
    m_isOnLoad              = true;
    m_plotLegendsHorizontal = false;

    setAvailableDepthTypes( { RiaDefines::DepthTypeEnum::MEASURED_DEPTH } );
    setPlotTitleVisible( true );
}

//--------------------------------------------------------------------------------------------------
///
//--------------------------------------------------------------------------------------------------
RimWellPltPlot::~RimWellPltPlot()
{
    removeMdiWindowFromMdiArea();

    deleteViewWidget();
}

//--------------------------------------------------------------------------------------------------
///
//--------------------------------------------------------------------------------------------------
void RimWellPltPlot::setPlotXAxisTitles( RimWellLogTrack* plotTrack )
{
    std::set<RiaDefines::EclipseUnitSystem> presentUnitSystems;
    for ( const auto& source : m_selectedSources() )
    {
        auto systems = source.availableUnitSystems();
        for ( const auto& s : systems )
        {
            presentUnitSystems.insert( s );
        }
    }
    if ( presentUnitSystems.size() > 1 )
    {
        RiaLogging::errorInMessageBox( nullptr, "ResInsight PLT Plot", "Inconsistent units in PLT plot" );
    }

    if ( presentUnitSystems.empty() ) return;

    RiaDefines::EclipseUnitSystem unitSet = *presentUnitSystems.begin();

    QString axisTitle;
    if ( m_useReservoirConditionCurves )
        axisTitle += RimWellPlotTools::flowPlotAxisTitle( RimWellLogFile::WELL_FLOW_COND_RESERVOIR, unitSet );
    if ( m_useReservoirConditionCurves && m_useStandardConditionCurves ) axisTitle += " | ";
    if ( m_useStandardConditionCurves )
        axisTitle += RimWellPlotTools::flowPlotAxisTitle( RimWellLogFile::WELL_FLOW_COND_STANDARD, unitSet );

    plotTrack->setPropertyValueAxisTitle( axisTitle );

#if 0
    QString unitText;
    for ( auto unitSet: presentUnitSystems )
    {
        switch ( unitSet )
        {
            case RiaEclipseUnitTools::UNITS_METRIC:
            unitText += "[Liquid Sm<sup>3</sup>/day], [Gas kSm<sup>3</sup>/day]";
            break;
            case RiaEclipseUnitTools::UNITS_FIELD:
            unitText += "[Liquid BBL/day], [Gas BOE/day]";
            break;
            case RiaEclipseUnitTools::UNITS_LAB:
            unitText += "[cm<sup>3</sup>/hr]";
            break;
            default:
            unitText += "(unknown unit)";
            break;
        }
    }

    plotTrack->setXAxisTitle("Surface Flow Rate " + unitText);
#endif
}

//--------------------------------------------------------------------------------------------------
///
//--------------------------------------------------------------------------------------------------
void RimWellPltPlot::updateFormationsOnPlot() const
{
    if ( plotCount() > 0 )
    {
        RimProject*  proj     = RimProject::current();
        RimWellPath* wellPath = proj->wellPathByName( m_wellPathName );

        RimWellLogTrack* track = dynamic_cast<RimWellLogTrack*>( plotByIndex( 0 ) );
        if ( track )
        {
            RimCase* formationNamesCase = track->formationNamesCase();

            if ( !formationNamesCase )
            {
                /// Set default case. Todo : Use the first of the selected cases in the
                /// plot
                std::vector<RimCase*> cases;
                proj->allCases( cases );

                if ( !cases.empty() )
                {
                    formationNamesCase = cases[0];
                }
            }

            track->setAndUpdateWellPathFormationNamesData( formationNamesCase, wellPath );
        }
    }
}

//--------------------------------------------------------------------------------------------------
///
//--------------------------------------------------------------------------------------------------
std::set<RiaRftPltCurveDefinition> RimWellPltPlot::selectedCurveDefs() const
{
    std::set<RifEclipseRftAddress::RftWellLogChannelType> channelTypesToUse = RifEclipseRftAddress::pltPlotChannelTypes();

    return RimWellPlotTools::curveDefsFromTimesteps( RimWellPlotTools::simWellName( m_wellPathName ),
                                                     m_selectedTimeSteps.v(),
                                                     false,
                                                     m_selectedSources(),
                                                     channelTypesToUse );
}

//--------------------------------------------------------------------------------------------------
///
//--------------------------------------------------------------------------------------------------
class RigResultPointCalculator
{
public:
    RigResultPointCalculator() {}
    virtual ~RigResultPointCalculator() {}

    const std::vector<cvf::Vec3d>&         pipeBranchCLCoords() { return m_pipeBranchCLCoords; }
    const std::vector<RigWellResultPoint>& pipeBranchWellResultPoints() { return m_pipeBranchWellResultPoints; }
    const std::vector<double>&             pipeBranchMeasuredDepths() { return m_pipeBranchMeasuredDepths; }

protected:
    RigEclipseWellLogExtractor* findWellLogExtractor( const QString& wellPathName, RimEclipseResultCase* eclCase )
    {
        RimProject*                 proj              = RimProject::current();
        RimWellPath*                wellPath          = proj->wellPathByName( wellPathName );
        RimWellLogPlotCollection*   wellLogCollection = RimMainPlotCollection::current()->wellLogPlotCollection();
        RigEclipseWellLogExtractor* eclExtractor      = wellLogCollection->findOrCreateExtractor( wellPath, eclCase );

        return eclExtractor;
    }

    std::vector<cvf::Vec3d>         m_pipeBranchCLCoords;
    std::vector<RigWellResultPoint> m_pipeBranchWellResultPoints;
    std::vector<double>             m_pipeBranchMeasuredDepths;
};

//--------------------------------------------------------------------------------------------------
///
//--------------------------------------------------------------------------------------------------

class RigRftResultPointCalculator : public RigResultPointCalculator
{
public:
    RigRftResultPointCalculator( const QString& wellPathName, RimEclipseResultCase* eclCase, QDateTime m_timeStep )
    {
        RifEclipseRftAddress gasRateAddress = RifEclipseRftAddress::createAddress( RimWellPlotTools::simWellName( wellPathName ),
                                                                                   m_timeStep,
                                                                                   RifEclipseRftAddress::RftWellLogChannelType::GRAT );
        RifEclipseRftAddress oilRateAddress = RifEclipseRftAddress::createAddress( RimWellPlotTools::simWellName( wellPathName ),
                                                                                   m_timeStep,
                                                                                   RifEclipseRftAddress::RftWellLogChannelType::ORAT );
        RifEclipseRftAddress watRateAddress = RifEclipseRftAddress::createAddress( RimWellPlotTools::simWellName( wellPathName ),
                                                                                   m_timeStep,
                                                                                   RifEclipseRftAddress::RftWellLogChannelType::WRAT );

        std::vector<caf::VecIjk> rftIndices;
        eclCase->rftReader()->cellIndices( gasRateAddress, &rftIndices );
        if ( rftIndices.empty() ) eclCase->rftReader()->cellIndices( oilRateAddress, &rftIndices );
        if ( rftIndices.empty() ) eclCase->rftReader()->cellIndices( watRateAddress, &rftIndices );
        if ( rftIndices.empty() ) return;

        std::vector<double> gasRates;
        std::vector<double> oilRates;
        std::vector<double> watRates;
        eclCase->rftReader()->values( gasRateAddress, &gasRates );
        eclCase->rftReader()->values( oilRateAddress, &oilRates );
        eclCase->rftReader()->values( watRateAddress, &watRates );

        std::map<size_t, size_t> globCellIdxToIdxInRftFile;

        const RigMainGrid* mainGrid = eclCase->eclipseCaseData()->mainGrid();

        for ( size_t rftCellIdx = 0; rftCellIdx < rftIndices.size(); rftCellIdx++ )
        {
            caf::VecIjk ijkIndex                       = rftIndices[rftCellIdx];
            size_t      globalCellIndex                = mainGrid->cellIndexFromIJK( ijkIndex.i(), ijkIndex.j(), ijkIndex.k() );
            globCellIdxToIdxInRftFile[globalCellIndex] = rftCellIdx;
        }

        RigEclipseWellLogExtractor* eclExtractor = findWellLogExtractor( wellPathName, eclCase );
        if ( !eclExtractor ) return;

        std::vector<WellPathCellIntersectionInfo> intersections = eclExtractor->cellIntersectionInfosAlongWellPath();

        for ( size_t wpExIdx = 0; wpExIdx < intersections.size(); wpExIdx++ )
        {
            size_t globCellIdx = intersections[wpExIdx].globCellIndex;

            auto it = globCellIdxToIdxInRftFile.find( globCellIdx );
            if ( it == globCellIdxToIdxInRftFile.end() )
            {
                if ( !m_pipeBranchWellResultPoints.empty() && wpExIdx == ( intersections.size() - 1 ) )
                {
                    m_pipeBranchWellResultPoints.pop_back();
                }
                continue;
            }
            m_pipeBranchCLCoords.push_back( intersections[wpExIdx].startPoint );
            m_pipeBranchMeasuredDepths.push_back( intersections[wpExIdx].startMD );

            m_pipeBranchCLCoords.push_back( intersections[wpExIdx].endPoint );
            m_pipeBranchMeasuredDepths.push_back( intersections[wpExIdx].endMD );

            RigWellResultPoint resPoint;
            resPoint.setIsOpen( true );
            resPoint.setGridIndex( 0 ); // Always main grid
            resPoint.setGridCellIndex( globCellIdx ); // Shortcut, since we only have
                                                      // main grid results from RFT

            const double adjustedGasRate =
                RiaEclipseUnitTools::convertSurfaceGasFlowRateToOilEquivalents( eclCase->eclipseCaseData()->unitsType(), gasRates[it->second] );
            resPoint.setFlowData( -1.0, oilRates[it->second], adjustedGasRate, watRates[it->second] );

            m_pipeBranchWellResultPoints.push_back( resPoint );

            if ( wpExIdx < intersections.size() - 1 )
            {
                m_pipeBranchWellResultPoints.push_back( RigWellResultPoint() ); // Invalid res point describing the
                                                                                // "line" between the cells
            }
        }
    }
};

//--------------------------------------------------------------------------------------------------
///
//--------------------------------------------------------------------------------------------------
class RigSimWellResultPointCalculator : public RigResultPointCalculator
{
public:
    RigSimWellResultPointCalculator( const QString& wellPathName, RimEclipseResultCase* eclCase, QDateTime m_timeStep )
    {
        // Find timestep index from qdatetime

        const std::vector<QDateTime> timeSteps =
            eclCase->eclipseCaseData()->results( RiaDefines::PorosityModelType::MATRIX_MODEL )->timeStepDates();
        size_t tsIdx = timeSteps.size();
        for ( tsIdx = 0; tsIdx < timeSteps.size(); ++tsIdx )
        {
            if ( timeSteps[tsIdx] == m_timeStep ) break;
        }

        if ( tsIdx >= timeSteps.size() ) return;

        // Build search map into simulation well data

        std::map<size_t, std::pair<size_t, size_t>> globCellIdxToIdxInSimWellBranch;

        const RimWellPath*    wellPath = RimWellPlotTools::wellPathByWellPathNameOrSimWellName( wellPathName );
        const RigSimWellData* simWell =
            wellPath != nullptr ? eclCase->eclipseCaseData()->findSimWellData( wellPath->associatedSimulationWellName() ) : nullptr;

        if ( !simWell ) return;

        if ( !simWell->hasWellResult( tsIdx ) ) return;

        const RigWellResultFrame* resFrame = simWell->wellResultFrame( tsIdx );

        const RigMainGrid* mainGrid = eclCase->eclipseCaseData()->mainGrid();

        for ( size_t brIdx = 0; brIdx < resFrame->wellResultBranches().size(); ++brIdx )
        {
<<<<<<< HEAD
            const std::vector<RigWellResultPoint>& branchResPoints = resFrame->m_wellResultBranches[brIdx].m_branchResultPoints;
=======
            const std::vector<RigWellResultPoint> branchResPoints = resFrame->branchResultPointsFromBranchIndex( brIdx );
>>>>>>> 67c46288
            for ( size_t wrpIdx = 0; wrpIdx < branchResPoints.size(); wrpIdx++ )
            {
                const RigGridBase* grid            = mainGrid->gridByIndex( branchResPoints[wrpIdx].gridIndex() );
                size_t             globalCellIndex = grid->reservoirCellIndex( branchResPoints[wrpIdx].cellIndex() );

                globCellIdxToIdxInSimWellBranch[globalCellIndex] = std::make_pair( brIdx, wrpIdx );
            }
        }

        RigEclipseWellLogExtractor* eclExtractor = findWellLogExtractor( wellPathName, eclCase );

        if ( !eclExtractor ) return;

        std::vector<WellPathCellIntersectionInfo> intersections = eclExtractor->cellIntersectionInfosAlongWellPath();

        for ( size_t wpExIdx = 0; wpExIdx < intersections.size(); wpExIdx++ )
        {
            size_t globCellIdx = intersections[wpExIdx].globCellIndex;

            auto it = globCellIdxToIdxInSimWellBranch.find( globCellIdx );
            if ( it == globCellIdxToIdxInSimWellBranch.end() )
            {
                if ( !m_pipeBranchWellResultPoints.empty() && wpExIdx == ( intersections.size() - 1 ) )
                {
                    m_pipeBranchWellResultPoints.pop_back();
                }
                continue;
            }

            m_pipeBranchCLCoords.push_back( intersections[wpExIdx].startPoint );
            m_pipeBranchMeasuredDepths.push_back( intersections[wpExIdx].startMD );

            m_pipeBranchCLCoords.push_back( intersections[wpExIdx].endPoint );
            m_pipeBranchMeasuredDepths.push_back( intersections[wpExIdx].endMD );

<<<<<<< HEAD
            const RigWellResultPoint& resPoint = resFrame->m_wellResultBranches[it->second.first].m_branchResultPoints[it->second.second];

=======
            const RigWellResultPoint resPoint = resFrame->branchResultPointsFromBranchIndex( it->second.first )[it->second.second];
>>>>>>> 67c46288
            m_pipeBranchWellResultPoints.push_back( resPoint );

            if ( wpExIdx < intersections.size() - 1 )
            {
                m_pipeBranchWellResultPoints.push_back( RigWellResultPoint() ); // Invalid res point describing the
                                                                                // "line" between the cells
            }
        }
    }
};

//--------------------------------------------------------------------------------------------------
///
//--------------------------------------------------------------------------------------------------
void RimWellPltPlot::syncCurvesFromUiSelection()
{
    RimWellLogTrack* plotTrack = dynamic_cast<RimWellLogTrack*>( plotByIndex( 0 ) );
    if ( !plotTrack ) return;

    const std::set<RiaRftPltCurveDefinition>& curveDefs = selectedCurveDefs();

    setPlotXAxisTitles( plotTrack );

    // Delete existing curves

    plotTrack->deleteAllCurves();

    int curveGroupId = 0;

    QString dateFormatString;
    {
        std::vector<QDateTime> allTimeSteps;
        for ( const RiaRftPltCurveDefinition& curveDefToAdd : curveDefs )
        {
            allTimeSteps.push_back( curveDefToAdd.timeStep() );
        }
        dateFormatString = RiaQDateTimeTools::createTimeFormatStringFromDates( allTimeSteps );
    }

    // Add curves
    for ( const RiaRftPltCurveDefinition& curveDefToAdd : curveDefs )
    {
        std::set<FlowPhase> selectedPhases = std::set<FlowPhase>( m_phases().begin(), m_phases().end() );

        RifDataSourceForRftPlt sourceDef = curveDefToAdd.address();
        QDateTime              timeStep  = curveDefToAdd.timeStep();

        std::unique_ptr<RigResultPointCalculator> resultPointCalc;

        QString curveName;

        {
            curveName += sourceDef.eclCase() ? sourceDef.eclCase()->caseUserDescription() : "";
            curveName += sourceDef.wellLogFile() ? sourceDef.wellLogFile()->name() : "";
            if ( sourceDef.sourceType() == RifDataSourceForRftPlt::SourceType::RFT_SIM_WELL_DATA ) curveName += ", RFT";

            curveName += ", " + RiaQDateTimeTools::toStringUsingApplicationLocale( timeStep, dateFormatString );
        }

        RimEclipseResultCase* rimEclipseResultCase = dynamic_cast<RimEclipseResultCase*>( sourceDef.eclCase() );

        if ( sourceDef.sourceType() == RifDataSourceForRftPlt::SourceType::RFT_SIM_WELL_DATA )
        {
            resultPointCalc.reset( new RigRftResultPointCalculator( m_wellPathName, rimEclipseResultCase, timeStep ) );
        }
        else if ( sourceDef.sourceType() == RifDataSourceForRftPlt::SourceType::GRID_MODEL_CELL_DATA )
        {
            resultPointCalc.reset( new RigSimWellResultPointCalculator( m_wellPathName, rimEclipseResultCase, timeStep ) );
        }

        RiaDefines::EclipseUnitSystem unitSet = RiaDefines::EclipseUnitSystem::UNITS_UNKNOWN;
        if ( rimEclipseResultCase )
        {
            unitSet = rimEclipseResultCase->eclipseCaseData()->unitsType();
        }

        if ( resultPointCalc != nullptr )
        {
            if ( !resultPointCalc->pipeBranchCLCoords().empty() )
            {
                if ( selectedPhases.count( FLOW_PHASE_TOTAL ) && m_useReservoirConditionCurves() &&
                     sourceDef.sourceType() == RifDataSourceForRftPlt::SourceType::GRID_MODEL_CELL_DATA )
                {
                    RigAccWellFlowCalculator wfTotalAccumulator( resultPointCalc->pipeBranchCLCoords(),
                                                                 resultPointCalc->pipeBranchWellResultPoints(),
                                                                 resultPointCalc->pipeBranchMeasuredDepths(),
                                                                 true );

                    const std::vector<double>& depthValues = wfTotalAccumulator.pseudoLengthFromTop( 0 );

                    QString curveUnitText = RimWellPlotTools::flowUnitText( RimWellLogFile::WELL_FLOW_COND_RESERVOIR, unitSet );

                    const std::vector<double> accFlow = wfTotalAccumulator.accumulatedTracerFlowPrPseudoLength( RIG_FLOW_TOTAL_NAME, 0 );
                    addStackedCurve( curveName + ", " + RIG_FLOW_TOTAL_NAME + " " + curveUnitText,
                                     depthValues,
                                     accFlow,
                                     plotTrack,
                                     cvf::Color3f::DARK_GRAY,
                                     curveGroupId,
                                     false );
                    curveGroupId++;
                }

                if ( m_useStandardConditionCurves() )
                {
                    RigAccWellFlowCalculator wfPhaseAccumulator( resultPointCalc->pipeBranchCLCoords(),
                                                                 resultPointCalc->pipeBranchWellResultPoints(),
                                                                 resultPointCalc->pipeBranchMeasuredDepths(),
                                                                 false );

                    const std::vector<double>& depthValues = wfPhaseAccumulator.pseudoLengthFromTop( 0 );
                    std::vector<QString>       tracerNames = wfPhaseAccumulator.tracerNames();
                    for ( const QString& tracerName : tracerNames )
                    {
<<<<<<< HEAD
                        auto color = tracerName == RIG_FLOW_OIL_NAME
                                         ? cvf::Color3f::DARK_GREEN
                                         : tracerName == RIG_FLOW_GAS_NAME
                                               ? cvf::Color3f::DARK_RED
                                               : tracerName == RIG_FLOW_WATER_NAME ? cvf::Color3f::BLUE : cvf::Color3f::DARK_GRAY;

                        if ( tracerName == RIG_FLOW_OIL_NAME && selectedPhases.count( FLOW_PHASE_OIL ) ||
                             tracerName == RIG_FLOW_GAS_NAME && selectedPhases.count( FLOW_PHASE_GAS ) ||
                             tracerName == RIG_FLOW_WATER_NAME && selectedPhases.count( FLOW_PHASE_WATER ) )
=======
                        auto color = tracerName == RIG_FLOW_OIL_NAME     ? cvf::Color3f::DARK_GREEN
                                     : tracerName == RIG_FLOW_GAS_NAME   ? cvf::Color3f::DARK_RED
                                     : tracerName == RIG_FLOW_WATER_NAME ? cvf::Color3f::BLUE
                                                                         : cvf::Color3f::DARK_GRAY;

                        if ( ( tracerName == RIG_FLOW_OIL_NAME && selectedPhases.count( FLOW_PHASE_OIL ) ) ||
                             ( tracerName == RIG_FLOW_GAS_NAME && selectedPhases.count( FLOW_PHASE_GAS ) ) ||
                             ( tracerName == RIG_FLOW_WATER_NAME && selectedPhases.count( FLOW_PHASE_WATER ) ) )
>>>>>>> 67c46288
                        {
                            FlowPhase flowPhase = FLOW_PHASE_NONE;
                            if ( tracerName == RIG_FLOW_OIL_NAME )
                                flowPhase = FLOW_PHASE_OIL;
                            else if ( tracerName == RIG_FLOW_GAS_NAME )
                                flowPhase = FLOW_PHASE_GAS;
                            else if ( tracerName == RIG_FLOW_WATER_NAME )
                                flowPhase = FLOW_PHASE_WATER;
                            QString curveUnitText =
                                RimWellPlotTools::curveUnitText( RimWellLogFile::WELL_FLOW_COND_STANDARD, unitSet, flowPhase );

                            const std::vector<double>& accFlow = wfPhaseAccumulator.accumulatedTracerFlowPrPseudoLength( tracerName, 0 );
                            addStackedCurve( curveName + ", " + tracerName + " " + curveUnitText,
                                             depthValues,
                                             accFlow,
                                             plotTrack,
                                             color,
                                             curveGroupId,
                                             false );
                        }
                    }
                }
            }
        }
        else if ( sourceDef.sourceType() == RifDataSourceForRftPlt::SourceType::OBSERVED_LAS_FILE )
        {
            if ( sourceDef.wellLogFile() && sourceDef.wellLogFile()->wellLogFileData() )
            {
                RimWellLogFile::WellFlowCondition flowCondition = sourceDef.wellLogFile()->wellFlowRateCondition();

                if ( ( m_useStandardConditionCurves() && flowCondition == RimWellLogFile::WELL_FLOW_COND_STANDARD ) ||
                     ( m_useReservoirConditionCurves() && flowCondition == RimWellLogFile::WELL_FLOW_COND_RESERVOIR ) )
                {
                    using ChannelValNameIdxTuple = std::tuple<double, QString, int>;

                    RigWellLogFile* wellLogFileData = sourceDef.wellLogFile()->wellLogFileData();

                    QStringList channelNames = wellLogFileData->wellLogChannelNames();

                    std::multiset<ChannelValNameIdxTuple> sortedChannels;
                    std::vector<std::vector<double>>      channelData;
                    channelData.resize( channelNames.size() );

                    for ( int chIdx = 0; chIdx < channelNames.size(); ++chIdx )
                    {
                        QString channelName = channelNames[chIdx];
                        channelData[chIdx]  = wellLogFileData->values( channelName );
                        if ( !channelData[chIdx].empty() )
                        {
                            sortedChannels.insert( ChannelValNameIdxTuple( -fabs( channelData[chIdx].front() ), channelName, chIdx ) );
                        }
                    }

                    std::vector<double> depthValues = wellLogFileData->depthValues();

                    RiaDefines::EclipseUnitSystem unitSystem = RiaDefines::fromDepthUnit( wellLogFileData->depthUnit() );

                    for ( const ChannelValNameIdxTuple& channelInfo : sortedChannels )
                    {
                        const auto& channelName = std::get<1>( channelInfo );
                        if ( selectedPhases.count( RimWellPlotTools::flowPhaseFromChannelName( channelName ) ) > 0 )
                        {
<<<<<<< HEAD
                            auto color = RimWellPlotTools::isOilFlowChannel( channelName )
                                             ? cvf::Color3f::DARK_GREEN
                                             : RimWellPlotTools::isGasFlowChannel( channelName )
                                                   ? cvf::Color3f::DARK_RED
                                                   : RimWellPlotTools::isWaterFlowChannel( channelName ) ? cvf::Color3f::BLUE
                                                                                                         : cvf::Color3f::DARK_GRAY;
=======
                            auto color = RimWellPlotTools::isOilFlowChannel( channelName )     ? cvf::Color3f::DARK_GREEN
                                         : RimWellPlotTools::isGasFlowChannel( channelName )   ? cvf::Color3f::DARK_RED
                                         : RimWellPlotTools::isWaterFlowChannel( channelName ) ? cvf::Color3f::BLUE
                                                                                               : cvf::Color3f::DARK_GRAY;
>>>>>>> 67c46288

                            FlowPhase flowPhase = FLOW_PHASE_NONE;
                            if ( RimWellPlotTools::isOilFlowChannel( channelName ) )
                                flowPhase = FLOW_PHASE_OIL;
                            else if ( RimWellPlotTools::isGasFlowChannel( channelName ) )
                                flowPhase = FLOW_PHASE_GAS;
                            else if ( RimWellPlotTools::isWaterFlowChannel( channelName ) )
                                flowPhase = FLOW_PHASE_WATER;
                            QString curveUnitText = RimWellPlotTools::curveUnitText( flowCondition, unitSystem, flowPhase );

                            addStackedCurve( curveName + ", " + channelName + " " + curveUnitText,
                                             depthValues,
                                             channelData[std::get<2>( channelInfo )],
                                             plotTrack,
                                             color,
                                             curveGroupId,
                                             true );

                            // Total flow channel will end up first, so just increment the
                            // group idx to make the rest of the phases group together
                            if ( RimWellPlotTools::isTotalFlowChannel( channelName ) ) curveGroupId++;
                        }
                    }
                }
            }
        }
        curveGroupId++;
    }

    plotTrack->setAutoScalePropertyValuesEnabled( true );
    RimWellLogPlot::onLoadDataAndUpdate();
}

//--------------------------------------------------------------------------------------------------
///
//--------------------------------------------------------------------------------------------------
void RimWellPltPlot::addStackedCurve( const QString&             curveName,
                                      const std::vector<double>& depthValues,
                                      const std::vector<double>& accFlow,
                                      RimWellLogTrack*           plotTrack,
                                      cvf::Color3f               color,
                                      int                        curveGroupId,
                                      bool                       doFillCurve )
{
    RimWellFlowRateCurve* curve = new RimWellFlowRateCurve;
    curve->setFlowValuesPrDepthValue( curveName, depthType(), depthValues, accFlow );

    curve->setColor( color );
    curve->setGroupId( curveGroupId );

    if ( curveGroupId == 0 )
    {
        curve->setDoFillCurve( true );
        curve->setSymbol( RiuPlotCurveSymbol::SYMBOL_NONE );
    }
    else
    {
        curve->setDoFillCurve( false );
        curve->setSymbol( RimSummaryCurveAppearanceCalculator::cycledSymbol( curveGroupId ) );
    }

    curve->setSymbolSkipDistance( 10 );
    plotTrack->addCurve( curve );
}

//--------------------------------------------------------------------------------------------------
///
//--------------------------------------------------------------------------------------------------
void RimWellPltPlot::setCurrentWellName( const QString& currWellName )
{
    m_wellPathName = currWellName;
}

//--------------------------------------------------------------------------------------------------
///
//--------------------------------------------------------------------------------------------------
const char* RimWellPltPlot::plotNameFormatString()
{
    return PLOT_NAME_QFORMAT_STRING;
}

//--------------------------------------------------------------------------------------------------
///
//--------------------------------------------------------------------------------------------------
QList<caf::PdmOptionItemInfo> RimWellPltPlot::calculateValueOptions( const caf::PdmFieldHandle* fieldNeedingOptions )
{
    QList<caf::PdmOptionItemInfo> options = RimWellLogPlot::calculateValueOptions( fieldNeedingOptions );

    const QString simWellName = RimWellPlotTools::simWellName( m_wellPathName );

    if ( fieldNeedingOptions == &m_wellPathName )
    {
        calculateValueOptionsForWells( options );
    }
    else if ( fieldNeedingOptions == &m_selectedSources )
    {
        const std::vector<RimEclipseResultCase*> rftCases = RimWellPlotTools::rftCasesForWell( simWellName );
        std::set<RifDataSourceForRftPlt>         availableRftSources;

        for ( const auto& rftCase : rftCases )
        {
            std::set<RifEclipseRftAddress::RftWellLogChannelType> channelTypesToUse = RifEclipseRftAddress::pltPlotChannelTypes();

            std::set<QDateTime> rftTimes = rftCase->rftReader()->availableTimeSteps( simWellName, channelTypesToUse );
            if ( !rftTimes.empty() )
            {
                availableRftSources.insert( RifDataSourceForRftPlt( RifDataSourceForRftPlt::SourceType::RFT_SIM_WELL_DATA, rftCase ) );
            }
        }

        if ( !availableRftSources.empty() )
        {
            options.push_back( caf::PdmOptionItemInfo::createHeader( RifDataSourceForRftPlt::sourceTypeUiText(
                                                                         RifDataSourceForRftPlt::SourceType::RFT_SIM_WELL_DATA ),
                                                                     true ) );

            for ( const auto& addr : availableRftSources )
            {
                auto item = caf::PdmOptionItemInfo( addr.eclCase()->caseUserDescription(), QVariant::fromValue( addr ) );
                item.setLevel( 1 );
                options.push_back( item );
            }
        }

        const std::vector<RimEclipseResultCase*> gridCases = RimWellPlotTools::gridCasesForWell( simWellName );
        if ( !gridCases.empty() )
        {
            options.push_back( caf::PdmOptionItemInfo::createHeader( RifDataSourceForRftPlt::sourceTypeUiText(
                                                                         RifDataSourceForRftPlt::SourceType::GRID_MODEL_CELL_DATA ),
                                                                     true ) );
        }

        for ( const auto& gridCase : gridCases )
        {
            auto addr = RifDataSourceForRftPlt( RifDataSourceForRftPlt::SourceType::GRID_MODEL_CELL_DATA, gridCase );
            auto item = caf::PdmOptionItemInfo( gridCase->caseUserDescription(), QVariant::fromValue( addr ) );
            item.setLevel( 1 );
            options.push_back( item );
        }

        auto wellLogFiles = RimWellPlotTools::wellLogFilesContainingFlow( m_wellPathName );
        if ( !wellLogFiles.empty() )
        {
            options.push_back( caf::PdmOptionItemInfo::createHeader( RifDataSourceForRftPlt::sourceTypeUiText(
                                                                         RifDataSourceForRftPlt::SourceType::OBSERVED_LAS_FILE ),
                                                                     true ) );

            for ( const auto& wellLogFile : wellLogFiles )
            {
                auto addr = RifDataSourceForRftPlt( wellLogFile );
                auto item = caf::PdmOptionItemInfo( wellLogFile->name(), QVariant::fromValue( addr ) );
                item.setLevel( 1 );
                options.push_back( item );
            }
        }
    }
    else if ( fieldNeedingOptions == &m_selectedTimeSteps )
    {
        std::set<RifEclipseRftAddress::RftWellLogChannelType> channelTypesToUse = RifEclipseRftAddress::pltPlotChannelTypes();

        RimWellPlotTools::calculateValueOptionsForTimeSteps( RimWellPlotTools::simWellName( m_wellPathName ),
                                                             m_selectedSources(),
                                                             channelTypesToUse,
                                                             options );
    }

    if ( fieldNeedingOptions == &m_phases )
    {
        options.push_back( caf::PdmOptionItemInfo( "Oil", FLOW_PHASE_OIL ) );
        options.push_back( caf::PdmOptionItemInfo( "Gas", FLOW_PHASE_GAS ) );
        options.push_back( caf::PdmOptionItemInfo( "Water", FLOW_PHASE_WATER ) );
        options.push_back( caf::PdmOptionItemInfo( "Total", FLOW_PHASE_TOTAL ) );
    }

    return options;
}

//--------------------------------------------------------------------------------------------------
///
//--------------------------------------------------------------------------------------------------
void RimWellPltPlot::fieldChangedByUi( const caf::PdmFieldHandle* changedField, const QVariant& oldValue, const QVariant& newValue )
{
    RimWellLogPlot::fieldChangedByUi( changedField, oldValue, newValue );

    if ( changedField == &m_wellPathName )
    {
        m_nameConfig->setCustomName( QString( plotNameFormatString() ).arg( m_wellPathName ) );
    }

    if ( changedField == &m_wellPathName )
    {
        RimWellLogTrack* const plotTrack = dynamic_cast<RimWellLogTrack*>( plotByIndex( 0 ) );
        if ( plotTrack )
        {
            plotTrack->deleteAllCurves();
            m_selectedSources.v().clear();
            m_selectedTimeSteps.v().clear();
            updateFormationsOnPlot();
        }
    }
    else if ( changedField == &m_selectedSources )
    {
        RimProject*  project  = RimProject::current();
        RimWellPath* wellPath = project->wellPathByName( m_wellPathName() );
        if ( wellPath && !wellPath->wellPathGeometry() )
        {
            for ( const RifDataSourceForRftPlt& address : m_selectedSources() )
            {
                if ( address.sourceType() == RifDataSourceForRftPlt::SourceType::RFT_SIM_WELL_DATA ||
                     address.sourceType() == RifDataSourceForRftPlt::SourceType::GRID_MODEL_CELL_DATA )
                {
                    if ( !wellPath->wellPathGeometry() )
                    {
                        QString tmp = QString( "Display of Measured Depth (MD) for Grid or "
                                               "RFT curves is not possible without a "
                                               "well log path, and the curve will be hidden "
                                               "in this mode.\n\n" );

                        RiaLogging::errorInMessageBox( nullptr, "Grid/RFT curve without MD", tmp );

                        // Do not show multiple dialogs
                        break;
                    }
                }
            }
        }
    }

    if ( changedField == &m_selectedSources || changedField == &m_selectedTimeSteps )
    {
        updateFormationsOnPlot();
        syncSourcesIoFieldFromGuiField();
        syncCurvesFromUiSelection();

        RimWellLogTrack* const plotTrack = dynamic_cast<RimWellLogTrack*>( plotByIndex( 0 ) );
        if ( plotTrack )
        {
            plotTrack->setAutoScalePropertyValuesEnabled( true );
        }
        updateZoom();
    }

    if ( changedField == &m_useStandardConditionCurves || changedField == &m_useReservoirConditionCurves || changedField == &m_phases )
    {
        syncCurvesFromUiSelection();

        RimWellLogTrack* const plotTrack = dynamic_cast<RimWellLogTrack*>( plotByIndex( 0 ) );
        if ( plotTrack )
        {
            plotTrack->setAutoScalePropertyValuesEnabled( true );
        }
        updateZoom();
    }
}

//--------------------------------------------------------------------------------------------------
///
//--------------------------------------------------------------------------------------------------
void RimWellPltPlot::defineUiTreeOrdering( caf::PdmUiTreeOrdering& uiTreeOrdering, QString uiConfigName )
{
    uiTreeOrdering.skipRemainingChildren( true );
}

//--------------------------------------------------------------------------------------------------
///
//--------------------------------------------------------------------------------------------------
void RimWellPltPlot::defineUiOrdering( QString uiConfigName, caf::PdmUiOrdering& uiOrdering )
{
    uiOrdering.add( &m_wellPathName );

    caf::PdmUiGroup* sourcesGroup = uiOrdering.addNewGroupWithKeyword( "Sources", "Sources" );
    sourcesGroup->add( &m_selectedSources );

    caf::PdmUiGroup* timeStepsGroup = uiOrdering.addNewGroupWithKeyword( "Time Steps", "TimeSteps" );
    timeStepsGroup->add( &m_selectedTimeSteps );

    caf::PdmUiGroup* flowGroup = uiOrdering.addNewGroupWithKeyword( "Curve Selection", "PhaseSelection" );
    flowGroup->add( &m_useStandardConditionCurves );
    flowGroup->add( &m_useReservoirConditionCurves );

    flowGroup->add( &m_phases );

    if ( plotCount() > 0 )
    {
        RimWellLogTrack* const track = dynamic_cast<RimWellLogTrack*>( plotByIndex( 0 ) );
        if ( track )
        {
            track->uiOrderingForRftPltFormations( uiOrdering );
            track->uiOrderingForPropertyAxisSettings( uiOrdering );
            caf::PdmUiGroup* depthGroup = uiOrdering.addNewGroup( "Depth Axis Settings" );
            uiOrderingForDepthAxis( uiConfigName, *depthGroup );

            caf::PdmUiGroup* nameGroup = uiOrdering.addNewGroup( "Plot Name" );
            nameGroup->setCollapsedByDefault();
            RimWellLogPlot::uiOrderingForAutoName( uiConfigName, *nameGroup );

            RimPlotWindow::uiOrderingForLegendsAndFonts( uiConfigName, uiOrdering );
        }
    }

    uiOrdering.skipRemainingFields( true );
}

//--------------------------------------------------------------------------------------------------
///
//--------------------------------------------------------------------------------------------------
void RimWellPltPlot::defineEditorAttribute( const caf::PdmFieldHandle* field, QString uiConfigName, caf::PdmUiEditorAttribute* attribute )
{
    if ( field == &m_phases )
    {
        caf::PdmUiTreeSelectionEditorAttribute* attrib = dynamic_cast<caf::PdmUiTreeSelectionEditorAttribute*>( attribute );
        attrib->showTextFilter                         = false;
        attrib->showToggleAllCheckbox                  = false;
    }
}

//--------------------------------------------------------------------------------------------------
///
//--------------------------------------------------------------------------------------------------
void RimWellPltPlot::initAfterRead()
{
    RimDepthTrackPlot::initAfterRead();

    if ( m_wellLogPlot_OBSOLETE )
    {
        RimWellLogPlot& wellLogPlot = dynamic_cast<RimWellLogPlot&>( *this );
        wellLogPlot                 = std::move( *m_wellLogPlot_OBSOLETE.value() );
        delete m_wellLogPlot_OBSOLETE;
        m_wellLogPlot_OBSOLETE = nullptr;
    }

    RimWellLogPlot::initAfterRead();

    // Postpone init until data has been loaded
    m_doInitAfterLoad = true;
}

//--------------------------------------------------------------------------------------------------
///
//--------------------------------------------------------------------------------------------------
void RimWellPltPlot::setupBeforeSave()
{
    syncSourcesIoFieldFromGuiField();
}

//--------------------------------------------------------------------------------------------------
///
//--------------------------------------------------------------------------------------------------
void RimWellPltPlot::initAfterLoad()
{
    std::vector<RifDataSourceForRftPlt> selectedSources;
    for ( RimDataSourceForRftPlt* addr : m_selectedSourcesForIo )
    {
        if ( RimProject::current()->isProjectFileVersionEqualOrOlderThan( "2023.1.0" ) &&
             addr->address().sourceType() == RifDataSourceForRftPlt::SourceType::OBSERVED_LAS_FILE )
        {
            // In previous versions, the observed LAS files were not stored in the project file, but handled as a unity.
            // Now we have more observed data types, and need to show all LAS files individually for selection
            auto wellLogFiles = RimWellPlotTools::wellLogFilesContainingFlow( m_wellPathName );
            if ( !wellLogFiles.empty() )
            {
                for ( const auto& wellLogFile : wellLogFiles )
                {
                    auto addr = RifDataSourceForRftPlt( wellLogFile );
                    selectedSources.push_back( addr );
                }
            }

            continue;
        }

        selectedSources.push_back( addr->address() );
    }

    m_selectedSources = selectedSources;
}

//--------------------------------------------------------------------------------------------------
///
//--------------------------------------------------------------------------------------------------
void RimWellPltPlot::syncSourcesIoFieldFromGuiField()
{
    m_selectedSourcesForIo.deleteChildren();

    for ( const RifDataSourceForRftPlt& addr : m_selectedSources() )
    {
        m_selectedSourcesForIo.push_back( new RimDataSourceForRftPlt( addr ) );
    }
}

//--------------------------------------------------------------------------------------------------
///
//--------------------------------------------------------------------------------------------------
void RimWellPltPlot::calculateValueOptionsForWells( QList<caf::PdmOptionItemInfo>& options )
{
    RimProject* proj = RimProject::current();

    if ( proj != nullptr )
    {
        // Observed wells
        for ( const RimWellPath* const wellPath : proj->allWellPaths() )
        {
            const QString wellName = wellPath->name();

            if ( wellPath->wellPathGeometry() || RimWellPlotTools::hasFlowData( wellPath ) )
                options.push_back( caf::PdmOptionItemInfo( wellName, wellName ) );
        }
    }

    options.push_back( caf::PdmOptionItemInfo( "None", "" ) );
}

//--------------------------------------------------------------------------------------------------
///
//--------------------------------------------------------------------------------------------------
void RimWellPltPlot::onLoadDataAndUpdate()
{
    if ( m_doInitAfterLoad )
    {
        initAfterLoad();
        m_doInitAfterLoad = false;
    }

    if ( m_isOnLoad )
    {
        if ( plotCount() > 0 )
        {
            RimWellLogTrack* const plotTrack = dynamic_cast<RimWellLogTrack*>( plotByIndex( 0 ) );
            if ( plotTrack )
            {
                plotTrack->setAnnotationType( RiaDefines::RegionAnnotationType::FORMATION_ANNOTATIONS );
            }
        }
        m_isOnLoad = false;
    }

    updateMdiWindowVisibility();
    updateFormationsOnPlot();
    syncCurvesFromUiSelection();
}<|MERGE_RESOLUTION|>--- conflicted
+++ resolved
@@ -412,11 +412,7 @@
 
         for ( size_t brIdx = 0; brIdx < resFrame->wellResultBranches().size(); ++brIdx )
         {
-<<<<<<< HEAD
-            const std::vector<RigWellResultPoint>& branchResPoints = resFrame->m_wellResultBranches[brIdx].m_branchResultPoints;
-=======
             const std::vector<RigWellResultPoint> branchResPoints = resFrame->branchResultPointsFromBranchIndex( brIdx );
->>>>>>> 67c46288
             for ( size_t wrpIdx = 0; wrpIdx < branchResPoints.size(); wrpIdx++ )
             {
                 const RigGridBase* grid            = mainGrid->gridByIndex( branchResPoints[wrpIdx].gridIndex() );
@@ -452,12 +448,7 @@
             m_pipeBranchCLCoords.push_back( intersections[wpExIdx].endPoint );
             m_pipeBranchMeasuredDepths.push_back( intersections[wpExIdx].endMD );
 
-<<<<<<< HEAD
-            const RigWellResultPoint& resPoint = resFrame->m_wellResultBranches[it->second.first].m_branchResultPoints[it->second.second];
-
-=======
             const RigWellResultPoint resPoint = resFrame->branchResultPointsFromBranchIndex( it->second.first )[it->second.second];
->>>>>>> 67c46288
             m_pipeBranchWellResultPoints.push_back( resPoint );
 
             if ( wpExIdx < intersections.size() - 1 )
@@ -572,17 +563,6 @@
                     std::vector<QString>       tracerNames = wfPhaseAccumulator.tracerNames();
                     for ( const QString& tracerName : tracerNames )
                     {
-<<<<<<< HEAD
-                        auto color = tracerName == RIG_FLOW_OIL_NAME
-                                         ? cvf::Color3f::DARK_GREEN
-                                         : tracerName == RIG_FLOW_GAS_NAME
-                                               ? cvf::Color3f::DARK_RED
-                                               : tracerName == RIG_FLOW_WATER_NAME ? cvf::Color3f::BLUE : cvf::Color3f::DARK_GRAY;
-
-                        if ( tracerName == RIG_FLOW_OIL_NAME && selectedPhases.count( FLOW_PHASE_OIL ) ||
-                             tracerName == RIG_FLOW_GAS_NAME && selectedPhases.count( FLOW_PHASE_GAS ) ||
-                             tracerName == RIG_FLOW_WATER_NAME && selectedPhases.count( FLOW_PHASE_WATER ) )
-=======
                         auto color = tracerName == RIG_FLOW_OIL_NAME     ? cvf::Color3f::DARK_GREEN
                                      : tracerName == RIG_FLOW_GAS_NAME   ? cvf::Color3f::DARK_RED
                                      : tracerName == RIG_FLOW_WATER_NAME ? cvf::Color3f::BLUE
@@ -591,7 +571,6 @@
                         if ( ( tracerName == RIG_FLOW_OIL_NAME && selectedPhases.count( FLOW_PHASE_OIL ) ) ||
                              ( tracerName == RIG_FLOW_GAS_NAME && selectedPhases.count( FLOW_PHASE_GAS ) ) ||
                              ( tracerName == RIG_FLOW_WATER_NAME && selectedPhases.count( FLOW_PHASE_WATER ) ) )
->>>>>>> 67c46288
                         {
                             FlowPhase flowPhase = FLOW_PHASE_NONE;
                             if ( tracerName == RIG_FLOW_OIL_NAME )
@@ -654,19 +633,10 @@
                         const auto& channelName = std::get<1>( channelInfo );
                         if ( selectedPhases.count( RimWellPlotTools::flowPhaseFromChannelName( channelName ) ) > 0 )
                         {
-<<<<<<< HEAD
-                            auto color = RimWellPlotTools::isOilFlowChannel( channelName )
-                                             ? cvf::Color3f::DARK_GREEN
-                                             : RimWellPlotTools::isGasFlowChannel( channelName )
-                                                   ? cvf::Color3f::DARK_RED
-                                                   : RimWellPlotTools::isWaterFlowChannel( channelName ) ? cvf::Color3f::BLUE
-                                                                                                         : cvf::Color3f::DARK_GRAY;
-=======
                             auto color = RimWellPlotTools::isOilFlowChannel( channelName )     ? cvf::Color3f::DARK_GREEN
                                          : RimWellPlotTools::isGasFlowChannel( channelName )   ? cvf::Color3f::DARK_RED
                                          : RimWellPlotTools::isWaterFlowChannel( channelName ) ? cvf::Color3f::BLUE
                                                                                                : cvf::Color3f::DARK_GRAY;
->>>>>>> 67c46288
 
                             FlowPhase flowPhase = FLOW_PHASE_NONE;
                             if ( RimWellPlotTools::isOilFlowChannel( channelName ) )
