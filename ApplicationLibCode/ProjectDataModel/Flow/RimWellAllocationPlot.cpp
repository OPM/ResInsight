/////////////////////////////////////////////////////////////////////////////////
//
//  Copyright (C) 2017     Statoil ASA
//
//  ResInsight is free software: you can redistribute it and/or modify
//  it under the terms of the GNU General Public License as published by
//  the Free Software Foundation, either version 3 of the License, or
//  (at your option) any later version.
//
//  ResInsight is distributed in the hope that it will be useful, but WITHOUT ANY
//  WARRANTY; without even the implied warranty of MERCHANTABILITY or
//  FITNESS FOR A PARTICULAR PURPOSE.
//
//  See the GNU General Public License at <http://www.gnu.org/licenses/gpl.html>
//  for more details.
//
/////////////////////////////////////////////////////////////////////////////////

#include "RimWellAllocationPlot.h"

#include "RiaNumericalTools.h"
#include "RiaPreferences.h"

#include "RigAccWellFlowCalculator.h"
#include "RigEclipseCaseData.h"
#include "RigFlowDiagResultAddress.h"
#include "RigFlowDiagResults.h"
#include "RigSimWellData.h"
#include "RigSimulationWellCenterLineCalculator.h"
#include "RigSimulationWellCoordsAndMD.h"
#include "RigWellResultFrame.h"

#include "RimEclipseCase.h"
#include "RimEclipseCaseTools.h"
#include "RimEclipseCellColors.h"
#include "RimEclipseResultCase.h"
#include "RimEclipseView.h"
#include "RimFlowDiagSolution.h"
#include "RimSimWellInView.h"
#include "RimSimWellInViewCollection.h"
#include "RimTofAccumulatedPhaseFractionsPlot.h"
#include "RimTools.h"
#include "RimTotalWellAllocationPlot.h"
#include "RimWellAllocationPlotLegend.h"
#include "RimWellAllocationTools.h"
#include "RimWellFlowRateCurve.h"
#include "RimWellLogCurveCommonDataSource.h"
#include "RimWellLogFile.h"
#include "RimWellLogPlot.h"
#include "RimWellLogTrack.h"
#include "RimWellPlotTools.h"

#include "RiuPlotMainWindow.h"
#include "RiuQwtPlotWidget.h"
#include "RiuWellAllocationPlot.h"

CAF_PDM_SOURCE_INIT( RimWellAllocationPlot, "WellAllocationPlot" );

//--------------------------------------------------------------------------------------------------
///
//--------------------------------------------------------------------------------------------------

namespace caf
{
template <>
void AppEnum<RimWellAllocationPlot::FlowType>::setUp()
{
    addItem( RimWellAllocationPlot::ACCUMULATED, "ACCUMULATED", "Accumulated" );
    addItem( RimWellAllocationPlot::INFLOW, "INFLOW", "Inflow Rates" );
    setDefault( RimWellAllocationPlot::ACCUMULATED );
}
} // namespace caf

//--------------------------------------------------------------------------------------------------
///
//--------------------------------------------------------------------------------------------------
RimWellAllocationPlot::RimWellAllocationPlot()
{
    CAF_PDM_InitObject( "Well Allocation Plot", ":/WellAllocPlot16x16.png" );

    CAF_PDM_InitField( &m_userName, "PlotDescription", QString( "Flow Diagnostics Plot" ), "Name" );
    m_userName.uiCapability()->setUiReadOnly( true );

    CAF_PDM_InitField( &m_showPlotTitle, "ShowPlotTitle", true, "Show Plot Title" );

    CAF_PDM_InitField( &m_branchDetection,
                       "BranchDetection",
                       true,
                       "Branch Detection",
                       "",
                       "Compute branches based on how simulation well cells are organized",
                       "" );

    CAF_PDM_InitFieldNoDefault( &m_case, "CurveCase", "Case" );
    m_case.uiCapability()->setUiTreeChildrenHidden( true );

    CAF_PDM_InitField( &m_timeStep, "PlotTimeStep", 0, "Time Step" );
    CAF_PDM_InitField( &m_wellName, "WellName", QString( "None" ), "Well" );
    CAF_PDM_InitFieldNoDefault( &m_flowDiagSolution, "FlowDiagSolution", "Plot Type" );
    CAF_PDM_InitFieldNoDefault( &m_flowType, "FlowType", "Flow Type" );
    CAF_PDM_InitField( &m_groupSmallContributions, "GroupSmallContributions", true, "Group Small Contributions" );
    CAF_PDM_InitField( &m_smallContributionsThreshold, "SmallContributionsThreshold", 0.005, "Threshold" );
    CAF_PDM_InitFieldNoDefault( &m_accumulatedWellFlowPlot, "AccumulatedWellFlowPlot", "Accumulated Well Flow" );
    m_accumulatedWellFlowPlot.uiCapability()->setUiTreeHidden( true );
    m_accumulatedWellFlowPlot = new RimWellLogPlot;
    m_accumulatedWellFlowPlot->setDepthUnit( RiaDefines::DepthUnitType::UNIT_NONE );
    m_accumulatedWellFlowPlot->setDepthType( RiaDefines::DepthTypeEnum::CONNECTION_NUMBER );
    m_accumulatedWellFlowPlot->setLegendsVisible( false );
    m_accumulatedWellFlowPlot->uiCapability()->setUiIconFromResourceString( ":/WellFlowPlot16x16.png" );

    CAF_PDM_InitFieldNoDefault( &m_totalWellAllocationPlot, "TotalWellFlowPlot", "Total Well Flow" );
    m_totalWellAllocationPlot.uiCapability()->setUiTreeHidden( true );
    m_totalWellAllocationPlot = new RimTotalWellAllocationPlot;

    CAF_PDM_InitFieldNoDefault( &m_wellAllocationPlotLegend, "WellAllocLegend", "Legend" );
    m_wellAllocationPlotLegend.uiCapability()->setUiTreeHidden( true );
    m_wellAllocationPlotLegend = new RimWellAllocationPlotLegend;

    CAF_PDM_InitFieldNoDefault( &m_tofAccumulatedPhaseFractionsPlot, "TofAccumulatedPhaseFractionsPlot", "TOF Accumulated Phase Fractions" );
    m_tofAccumulatedPhaseFractionsPlot.uiCapability()->setUiTreeHidden( true );
    m_tofAccumulatedPhaseFractionsPlot = new RimTofAccumulatedPhaseFractionsPlot;

    this->setAsPlotMdiWindow();

    m_accumulatedWellFlowPlot->setAvailableDepthUnits( {} );
    m_accumulatedWellFlowPlot->setAvailableDepthTypes( { RiaDefines::DepthTypeEnum::CONNECTION_NUMBER,
                                                         RiaDefines::DepthTypeEnum::TRUE_VERTICAL_DEPTH,
                                                         RiaDefines::DepthTypeEnum::PSEUDO_LENGTH } );

    m_accumulatedWellFlowPlot->setCommonDataSourceEnabled( false );

    m_showWindow = false;
    setDeletable( true );
}

//--------------------------------------------------------------------------------------------------
///
//--------------------------------------------------------------------------------------------------
RimWellAllocationPlot::~RimWellAllocationPlot()
{
    removeMdiWindowFromMdiArea();

    delete m_accumulatedWellFlowPlot();
    delete m_totalWellAllocationPlot();
    delete m_tofAccumulatedPhaseFractionsPlot();

    if ( m_wellAllocationPlotWidget )
    {
        m_wellAllocationPlotWidget->hide();
        m_wellAllocationPlotWidget->setParent( nullptr );
        delete m_wellAllocationPlotWidget;
        m_wellAllocationPlotWidget = nullptr;
    }
}

//--------------------------------------------------------------------------------------------------
/// TODO: implement properly
//--------------------------------------------------------------------------------------------------
int RimWellAllocationPlot::id() const
{
    return -1;
}

//--------------------------------------------------------------------------------------------------
///
//--------------------------------------------------------------------------------------------------
void RimWellAllocationPlot::setFromSimulationWell( RimSimWellInView* simWell )
{
    m_showWindow = true;

    auto eclView = simWell->firstAncestorOrThisOfType<RimEclipseView>();
    auto eclCase = simWell->firstAncestorOrThisOfType<RimEclipseResultCase>();

    m_case     = eclCase;
    m_wellName = simWell->simWellData()->m_wellName;
    m_timeStep = eclView->currentTimeStep();

    // Use the active flow diag solutions, or the first one as default
    m_flowDiagSolution = eclView->cellResult()->flowDiagSolution();
    if ( !m_flowDiagSolution )
    {
        m_flowDiagSolution = m_case->defaultFlowDiagSolution();
    }

    onLoadDataAndUpdate();
}

//--------------------------------------------------------------------------------------------------
///
//--------------------------------------------------------------------------------------------------
void RimWellAllocationPlot::setWellName( const QString& wellName )
{
    m_wellName = wellName;
    onLoadDataAndUpdate();
}

//--------------------------------------------------------------------------------------------------
///
//--------------------------------------------------------------------------------------------------
void RimWellAllocationPlot::setTimeStep( int timeStep )
{
    if ( timeStep < 0 ) return;

    m_timeStep = timeStep;
    onLoadDataAndUpdate();
}

//--------------------------------------------------------------------------------------------------
///
//--------------------------------------------------------------------------------------------------
void RimWellAllocationPlot::deleteViewWidget()
{
    if ( m_wellAllocationPlotWidget )
    {
        m_wellAllocationPlotWidget->hide();
        m_wellAllocationPlotWidget->setParent( nullptr );
        delete m_wellAllocationPlotWidget;
        m_wellAllocationPlotWidget = nullptr;
    }
}

//--------------------------------------------------------------------------------------------------
///
//--------------------------------------------------------------------------------------------------
void RimWellAllocationPlot::updateFromWell()
{
    std::set<QString> uncheckedCurveNames;

    // Delete existing tracks
    {
        std::vector<RimWellLogTrack*> tracks = accumulatedWellFlowPlot()->descendantsIncludingThisOfType<RimWellLogTrack>();
        for ( RimWellLogTrack* t : tracks )
        {
            for ( auto c : t->curves() )
            {
                if ( !c->isChecked() )
                {
                    uncheckedCurveNames.insert( c->curveName() );
                }
            }

            accumulatedWellFlowPlot()->removePlot( t );
            delete t;
        }
    }

    CVF_ASSERT( accumulatedWellFlowPlot()->plotCount() == 0 );

    QString description;
    if ( m_flowType() == ACCUMULATED ) description = "Accumulated Flow";
    if ( m_flowType() == INFLOW ) description = "Inflow Rates";

    accumulatedWellFlowPlot()->setNameTemplateText( description + " " + RiaDefines::namingVariableWell() );
    accumulatedWellFlowPlot()->setNamingMethod( RiaDefines::ObjectNamingMethod::TEMPLATE );

    accumulatedWellFlowPlot()->updateAutoName();

    if ( !m_case ) return;

    const RigSimWellData* simWellData = m_case->eclipseCaseData()->findSimWellData( m_wellName );

    if ( !simWellData ) return;

    // Set up the Accumulated Well Flow Calculator
    const auto simWellBranches = RigSimulationWellCenterLineCalculator::calculateWellPipeCenterlineForTimeStep( m_case->eclipseCaseData(),
                                                                                                                simWellData,
                                                                                                                m_timeStep,
                                                                                                                m_branchDetection,
                                                                                                                true );
    const auto& [pipeBranchesCLCoords, pipeBranchesCellIds] = RigSimulationWellCenterLineCalculator::extractBranchData( simWellBranches );

    std::map<QString, const std::vector<double>*> tracerFractionCellValues =
        RimWellAllocationTools::findOrCreateRelevantTracerCellFractions( simWellData, m_flowDiagSolution, m_timeStep );

    std::unique_ptr<RigAccWellFlowCalculator> wfCalculator;

    double smallContributionThreshold = 0.0;
    if ( m_groupSmallContributions() ) smallContributionThreshold = m_smallContributionsThreshold;

    if ( !tracerFractionCellValues.empty() && !pipeBranchesCLCoords.empty() )
    {
        bool isProducer = ( simWellData->wellProductionType( m_timeStep ) == RiaDefines::WellProductionType::PRODUCER ||
                            simWellData->wellProductionType( m_timeStep ) == RiaDefines::WellProductionType::UNDEFINED_PRODUCTION_TYPE );
        RigEclCellIndexCalculator cellIdxCalc( m_case->eclipseCaseData()->mainGrid(),
<<<<<<< HEAD
                                               m_case->eclipseCaseData()->activeCellInfo( RiaDefines::PorosityModelType::MATRIX_MODEL ) );
=======
                                               m_case->eclipseCaseData()->activeCellInfo( RiaDefines::PorosityModelType::MATRIX_MODEL ),
                                               nullptr );
>>>>>>> 67c46288
        wfCalculator.reset( new RigAccWellFlowCalculator( pipeBranchesCLCoords,
                                                          pipeBranchesCellIds,
                                                          tracerFractionCellValues,
                                                          cellIdxCalc,
                                                          smallContributionThreshold,
                                                          isProducer ) );
    }
    else
    {
        if ( !pipeBranchesCLCoords.empty() )
        {
            wfCalculator.reset( new RigAccWellFlowCalculator( pipeBranchesCLCoords, pipeBranchesCellIds, smallContributionThreshold ) );
        }
    }

    auto depthType = accumulatedWellFlowPlot()->depthType();

    if ( depthType == RiaDefines::DepthTypeEnum::MEASURED_DEPTH ) return;

    // Create tracks and curves from the calculated data

    size_t branchCount = pipeBranchesCLCoords.size();
    for ( size_t brIdx = 0; brIdx < branchCount; ++brIdx )
    {
        // Skip Tiny dummy branches
        if ( pipeBranchesCellIds[brIdx].size() <= 3 ) continue;

        RimWellLogTrack* plotTrack = new RimWellLogTrack();

        plotTrack->setDescription( QString( "Branch %1" ).arg( brIdx + 1 ) );
        plotTrack->setFormationsForCaseWithSimWellOnly( true );
        plotTrack->setFormationBranchIndex( (int)brIdx );

        accumulatedWellFlowPlot()->addPlot( plotTrack );

        const std::vector<double>& depthValues =
            depthType == RiaDefines::DepthTypeEnum::CONNECTION_NUMBER     ? wfCalculator->connectionNumbersFromTop( brIdx )
            : depthType == RiaDefines::DepthTypeEnum::PSEUDO_LENGTH       ? wfCalculator->pseudoLengthFromTop( brIdx )
            : depthType == RiaDefines::DepthTypeEnum::TRUE_VERTICAL_DEPTH ? wfCalculator->trueVerticalDepth( brIdx )
                                                                          : std::vector<double>();

        if ( !depthValues.empty() )
        {
            std::vector<QString> tracerNames = wfCalculator->tracerNames();
            for ( const QString& tracerName : tracerNames )
            {
                std::vector<double> curveDepthValues = depthValues;
                std::vector<double> accFlow;
                if ( depthType == RiaDefines::DepthTypeEnum::CONNECTION_NUMBER )
                {
                    accFlow = ( m_flowType == ACCUMULATED ? wfCalculator->accumulatedTracerFlowPrConnection( tracerName, brIdx )
                                                          : wfCalculator->tracerFlowPrConnection( tracerName, brIdx ) );

                    // Insert the first depth position again, to add a <maxdepth, 0.0> value pair
                    curveDepthValues.insert( curveDepthValues.begin(), curveDepthValues[0] );
                    accFlow.insert( accFlow.begin(), 0.0 );

                    if ( m_flowType == ACCUMULATED && brIdx == 0 && !accFlow.empty() ) // Add fictitious point to -1
                                                                                       // for first branch
                    {
                        accFlow.push_back( accFlow.back() );
                        curveDepthValues.push_back( -1.0 );
                    }

                    // Shift the "bars" to make connection number tick at the midpoint of the constant value
                    // when showing in flow rate
                    if ( m_flowType == INFLOW )
                    {
                        for ( double& connNum : curveDepthValues )
                        {
                            connNum += 0.5;
                        }
                    }
                }
                else if ( depthType == RiaDefines::DepthTypeEnum::PSEUDO_LENGTH || depthType == RiaDefines::DepthTypeEnum::TRUE_VERTICAL_DEPTH )
                {
                    accFlow = ( m_flowType == ACCUMULATED ? wfCalculator->accumulatedTracerFlowPrPseudoLength( tracerName, brIdx )
                                                          : wfCalculator->tracerFlowPrPseudoLength( tracerName, brIdx ) );

                    // Insert the first depth position again, to add a <maxdepth, 0.0> value pair
                    curveDepthValues.insert( curveDepthValues.begin(), curveDepthValues[0] );
                    accFlow.insert( accFlow.begin(), 0.0 );

                    if ( brIdx == 0 && branchCount > 1 )
                    {
                        // Add a dummy negative depth value to make the contribution
                        // from other branches connected to well head visible

                        auto   minmax_it         = std::minmax_element( curveDepthValues.begin(), curveDepthValues.end() );
                        double availableMinDepth = *( minmax_it.first );
                        double availableMaxDepth = *( minmax_it.second );

                        double depthSpan = 0.1 * cvf::Math::abs( availableMinDepth - availableMaxDepth );

                        // Round off value to floored decade
                        depthSpan = RiaNumericalTools::roundToClosestPowerOfTenFloor( depthSpan );

                        double dummyNegativeDepthValue = curveDepthValues.back() - depthSpan;

                        curveDepthValues.push_back( dummyNegativeDepthValue );
                        accFlow.push_back( accFlow.back() );
                    }
                }

                if ( !accFlow.empty() )
                {
                    bool showCurve = uncheckedCurveNames.count( tracerName ) == 0;
                    addStackedCurve( tracerName, depthType, curveDepthValues, accFlow, plotTrack, showCurve );
                }
            }
        }

        updateWellFlowPlotXAxisTitle( plotTrack );
    }

    QString wellStatusText = QString( "(%1)" ).arg( RimWellAllocationPlot::wellStatusTextForTimeStep( m_wellName, m_case, m_timeStep ) );

    QString flowTypeText = m_flowDiagSolution() ? "Well Allocation" : "Well Flow";
    setDescription( flowTypeText + ": " + m_wellName + " " + wellStatusText + ", " + m_case->timeStepStrings()[m_timeStep] + " (" +
                    m_case->caseUserDescription() + ")" );

    /// Pie chart

    m_totalWellAllocationPlot->clearSlices();
    if ( m_wellAllocationPlotWidget ) m_wellAllocationPlotWidget->clearLegend();

    if ( wfCalculator )
    {
        std::vector<std::pair<QString, double>> totalTracerFractions = wfCalculator->totalTracerFractions();

        for ( const auto& tracerVal : totalTracerFractions )
        {
            cvf::Color3f color;
            if ( m_flowDiagSolution )
                color = m_flowDiagSolution->tracerColor( tracerVal.first );
            else
                color = getTracerColor( tracerVal.first );

            double tracerPercent = 100 * tracerVal.second;

            m_totalWellAllocationPlot->addSlice( tracerVal.first, color, tracerPercent );
            if ( m_wellAllocationPlotWidget ) m_wellAllocationPlotWidget->addLegendItem( tracerVal.first, color, tracerPercent );
        }
    }

    if ( m_wellAllocationPlotWidget ) m_wellAllocationPlotWidget->showLegend( m_wellAllocationPlotLegend->isShowingLegend() );
    m_totalWellAllocationPlot->updateConnectedEditors();

    accumulatedWellFlowPlot()->updateConnectedEditors();
    m_tofAccumulatedPhaseFractionsPlot->reloadFromWell();
    m_tofAccumulatedPhaseFractionsPlot->updateConnectedEditors();

    if ( m_wellAllocationPlotWidget ) m_wellAllocationPlotWidget->updateGeometry();
}

//--------------------------------------------------------------------------------------------------
///
//--------------------------------------------------------------------------------------------------
void RimWellAllocationPlot::updateWellFlowPlotXAxisTitle( RimWellLogTrack* plotTrack )
{
    RiaDefines::EclipseUnitSystem     unitSet   = m_case->eclipseCaseData()->unitsType();
    RimWellLogFile::WellFlowCondition condition = m_flowDiagSolution ? RimWellLogFile::WELL_FLOW_COND_RESERVOIR
                                                                     : RimWellLogFile::WELL_FLOW_COND_STANDARD;

    QString axisTitle = RimWellPlotTools::flowPlotAxisTitle( condition, unitSet );
    plotTrack->setPropertyValueAxisTitle( axisTitle );
}

//--------------------------------------------------------------------------------------------------
///
//--------------------------------------------------------------------------------------------------
void RimWellAllocationPlot::addStackedCurve( const QString&             tracerName,
                                             RiaDefines::DepthTypeEnum  depthType,
                                             const std::vector<double>& depthValues,
                                             const std::vector<double>& accFlow,
                                             RimWellLogTrack*           plotTrack,
                                             bool                       showCurve )
{
    RimWellFlowRateCurve* curve = new RimWellFlowRateCurve;
    curve->setFlowValuesPrDepthValue( tracerName, depthType, depthValues, accFlow );

    if ( m_flowDiagSolution )
    {
        curve->setColor( m_flowDiagSolution->tracerColor( tracerName ) );
    }
    else
    {
        curve->setColor( getTracerColor( tracerName ) );
    }

    plotTrack->addCurve( curve );

    curve->loadDataAndUpdate( true );
    curve->setCheckState( showCurve );
}

//--------------------------------------------------------------------------------------------------
///
//--------------------------------------------------------------------------------------------------
void RimWellAllocationPlot::updateWidgetTitleWindowTitle()
{
    updateMdiWindowTitle();

    if ( m_wellAllocationPlotWidget )
    {
        if ( m_showPlotTitle )
        {
            m_wellAllocationPlotWidget->showTitle( m_userName );
        }
        else
        {
            m_wellAllocationPlotWidget->hideTitle();
        }
    }
}

//--------------------------------------------------------------------------------------------------
///
//--------------------------------------------------------------------------------------------------
QString RimWellAllocationPlot::wellStatusTextForTimeStep( const QString& wellName, const RimEclipseResultCase* eclipseResultCase, size_t timeStep )
{
    QString statusText = "Undefined";

    if ( eclipseResultCase )
    {
        const RigSimWellData* simWellData = eclipseResultCase->eclipseCaseData()->findSimWellData( wellName );

        if ( simWellData )
        {
            if ( simWellData->hasWellResult( timeStep ) )
            {
                const RigWellResultFrame* wellResultFrame = simWellData->wellResultFrame( timeStep );

                RiaDefines::WellProductionType prodType = wellResultFrame->productionType();

                switch ( prodType )
                {
                    case RiaDefines::WellProductionType::PRODUCER:
                        statusText = "Producer";
                        break;
                    case RiaDefines::WellProductionType::OIL_INJECTOR:
                        statusText = "Oil Injector";
                        break;
                    case RiaDefines::WellProductionType::GAS_INJECTOR:
                        statusText = "Gas Injector";
                        break;
                    case RiaDefines::WellProductionType::WATER_INJECTOR:
                        statusText = "Water Injector";
                        break;
                    case RiaDefines::WellProductionType::UNDEFINED_PRODUCTION_TYPE:
                        break;
                    default:
                        break;
                }
            }
        }
    }

    return statusText;
}

//--------------------------------------------------------------------------------------------------
/// TODO: Implement properly
//--------------------------------------------------------------------------------------------------
void RimWellAllocationPlot::assignIdIfNecessary()
{
}

//--------------------------------------------------------------------------------------------------
///
//--------------------------------------------------------------------------------------------------
QWidget* RimWellAllocationPlot::viewWidget()
{
    return m_wellAllocationPlotWidget;
}

//--------------------------------------------------------------------------------------------------
///
//--------------------------------------------------------------------------------------------------
void RimWellAllocationPlot::zoomAll()
{
    m_accumulatedWellFlowPlot()->zoomAll();
}

//--------------------------------------------------------------------------------------------------
///
//--------------------------------------------------------------------------------------------------
RimWellLogPlot* RimWellAllocationPlot::accumulatedWellFlowPlot()
{
    return m_accumulatedWellFlowPlot();
}

//--------------------------------------------------------------------------------------------------
///
//--------------------------------------------------------------------------------------------------
RimTotalWellAllocationPlot* RimWellAllocationPlot::totalWellFlowPlot()
{
    return m_totalWellAllocationPlot();
}

//--------------------------------------------------------------------------------------------------
///
//--------------------------------------------------------------------------------------------------
RimTofAccumulatedPhaseFractionsPlot* RimWellAllocationPlot::tofAccumulatedPhaseFractionsPlot()
{
    return m_tofAccumulatedPhaseFractionsPlot();
}

//--------------------------------------------------------------------------------------------------
///
//--------------------------------------------------------------------------------------------------
caf::PdmObject* RimWellAllocationPlot::plotLegend()
{
    return m_wellAllocationPlotLegend;
}

//--------------------------------------------------------------------------------------------------
///
//--------------------------------------------------------------------------------------------------
RimEclipseResultCase* RimWellAllocationPlot::rimCase()
{
    return m_case();
}

//--------------------------------------------------------------------------------------------------
///
//--------------------------------------------------------------------------------------------------
int RimWellAllocationPlot::timeStep()
{
    return m_timeStep();
}

//--------------------------------------------------------------------------------------------------
///
//--------------------------------------------------------------------------------------------------
RimWellAllocationPlot::FlowType RimWellAllocationPlot::flowType()
{
    return m_flowType();
}

//--------------------------------------------------------------------------------------------------
///
//--------------------------------------------------------------------------------------------------
QList<caf::PdmOptionItemInfo> RimWellAllocationPlot::calculateValueOptions( const caf::PdmFieldHandle* fieldNeedingOptions )
{
    QList<caf::PdmOptionItemInfo> options;

    if ( fieldNeedingOptions == &m_wellName )
    {
        std::set<QString> sortedWellNames = this->findSortedWellNames();

        caf::IconProvider simWellIcon( ":/Well.svg" );
        for ( const QString& wname : sortedWellNames )
        {
            options.push_back( caf::PdmOptionItemInfo( wname, wname, false, simWellIcon ) );
        }

        if ( options.size() == 0 )
        {
            options.push_front( caf::PdmOptionItemInfo( "None", nullptr ) );
        }
    }
    else if ( fieldNeedingOptions == &m_timeStep )
    {
        RimTools::timeStepsForCase( m_case, &options );

        if ( options.size() == 0 )
        {
            options.push_front( caf::PdmOptionItemInfo( "None", -1 ) );
        }
    }
    else if ( fieldNeedingOptions == &m_case )
    {
        auto resultCases = RimEclipseCaseTools::eclipseResultCases();
        for ( RimEclipseResultCase* c : resultCases )
        {
            options.push_back( caf::PdmOptionItemInfo( c->caseUserDescription(), c, false, c->uiIconProvider() ) );
        }
    }
    else if ( fieldNeedingOptions == &m_flowDiagSolution )
    {
        if ( m_case )
        {
            // std::vector<RimFlowDiagSolution*> flowSols = m_case->flowDiagSolutions();
            // options.push_back(caf::PdmOptionItemInfo("None", nullptr));
            // for (RimFlowDiagSolution* flowSol : flowSols)
            //{
            //    options.push_back(caf::PdmOptionItemInfo(flowSol->userDescription(), flowSol, false,
            //    flowSol->uiIcon()));
            //}

            RimFlowDiagSolution* defaultFlowSolution = m_case->defaultFlowDiagSolution();
            options.push_back( caf::PdmOptionItemInfo( "Well Flow", nullptr ) );
            if ( defaultFlowSolution )
            {
                options.push_back( caf::PdmOptionItemInfo( "Allocation", defaultFlowSolution ) );
            }
        }
    }

    return options;
}

//--------------------------------------------------------------------------------------------------
///
//--------------------------------------------------------------------------------------------------
QString RimWellAllocationPlot::wellName() const
{
    return m_wellName();
}

//--------------------------------------------------------------------------------------------------
///
//--------------------------------------------------------------------------------------------------
void RimWellAllocationPlot::removeFromMdiAreaAndDeleteViewWidget()
{
    removeMdiWindowFromMdiArea();
    deleteViewWidget();
}

//--------------------------------------------------------------------------------------------------
///
//--------------------------------------------------------------------------------------------------
void RimWellAllocationPlot::showPlotLegend( bool doShow )
{
    if ( m_wellAllocationPlotWidget ) m_wellAllocationPlotWidget->showLegend( doShow );
}

//--------------------------------------------------------------------------------------------------
///
//--------------------------------------------------------------------------------------------------
int RimWellAllocationPlot::fontSize() const
{
    return caf::FontTools::absolutePointSize( RiaPreferences::current()->defaultPlotFontSize() );
}

//--------------------------------------------------------------------------------------------------
///
//--------------------------------------------------------------------------------------------------
void RimWellAllocationPlot::updateFonts()
{
}

//--------------------------------------------------------------------------------------------------
///
//--------------------------------------------------------------------------------------------------
void RimWellAllocationPlot::fieldChangedByUi( const caf::PdmFieldHandle* changedField, const QVariant& oldValue, const QVariant& newValue )
{
    RimViewWindow::fieldChangedByUi( changedField, oldValue, newValue );

    if ( changedField == &m_userName || changedField == &m_showPlotTitle )
    {
        updateWidgetTitleWindowTitle();
    }
    else if ( changedField == &m_case )
    {
        if ( m_flowDiagSolution && m_case )
        {
            m_flowDiagSolution = m_case->defaultFlowDiagSolution();
        }
        else
        {
            m_flowDiagSolution = nullptr;
        }

        if ( !m_case )
            m_timeStep = 0;
        else if ( m_timeStep >= static_cast<int>( m_case->timeStepDates().size() ) )
        {
            m_timeStep = std::max( 0, ( (int)m_case->timeStepDates().size() ) - 1 );
        }

        std::set<QString> sortedWellNames = findSortedWellNames();
        if ( !sortedWellNames.size() )
            m_wellName = "";
        else if ( sortedWellNames.count( m_wellName() ) == 0 )
        {
            m_wellName = *sortedWellNames.begin();
        }

        onLoadDataAndUpdate();
    }
    else if ( changedField == &m_wellName || changedField == &m_timeStep || changedField == &m_flowDiagSolution ||
              changedField == &m_groupSmallContributions || changedField == &m_smallContributionsThreshold || changedField == &m_flowType ||
              changedField == &m_branchDetection )
    {
        onLoadDataAndUpdate();
    }
}

//--------------------------------------------------------------------------------------------------
///
//--------------------------------------------------------------------------------------------------
std::set<QString> RimWellAllocationPlot::findSortedWellNames()
{
    if ( m_case && m_case->eclipseCaseData() )
    {
        return m_case->eclipseCaseData()->findSortedWellNames();
    }
    return {};
}

//--------------------------------------------------------------------------------------------------
///
//--------------------------------------------------------------------------------------------------
QImage RimWellAllocationPlot::snapshotWindowContent()
{
    QImage image;

    if ( m_wellAllocationPlotWidget )
    {
        QPixmap pix = m_wellAllocationPlotWidget->grab();
        image       = pix.toImage();
    }

    return image;
}

//--------------------------------------------------------------------------------------------------
///
//--------------------------------------------------------------------------------------------------
void RimWellAllocationPlot::defineUiOrdering( QString uiConfigName, caf::PdmUiOrdering& uiOrdering )
{
    uiOrdering.add( &m_userName );
    uiOrdering.add( &m_showPlotTitle );

    caf::PdmUiGroup& dataGroup = *uiOrdering.addNewGroup( "Plot Data" );
    dataGroup.add( &m_case );
    dataGroup.add( &m_timeStep );
    dataGroup.add( &m_wellName );
    dataGroup.add( &m_branchDetection );

    caf::PdmUiGroup& optionGroup = *uiOrdering.addNewGroup( "Options" );
    optionGroup.add( &m_flowDiagSolution );
    optionGroup.add( &m_flowType );
    optionGroup.add( &m_groupSmallContributions );
    optionGroup.add( &m_smallContributionsThreshold );
    m_smallContributionsThreshold.uiCapability()->setUiReadOnly( !m_groupSmallContributions() );

    uiOrdering.skipRemainingFields( true );
}

//--------------------------------------------------------------------------------------------------
///
//--------------------------------------------------------------------------------------------------
void RimWellAllocationPlot::setDescription( const QString& description )
{
    m_userName = description;

    updateWidgetTitleWindowTitle();
}

//--------------------------------------------------------------------------------------------------
///
//--------------------------------------------------------------------------------------------------
QString RimWellAllocationPlot::description() const
{
    return m_userName();
}

//--------------------------------------------------------------------------------------------------
///
//--------------------------------------------------------------------------------------------------
void RimWellAllocationPlot::onLoadDataAndUpdate()
{
    updateMdiWindowVisibility();

    if ( !m_case ) return;

    // If no 3D view is open, we have to make sure the case is opened
    if ( !m_case->ensureReservoirCaseIsOpen() )
    {
        return;
    }

    // Other plot functions depend on a valid plot widget, early reject to avoid a lot of testing on valid widget
    if ( !m_wellAllocationPlotWidget ) return;

    updateFromWell();
    m_accumulatedWellFlowPlot->loadDataAndUpdate();
    updateFormationNamesData();
}

//--------------------------------------------------------------------------------------------------
///
//--------------------------------------------------------------------------------------------------
QWidget* RimWellAllocationPlot::createViewWidget( QWidget* mainWindowParent )
{
    m_wellAllocationPlotWidget = new RiuWellAllocationPlot( this, mainWindowParent );
    return m_wellAllocationPlotWidget;
}

//--------------------------------------------------------------------------------------------------
///
//--------------------------------------------------------------------------------------------------
cvf::Color3f RimWellAllocationPlot::getTracerColor( const QString& tracerName )
{
    if ( tracerName == RIG_FLOW_OIL_NAME ) return cvf::Color3f::DARK_GREEN;
    if ( tracerName == RIG_FLOW_GAS_NAME ) return cvf::Color3f::DARK_RED;
    if ( tracerName == RIG_FLOW_WATER_NAME ) return cvf::Color3f::BLUE;
    return cvf::Color3f::DARK_GRAY;
}

//--------------------------------------------------------------------------------------------------
///
//--------------------------------------------------------------------------------------------------
void RimWellAllocationPlot::updateFormationNamesData() const
{
    for ( size_t i = 0; i < m_accumulatedWellFlowPlot->plotCount(); ++i )
    {
        RimWellLogTrack* track = dynamic_cast<RimWellLogTrack*>( m_accumulatedWellFlowPlot->plotByIndex( i ) );
        if ( track )
        {
            track->setAndUpdateSimWellFormationNamesData( m_case, m_wellName );
        }
    }
}<|MERGE_RESOLUTION|>--- conflicted
+++ resolved
@@ -282,12 +282,8 @@
         bool isProducer = ( simWellData->wellProductionType( m_timeStep ) == RiaDefines::WellProductionType::PRODUCER ||
                             simWellData->wellProductionType( m_timeStep ) == RiaDefines::WellProductionType::UNDEFINED_PRODUCTION_TYPE );
         RigEclCellIndexCalculator cellIdxCalc( m_case->eclipseCaseData()->mainGrid(),
-<<<<<<< HEAD
-                                               m_case->eclipseCaseData()->activeCellInfo( RiaDefines::PorosityModelType::MATRIX_MODEL ) );
-=======
                                                m_case->eclipseCaseData()->activeCellInfo( RiaDefines::PorosityModelType::MATRIX_MODEL ),
                                                nullptr );
->>>>>>> 67c46288
         wfCalculator.reset( new RigAccWellFlowCalculator( pipeBranchesCLCoords,
                                                           pipeBranchesCellIds,
                                                           tracerFractionCellValues,
