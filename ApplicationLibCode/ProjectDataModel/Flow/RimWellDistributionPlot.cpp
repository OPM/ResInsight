--- conflicted
+++ resolved
@@ -350,10 +350,7 @@
     const QString timeStepName = m_case ? m_case->timeStepName( m_timeStepIndex ) : "N/A";
 
     const QString plotTitleStr = QString( "%1 Distribution: %2, %3" ).arg( phaseString ).arg( m_wellName ).arg( timeStepName );
-<<<<<<< HEAD
-=======
     m_plotWidget->setPlotTitleRenderingFlags( Qt::AlignHCenter | Qt::TextWordWrap );
->>>>>>> 67c46288
     m_plotWidget->setPlotTitle( plotTitleStr );
 
     m_plotWidget->setAxisTitleText( RiuPlotAxis::defaultBottom(), "TOF [years]" );
