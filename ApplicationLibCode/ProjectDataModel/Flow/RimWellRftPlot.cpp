--- conflicted
+++ resolved
@@ -367,19 +367,11 @@
     for ( const RiaRftPltCurveDefinition& curveDef : curveDefsFromCurves() )
     {
         if ( curveDef.address().sourceType() == RifDataSourceForRftPlt::SourceType::OBSERVED_LAS_FILE )
-<<<<<<< HEAD
         {
             selectedSources.insert( RifDataSourceForRftPlt( curveDef.address().wellLogFile() ) );
         }
         else if ( ( curveDef.address().sourceType() == RifDataSourceForRftPlt::SourceType::SUMMARY_RFT ) && curveDef.address().ensemble() )
         {
-=======
-        {
-            selectedSources.insert( RifDataSourceForRftPlt( curveDef.address().wellLogFile() ) );
-        }
-        else if ( ( curveDef.address().sourceType() == RifDataSourceForRftPlt::SourceType::SUMMARY_RFT ) && curveDef.address().ensemble() )
-        {
->>>>>>> 67c46288
             selectedSources.insert( RifDataSourceForRftPlt( curveDef.address().ensemble() ) );
         }
         else
@@ -823,7 +815,6 @@
             options.push_back( item );
         }
     }
-<<<<<<< HEAD
 
     const std::vector<RimSummaryCaseCollection*> rftEnsembles = RimWellPlotTools::rftEnsemblesForWell( m_wellPathNameOrSimWellName );
     if ( !rftEnsembles.empty() )
@@ -832,16 +823,6 @@
             caf::PdmOptionItemInfo::createHeader( RifDataSourceForRftPlt::sourceTypeUiText( RifDataSourceForRftPlt::SourceType::ENSEMBLE_RFT ),
                                                   true ) );
 
-=======
-
-    const std::vector<RimSummaryCaseCollection*> rftEnsembles = RimWellPlotTools::rftEnsemblesForWell( m_wellPathNameOrSimWellName );
-    if ( !rftEnsembles.empty() )
-    {
-        options.push_back(
-            caf::PdmOptionItemInfo::createHeader( RifDataSourceForRftPlt::sourceTypeUiText( RifDataSourceForRftPlt::SourceType::ENSEMBLE_RFT ),
-                                                  true ) );
-
->>>>>>> 67c46288
         for ( RimSummaryCaseCollection* rftEnsemble : rftEnsembles )
         {
             auto addr = RifDataSourceForRftPlt( rftEnsemble );
@@ -861,14 +842,8 @@
         {
             if ( summaryCase->rftReader() && summaryCase->rftReader()->wellNames().contains( m_wellPathNameOrSimWellName ) )
             {
-<<<<<<< HEAD
-                RimSummaryCaseCollection* parentEnsemble = nullptr;
-                summaryCase->firstAncestorOrThisOfType( parentEnsemble );
-                auto addr = RifDataSourceForRftPlt( summaryCase, parentEnsemble );
-=======
                 auto parentEnsemble = summaryCase->firstAncestorOrThisOfType<RimSummaryCaseCollection>();
                 auto addr           = RifDataSourceForRftPlt( summaryCase, parentEnsemble );
->>>>>>> 67c46288
 
                 auto item = caf::PdmOptionItemInfo( summaryCase->displayCaseName(), QVariant::fromValue( addr ) );
                 item.setLevel( 1 );
@@ -1364,15 +1339,9 @@
     for ( RimWellRftEnsembleCurveSet* curveSet : m_ensembleCurveSets() )
     {
         CAF_ASSERT( curveSet );
-<<<<<<< HEAD
-        auto ensemble_it = std::find_if( ensembles.begin(), ensembles.end(), [&curveSet]( const RimSummaryCaseCollection* ensemble ) {
-            return curveSet->ensemble() == ensemble;
-        } );
-=======
         auto ensemble_it = std::find_if( ensembles.begin(),
                                          ensembles.end(),
                                          [&curveSet]( const RimSummaryCaseCollection* ensemble ) { return curveSet->ensemble() == ensemble; } );
->>>>>>> 67c46288
         if ( ensemble_it != ensembles.end() )
         {
             curveSet->initializeLegend();
