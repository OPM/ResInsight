/////////////////////////////////////////////////////////////////////////////////
//
//  Copyright (C) 2016-     Statoil ASA
//
//  ResInsight is free software: you can redistribute it and/or modify
//  it under the terms of the GNU General Public License as published by
//  the Free Software Foundation, either version 3 of the License, or
//  (at your option) any later version.
//
//  ResInsight is distributed in the hope that it will be useful, but WITHOUT ANY
//  WARRANTY; without even the implied warranty of MERCHANTABILITY or
//  FITNESS FOR A PARTICULAR PURPOSE.
//
//  See the GNU General Public License at <http://www.gnu.org/licenses/gpl.html>
//  for more details.
//
/////////////////////////////////////////////////////////////////////////////////

#include "RimFlowDiagSolution.h"

#include "RigActiveCellInfo.h"
#include "RigCaseCellResultsData.h"
#include "RigEclipseCaseData.h"
#include "RigFlowDiagResults.h"
#include "RigMainGrid.h"
#include "RigSimWellData.h"
#include "RigWellResultFrame.h"
#include "RigWellResultPoint.h"

#include "RimEclipseResultCase.h"
#include "RimEclipseView.h"
#include "RimSimWellInViewCollection.h"

CAF_PDM_SOURCE_INIT( RimFlowDiagSolution, "FlowDiagSolution" );

#define CROSS_FLOW_ENDING "-XF"

//--------------------------------------------------------------------------------------------------
///
//--------------------------------------------------------------------------------------------------
bool RimFlowDiagSolution::hasCrossFlowEnding( const QString& tracerName )
{
    return tracerName.endsWith( CROSS_FLOW_ENDING );
}

//--------------------------------------------------------------------------------------------------
///
//--------------------------------------------------------------------------------------------------
QString RimFlowDiagSolution::removeCrossFlowEnding( const QString& tracerName )
{
    if ( tracerName.endsWith( CROSS_FLOW_ENDING ) )
    {
        return tracerName.left( tracerName.size() - 3 );
    }
    else
    {
        return tracerName;
    }
}

//--------------------------------------------------------------------------------------------------
///
//--------------------------------------------------------------------------------------------------
QString RimFlowDiagSolution::addCrossFlowEnding( const QString& wellName )
{
    return wellName + CROSS_FLOW_ENDING;
}

//--------------------------------------------------------------------------------------------------
///
//--------------------------------------------------------------------------------------------------
RimFlowDiagSolution::RimFlowDiagSolution()
{
    CAF_PDM_InitObject( "Flow Diagnostics Solution" );
    CAF_PDM_InitField( &m_userDescription, "UserDescription", QString( "All Wells" ), "Description" );
}

//--------------------------------------------------------------------------------------------------
///
//--------------------------------------------------------------------------------------------------
RimFlowDiagSolution::~RimFlowDiagSolution()
{
}

//--------------------------------------------------------------------------------------------------
///
//--------------------------------------------------------------------------------------------------
QString RimFlowDiagSolution::userDescription() const
{
    return m_userDescription();
}

//--------------------------------------------------------------------------------------------------
///
//--------------------------------------------------------------------------------------------------
RigFlowDiagResults* RimFlowDiagSolution::flowDiagResults()
{
    if ( m_flowDiagResults.isNull() )
    {
        size_t timeStepCount;
        {
            auto eclCase = firstAncestorOrThisOfType<RimEclipseResultCase>();
            if ( !eclCase || !eclCase->eclipseCaseData() )
            {
                return nullptr;
            }

            timeStepCount = eclCase->eclipseCaseData()->results( RiaDefines::PorosityModelType::MATRIX_MODEL )->maxTimeStepCount();
        }

        m_flowDiagResults = new RigFlowDiagResults( this, timeStepCount );
    }

    return m_flowDiagResults.p();
}

//--------------------------------------------------------------------------------------------------
///
//--------------------------------------------------------------------------------------------------
const RigFlowDiagResults* RimFlowDiagSolution::flowDiagResults() const
{
    return m_flowDiagResults.p();
}

//--------------------------------------------------------------------------------------------------
///
//--------------------------------------------------------------------------------------------------
std::vector<QString> RimFlowDiagSolution::tracerNames() const
{
    auto eclCase = firstAncestorOrThisOfType<RimEclipseResultCase>();

    std::vector<QString> tracerNameSet;

    if ( eclCase && eclCase->eclipseCaseData() )
    {
        const cvf::Collection<RigSimWellData>& simWellData = eclCase->eclipseCaseData()->wellResults();

        for ( size_t wIdx = 0; wIdx < simWellData.size(); ++wIdx )
        {
            tracerNameSet.push_back( simWellData[wIdx]->m_wellName );
            tracerNameSet.push_back( addCrossFlowEnding( simWellData[wIdx]->m_wellName ) );
        }
    }

    return tracerNameSet;
}

//--------------------------------------------------------------------------------------------------
///
//--------------------------------------------------------------------------------------------------
std::map<std::string, std::vector<int>> RimFlowDiagSolution::allInjectorTracerActiveCellIndices( size_t timeStepIndex ) const
{
    return allTracerActiveCellIndices( timeStepIndex, true );
}

//--------------------------------------------------------------------------------------------------
///
//--------------------------------------------------------------------------------------------------
std::map<std::string, std::vector<int>> RimFlowDiagSolution::allProducerTracerActiveCellIndices( size_t timeStepIndex ) const
{
    return allTracerActiveCellIndices( timeStepIndex, false );
}

//--------------------------------------------------------------------------------------------------
///
//--------------------------------------------------------------------------------------------------
std::map<std::string, std::vector<int>> RimFlowDiagSolution::allTracerActiveCellIndices( size_t timeStepIndex, bool useInjectors ) const
{
    auto eclCase = firstAncestorOrThisOfType<RimEclipseResultCase>();

    std::map<std::string, std::vector<int>> tracersWithCells;

    if ( eclCase && eclCase->eclipseCaseData() )
    {
        const cvf::Collection<RigSimWellData>& simWellData = eclCase->eclipseCaseData()->wellResults();
        RigMainGrid*                           mainGrid    = eclCase->eclipseCaseData()->mainGrid();
        RigActiveCellInfo*                     activeCellInfo =
            eclCase->eclipseCaseData()->activeCellInfo( RiaDefines::PorosityModelType::MATRIX_MODEL ); // Todo: Must come from the results
                                                                                                       // definition

        for ( size_t wIdx = 0; wIdx < simWellData.size(); ++wIdx )
        {
            if ( !simWellData[wIdx]->hasWellResult( timeStepIndex ) ) continue;
            const RigWellResultFrame* wellResFrame = simWellData[wIdx]->wellResultFrame( timeStepIndex );

<<<<<<< HEAD
            bool isInjectorWell = ( wellResFrame->m_productionType != RiaDefines::WellProductionType::PRODUCER &&
                                    wellResFrame->m_productionType != RiaDefines::WellProductionType::UNDEFINED_PRODUCTION_TYPE );
=======
            bool isInjectorWell = ( wellResFrame->productionType() != RiaDefines::WellProductionType::PRODUCER &&
                                    wellResFrame->productionType() != RiaDefines::WellProductionType::UNDEFINED_PRODUCTION_TYPE );
>>>>>>> 67c46288

            std::string wellName   = simWellData[wIdx]->m_wellName.toStdString();
            std::string wellNameXf = addCrossFlowEnding( simWellData[wIdx]->m_wellName ).toStdString();

            std::vector<int>& tracerCells          = tracersWithCells[wellName];
            std::vector<int>& tracerCellsCrossFlow = tracersWithCells[wellNameXf];

            for ( const RigWellResultBranch& wBr : wellResFrame->wellResultBranches() )
            {
                for ( const RigWellResultPoint& wrp : wBr.branchResultPoints() )
                {
                    if ( wrp.isValid() && wrp.isOpen() &&
                         ( ( useInjectors && wrp.flowRate() < 0.0 ) || ( !useInjectors && wrp.flowRate() > 0.0 ) ) )
                    {
                        RigGridBase* grid               = mainGrid->gridByIndex( wrp.gridIndex() );
                        size_t       reservoirCellIndex = grid->reservoirCellIndex( wrp.cellIndex() );

                        int cellActiveIndex = static_cast<int>( activeCellInfo->cellResultIndex( reservoirCellIndex ) );

                        if ( useInjectors == isInjectorWell )
                        {
                            tracerCells.push_back( cellActiveIndex );
                        }
                        else
                        {
                            tracerCellsCrossFlow.push_back( cellActiveIndex );
                        }
                    }
                }
            }

            if ( tracerCells.empty() ) tracersWithCells.erase( wellName );
            if ( tracerCellsCrossFlow.empty() ) tracersWithCells.erase( wellNameXf );
        }
    }

    return tracersWithCells;
}

//--------------------------------------------------------------------------------------------------
///
//--------------------------------------------------------------------------------------------------
RimFlowDiagSolution::TracerStatusType RimFlowDiagSolution::tracerStatusOverall( const QString& tracerName ) const
{
    auto eclCase = firstAncestorOrThisOfTypeAsserted<RimEclipseResultCase>();

    TracerStatusType tracerStatus = TracerStatusType::UNDEFINED;
    if ( eclCase && eclCase->eclipseCaseData() )
    {
        const cvf::Collection<RigSimWellData>& simWellData = eclCase->eclipseCaseData()->wellResults();

        for ( size_t wIdx = 0; wIdx < simWellData.size(); ++wIdx )
        {
            QString wellName = removeCrossFlowEnding( tracerName );

            if ( simWellData[wIdx]->m_wellName != wellName ) continue;

            tracerStatus = TracerStatusType::CLOSED;
            for ( const RigWellResultFrame& wellResFrame : simWellData[wIdx]->m_wellCellsTimeSteps )
            {
                if ( RiaDefines::isInjector( wellResFrame.productionType() ) )
                {
                    if ( tracerStatus == TracerStatusType::PRODUCER )
                        tracerStatus = TracerStatusType::VARYING;
                    else
                        tracerStatus = TracerStatusType::INJECTOR;
                }
                else if ( wellResFrame.productionType() == RiaDefines::WellProductionType::PRODUCER )
                {
                    if ( tracerStatus == TracerStatusType::INJECTOR )
                        tracerStatus = TracerStatusType::VARYING;
                    else
                        tracerStatus = TracerStatusType::PRODUCER;
                }
                if ( tracerStatus == TracerStatusType::VARYING ) break;
            }

            break;
        }

        if ( hasCrossFlowEnding( tracerName ) )
        {
            if ( tracerStatus == TracerStatusType::PRODUCER )
                tracerStatus = TracerStatusType::INJECTOR;
            else if ( tracerStatus == TracerStatusType::INJECTOR )
                tracerStatus = TracerStatusType::PRODUCER;
        }
    }

    return tracerStatus;
}

//--------------------------------------------------------------------------------------------------
///
//--------------------------------------------------------------------------------------------------
RimFlowDiagSolution::TracerStatusType RimFlowDiagSolution::tracerStatusInTimeStep( const QString& tracerName, size_t timeStepIndex ) const
{
    auto eclCase = firstAncestorOrThisOfTypeAsserted<RimEclipseResultCase>();
    if ( eclCase && eclCase->eclipseCaseData() )
    {
        const cvf::Collection<RigSimWellData>& simWellData = eclCase->eclipseCaseData()->wellResults();

        for ( size_t wIdx = 0; wIdx < simWellData.size(); ++wIdx )
        {
            QString wellName = removeCrossFlowEnding( tracerName );

            if ( simWellData[wIdx]->m_wellName != wellName ) continue;
            if ( !simWellData[wIdx]->hasWellResult( timeStepIndex ) ) return TracerStatusType::CLOSED;

            const RigWellResultFrame* wellResFrame = simWellData[wIdx]->wellResultFrame( timeStepIndex );

            if ( RiaDefines::isInjector( wellResFrame->productionType() ) )
            {
                if ( hasCrossFlowEnding( tracerName ) ) return TracerStatusType::PRODUCER;

                return TracerStatusType::INJECTOR;
            }
            else if ( wellResFrame->productionType() == RiaDefines::WellProductionType::PRODUCER ||
                      wellResFrame->productionType() == RiaDefines::WellProductionType::UNDEFINED_PRODUCTION_TYPE )
            {
                if ( hasCrossFlowEnding( tracerName ) ) return TracerStatusType::INJECTOR;

                return TracerStatusType::PRODUCER;
            }
            else
            {
                CVF_ASSERT( false );
            }
        }
    }

    return TracerStatusType::UNDEFINED;
}

//--------------------------------------------------------------------------------------------------
///
//--------------------------------------------------------------------------------------------------
cvf::Color3f RimFlowDiagSolution::tracerColor( const QString& tracerName ) const
{
    QString wellName = removeCrossFlowEnding( tracerName );

    if ( wellName == RIG_FLOW_TOTAL_NAME ) return cvf::Color3f::LIGHT_GRAY;
    if ( wellName == RIG_RESERVOIR_TRACER_NAME ) return cvf::Color3f::LIGHT_GRAY;
    if ( wellName == RIG_TINY_TRACER_GROUP_NAME ) return cvf::Color3f::DARK_GRAY;

    auto eclCase = firstAncestorOrThisOfType<RimEclipseResultCase>();
    if ( eclCase )
    {
        return eclCase->defaultWellColor( wellName );
    }

    return cvf::Color3f::LIGHT_GRAY;
}

//--------------------------------------------------------------------------------------------------
///
//--------------------------------------------------------------------------------------------------
caf::PdmFieldHandle* RimFlowDiagSolution::userDescriptionField()
{
    return &m_userDescription;
}<|MERGE_RESOLUTION|>--- conflicted
+++ resolved
@@ -183,13 +183,8 @@
             if ( !simWellData[wIdx]->hasWellResult( timeStepIndex ) ) continue;
             const RigWellResultFrame* wellResFrame = simWellData[wIdx]->wellResultFrame( timeStepIndex );
 
-<<<<<<< HEAD
-            bool isInjectorWell = ( wellResFrame->m_productionType != RiaDefines::WellProductionType::PRODUCER &&
-                                    wellResFrame->m_productionType != RiaDefines::WellProductionType::UNDEFINED_PRODUCTION_TYPE );
-=======
             bool isInjectorWell = ( wellResFrame->productionType() != RiaDefines::WellProductionType::PRODUCER &&
                                     wellResFrame->productionType() != RiaDefines::WellProductionType::UNDEFINED_PRODUCTION_TYPE );
->>>>>>> 67c46288
 
             std::string wellName   = simWellData[wIdx]->m_wellName.toStdString();
             std::string wellNameXf = addCrossFlowEnding( simWellData[wIdx]->m_wellName ).toStdString();
