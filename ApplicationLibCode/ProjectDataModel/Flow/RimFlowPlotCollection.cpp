/////////////////////////////////////////////////////////////////////////////////
//
//  Copyright (C) 2017     Statoil ASA
//
//  ResInsight is free software: you can redistribute it and/or modify
//  it under the terms of the GNU General Public License as published by
//  the Free Software Foundation, either version 3 of the License, or
//  (at your option) any later version.
//
//  ResInsight is distributed in the hope that it will be useful, but WITHOUT ANY
//  WARRANTY; without even the implied warranty of MERCHANTABILITY or
//  FITNESS FOR A PARTICULAR PURPOSE.
//
//  See the GNU General Public License at <http://www.gnu.org/licenses/gpl.html>
//  for more details.
//
/////////////////////////////////////////////////////////////////////////////////

#include "RimFlowPlotCollection.h"

#include "RimFlowCharacteristicsPlot.h"
#include "RimProject.h"
#include "RimWellAllocationOverTimePlot.h"
#include "RimWellAllocationPlot.h"
#include "RimWellConnectivityTable.h"
#include "RimWellDistributionPlotCollection.h"

#include "cafProgressInfo.h"
#include "cvfAssert.h"

CAF_PDM_SOURCE_INIT( RimFlowPlotCollection, "FlowPlotCollection" );

//--------------------------------------------------------------------------------------------------
///
//--------------------------------------------------------------------------------------------------
RimFlowPlotCollection::RimFlowPlotCollection()
{
    CAF_PDM_InitObject( "Flow Diagnostics Plots", ":/WellAllocPlots16x16.png" );

    CAF_PDM_InitFieldNoDefault( &m_flowCharacteristicsPlot, "FlowCharacteristicsPlot", "" );
    m_flowCharacteristicsPlot.uiCapability()->setUiTreeHidden( true );

<<<<<<< HEAD
=======
    CAF_PDM_InitFieldNoDefault( &m_defaultWellConnectivityTable, "DefaultWellConnectivityTable", "" );
    m_defaultWellConnectivityTable.uiCapability()->setUiTreeHidden( true );

>>>>>>> 67c46288
    CAF_PDM_InitFieldNoDefault( &m_defaultWellAllocOverTimePlot, "DefaultWellAllocationOverTimePlot", "" );
    m_defaultWellAllocOverTimePlot.uiCapability()->setUiTreeHidden( true );

    CAF_PDM_InitFieldNoDefault( &m_defaultWellAllocPlot, "DefaultWellAllocationPlot", "" );
    m_defaultWellAllocPlot.uiCapability()->setUiTreeHidden( true );

    CAF_PDM_InitFieldNoDefault( &m_wellDistributionPlotCollection, "WellDistributionPlotCollection", "" );
    m_wellDistributionPlotCollection.uiCapability()->setUiTreeHidden( true );

    CAF_PDM_InitFieldNoDefault( &m_storedWellAllocPlots, "StoredWellAllocationPlots", "Stored Well Allocation Plots" );
    CAF_PDM_InitFieldNoDefault( &m_storedFlowCharacteristicsPlots, "StoredFlowCharacteristicsPlots", "Stored Flow Characteristics Plots" );
}

//--------------------------------------------------------------------------------------------------
///
//--------------------------------------------------------------------------------------------------
RimFlowPlotCollection::~RimFlowPlotCollection()
{
    delete m_defaultWellAllocPlot();

    m_storedWellAllocPlots.deleteChildren();
}

//--------------------------------------------------------------------------------------------------
///
//--------------------------------------------------------------------------------------------------
void RimFlowPlotCollection::deleteAllPlots()
{
    if ( m_defaultWellAllocPlot )
    {
        m_defaultWellAllocPlot->removeFromMdiAreaAndDeleteViewWidget();
        delete m_defaultWellAllocPlot();
    }
<<<<<<< HEAD
=======
    delete m_defaultWellConnectivityTable;
>>>>>>> 67c46288
    delete m_defaultWellAllocOverTimePlot;
    delete m_flowCharacteristicsPlot;
    delete m_wellDistributionPlotCollection;

    m_storedWellAllocPlots.deleteChildren();
    m_storedFlowCharacteristicsPlots.deleteChildren();
}

//--------------------------------------------------------------------------------------------------
///
//--------------------------------------------------------------------------------------------------
void RimFlowPlotCollection::loadDataAndUpdateAllPlots()
{
    caf::ProgressInfo plotProgress( m_storedWellAllocPlots.size() + m_storedFlowCharacteristicsPlots.size() + 4, "" );

    if ( m_defaultWellAllocPlot ) m_defaultWellAllocPlot->loadDataAndUpdate();
    plotProgress.incrementProgress();

<<<<<<< HEAD
=======
    if ( m_defaultWellConnectivityTable ) m_defaultWellConnectivityTable->loadDataAndUpdate();
    plotProgress.incrementProgress();

>>>>>>> 67c46288
    if ( m_defaultWellAllocOverTimePlot ) m_defaultWellAllocOverTimePlot->loadDataAndUpdate();
    plotProgress.incrementProgress();

    for ( RimWellAllocationPlot* p : m_storedWellAllocPlots )
    {
        p->loadDataAndUpdate();
        plotProgress.incrementProgress();
    }

    for ( RimFlowCharacteristicsPlot* p : m_storedFlowCharacteristicsPlots )
    {
        p->loadDataAndUpdate();
        plotProgress.incrementProgress();
    }

    if ( m_flowCharacteristicsPlot )
    {
        m_flowCharacteristicsPlot->loadDataAndUpdate();
    }

    if ( m_wellDistributionPlotCollection )
    {
        m_wellDistributionPlotCollection->loadDataAndUpdate();
    }
}

//--------------------------------------------------------------------------------------------------
///
//--------------------------------------------------------------------------------------------------
size_t RimFlowPlotCollection::plotCount() const
{
    size_t plotCount = 0;
    plotCount += m_defaultWellAllocPlot ? 1 : 0;
<<<<<<< HEAD
=======
    plotCount += m_defaultWellConnectivityTable ? 1 : 0;
>>>>>>> 67c46288
    plotCount += m_defaultWellAllocOverTimePlot ? 1 : 0;
    plotCount += m_storedWellAllocPlots.size();
    plotCount += m_storedFlowCharacteristicsPlots.size();
    return plotCount;
}

//--------------------------------------------------------------------------------------------------
///
//--------------------------------------------------------------------------------------------------
void RimFlowPlotCollection::addWellAllocPlotToStoredPlots( RimWellAllocationPlot* plot )
{
    m_storedWellAllocPlots.push_back( plot );
}

//--------------------------------------------------------------------------------------------------
///
//--------------------------------------------------------------------------------------------------
void RimFlowPlotCollection::addFlowCharacteristicsPlotToStoredPlots( RimFlowCharacteristicsPlot* plot )
{
    m_storedFlowCharacteristicsPlots.push_back( plot );
}

//--------------------------------------------------------------------------------------------------
///
//--------------------------------------------------------------------------------------------------
<<<<<<< HEAD
=======
RimWellConnectivityTable* RimFlowPlotCollection::defaultWellConnectivityTable()
{
    if ( !m_defaultWellConnectivityTable )
    {
        m_defaultWellConnectivityTable = new RimWellConnectivityTable;
    }

    this->updateConnectedEditors();

    return m_defaultWellConnectivityTable;
}

//--------------------------------------------------------------------------------------------------
///
//--------------------------------------------------------------------------------------------------
>>>>>>> 67c46288
RimWellAllocationOverTimePlot* RimFlowPlotCollection::defaultWellAllocOverTimePlot()
{
    if ( !m_defaultWellAllocOverTimePlot() )
    {
        m_defaultWellAllocOverTimePlot = new RimWellAllocationOverTimePlot;
        m_defaultWellAllocOverTimePlot->setDescription( "Default Well Allocation Over Time Plot" );
    }

    this->updateConnectedEditors();

    return m_defaultWellAllocOverTimePlot();
}

//--------------------------------------------------------------------------------------------------
///
//--------------------------------------------------------------------------------------------------
RimWellAllocationPlot* RimFlowPlotCollection::defaultWellAllocPlot()
{
    if ( !m_defaultWellAllocPlot() )
    {
        m_defaultWellAllocPlot = new RimWellAllocationPlot;
        m_defaultWellAllocPlot->setDescription( "Default Flow Diagnostics Plot" );
    }

    this->updateConnectedEditors();

    return m_defaultWellAllocPlot();
}

//--------------------------------------------------------------------------------------------------
///
//--------------------------------------------------------------------------------------------------
RimFlowCharacteristicsPlot* RimFlowPlotCollection::defaultFlowCharacteristicsPlot()
{
    if ( !m_flowCharacteristicsPlot() )
    {
        m_flowCharacteristicsPlot = new RimFlowCharacteristicsPlot;
    }

    this->updateConnectedEditors();

    return m_flowCharacteristicsPlot();
}

//--------------------------------------------------------------------------------------------------
///
//--------------------------------------------------------------------------------------------------
RimWellDistributionPlotCollection* RimFlowPlotCollection::wellDistributionPlotCollection() const
{
    return m_wellDistributionPlotCollection();
}

//--------------------------------------------------------------------------------------------------
///
//--------------------------------------------------------------------------------------------------
void RimFlowPlotCollection::ensureDefaultFlowPlotsAreCreated()
{
    if ( !m_defaultWellAllocPlot() )
    {
        m_defaultWellAllocPlot = new RimWellAllocationPlot;
        m_defaultWellAllocPlot->setDescription( "Default Flow Diagnostics Plot" );
    }

    if ( !m_defaultWellAllocOverTimePlot() )
    {
        m_defaultWellAllocOverTimePlot = new RimWellAllocationOverTimePlot;
        m_defaultWellAllocOverTimePlot->setDescription( "Default Well Allocation Over Time Plot" );
    }

<<<<<<< HEAD
=======
    if ( !m_defaultWellConnectivityTable() )
    {
        m_defaultWellConnectivityTable = new RimWellConnectivityTable;
    }

>>>>>>> 67c46288
    if ( !m_flowCharacteristicsPlot() )
    {
        m_flowCharacteristicsPlot = new RimFlowCharacteristicsPlot;
    }

    if ( !m_wellDistributionPlotCollection() )
    {
        m_wellDistributionPlotCollection = new RimWellDistributionPlotCollection;
    }
}<|MERGE_RESOLUTION|>--- conflicted
+++ resolved
@@ -40,12 +40,9 @@
     CAF_PDM_InitFieldNoDefault( &m_flowCharacteristicsPlot, "FlowCharacteristicsPlot", "" );
     m_flowCharacteristicsPlot.uiCapability()->setUiTreeHidden( true );
 
-<<<<<<< HEAD
-=======
     CAF_PDM_InitFieldNoDefault( &m_defaultWellConnectivityTable, "DefaultWellConnectivityTable", "" );
     m_defaultWellConnectivityTable.uiCapability()->setUiTreeHidden( true );
 
->>>>>>> 67c46288
     CAF_PDM_InitFieldNoDefault( &m_defaultWellAllocOverTimePlot, "DefaultWellAllocationOverTimePlot", "" );
     m_defaultWellAllocOverTimePlot.uiCapability()->setUiTreeHidden( true );
 
@@ -79,10 +76,7 @@
         m_defaultWellAllocPlot->removeFromMdiAreaAndDeleteViewWidget();
         delete m_defaultWellAllocPlot();
     }
-<<<<<<< HEAD
-=======
     delete m_defaultWellConnectivityTable;
->>>>>>> 67c46288
     delete m_defaultWellAllocOverTimePlot;
     delete m_flowCharacteristicsPlot;
     delete m_wellDistributionPlotCollection;
@@ -101,12 +95,9 @@
     if ( m_defaultWellAllocPlot ) m_defaultWellAllocPlot->loadDataAndUpdate();
     plotProgress.incrementProgress();
 
-<<<<<<< HEAD
-=======
     if ( m_defaultWellConnectivityTable ) m_defaultWellConnectivityTable->loadDataAndUpdate();
     plotProgress.incrementProgress();
 
->>>>>>> 67c46288
     if ( m_defaultWellAllocOverTimePlot ) m_defaultWellAllocOverTimePlot->loadDataAndUpdate();
     plotProgress.incrementProgress();
 
@@ -140,10 +131,7 @@
 {
     size_t plotCount = 0;
     plotCount += m_defaultWellAllocPlot ? 1 : 0;
-<<<<<<< HEAD
-=======
     plotCount += m_defaultWellConnectivityTable ? 1 : 0;
->>>>>>> 67c46288
     plotCount += m_defaultWellAllocOverTimePlot ? 1 : 0;
     plotCount += m_storedWellAllocPlots.size();
     plotCount += m_storedFlowCharacteristicsPlots.size();
@@ -169,8 +157,6 @@
 //--------------------------------------------------------------------------------------------------
 ///
 //--------------------------------------------------------------------------------------------------
-<<<<<<< HEAD
-=======
 RimWellConnectivityTable* RimFlowPlotCollection::defaultWellConnectivityTable()
 {
     if ( !m_defaultWellConnectivityTable )
@@ -186,7 +172,6 @@
 //--------------------------------------------------------------------------------------------------
 ///
 //--------------------------------------------------------------------------------------------------
->>>>>>> 67c46288
 RimWellAllocationOverTimePlot* RimFlowPlotCollection::defaultWellAllocOverTimePlot()
 {
     if ( !m_defaultWellAllocOverTimePlot() )
@@ -256,14 +241,11 @@
         m_defaultWellAllocOverTimePlot->setDescription( "Default Well Allocation Over Time Plot" );
     }
 
-<<<<<<< HEAD
-=======
     if ( !m_defaultWellConnectivityTable() )
     {
         m_defaultWellConnectivityTable = new RimWellConnectivityTable;
     }
 
->>>>>>> 67c46288
     if ( !m_flowCharacteristicsPlot() )
     {
         m_flowCharacteristicsPlot = new RimFlowCharacteristicsPlot;
