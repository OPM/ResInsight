/////////////////////////////////////////////////////////////////////////////////
//
//  Copyright (C) 2011-     Statoil ASA
//  Copyright (C) 2013-     Ceetron Solutions AS
//  Copyright (C) 2011-2012 Ceetron AS
//
//  ResInsight is free software: you can redistribute it and/or modify
//  it under the terms of the GNU General Public License as published by
//  the Free Software Foundation, either version 3 of the License, or
//  (at your option) any later version.
//
//  ResInsight is distributed in the hope that it will be useful, but WITHOUT ANY
//  WARRANTY; without even the implied warranty of MERCHANTABILITY or
//  FITNESS FOR A PARTICULAR PURPOSE.
//
//  See the GNU General Public License at <http://www.gnu.org/licenses/gpl.html>
//  for more details.
//
/////////////////////////////////////////////////////////////////////////////////

#pragma once

#include "RimEclipseResultDefinition.h"
#include "RimLegendConfigChangeType.h"

#include "cafPdmChildArrayField.h"
#include "cafPdmChildField.h"
#include "cafPdmPtrField.h"

class RimEclipseCase;
class RimRegularLegendConfig;
class RimTernaryLegendConfig;

//==================================================================================================
///
///
//==================================================================================================
class RimEclipseCellColors : public RimEclipseResultDefinition
{
    CAF_PDM_HEADER_INIT;

public:
    caf::Signal<RimLegendConfigChangeType> legendConfigChanged;

public:
    RimEclipseCellColors();
    ~RimEclipseCellColors() override;

    void            setReservoirView( RimEclipseView* ownerReservoirView );
    RimEclipseView* reservoirView();

    void                    updateRangesForEmbeddedLegends( int timestep );
    RimRegularLegendConfig* legendConfig();
    RimTernaryLegendConfig* ternaryLegendConfig();

    void setResultVariable( const QString& resultName ) override;

    void updateIconState();

    void updateLegendCategorySettings() override;
    void uiTreeOrdering( caf::PdmUiTreeOrdering& uiTreeOrdering, QString uiConfigName = "" );

    void useDiscreteLogLevels( bool enable );

    void setAdditionalUiTreeObjects( const std::vector<caf::PdmObject*>& objects );

protected:
    // Overridden methods
    void fieldChangedByUi( const caf::PdmFieldHandle* changedField, const QVariant& oldValue, const QVariant& newValue ) override;
    void defineUiTreeOrdering( caf::PdmUiTreeOrdering& uiTreeOrdering, QString uiConfigName = "" ) override;

    friend class RimEclipseFaultColors;
    friend class RimCellEdgeColors;
    void initAfterRead() override;

    void defineUiOrdering( QString uiConfigName, caf::PdmUiOrdering& uiOrdering ) override;

private:
<<<<<<< HEAD
    void                           changeLegendConfig( QString resultVarNameOfNewLegend );
    void                           onLegendConfigChanged( const caf::SignalEmitter* emitter, RimLegendConfigChangeType changeType );
    static RimRegularLegendConfig* createLegendForResult( const QString& resultName, bool useDiscreteLevels, bool isCategoryResult );
=======
    void changeLegendConfig( QString resultVarNameOfNewLegend );
    void onLegendConfigChanged( const caf::SignalEmitter* emitter, RimLegendConfigChangeType changeType );
    static RimRegularLegendConfig* createLegendForResult( int caseId, const QString& resultName, bool useDiscreteLevels, bool isCategoryResult );
>>>>>>> 67c46288

    caf::PdmChildArrayField<RimRegularLegendConfig*> m_legendConfigData;
    caf::PdmPtrField<RimRegularLegendConfig*>        m_legendConfigPtrField;
    caf::PdmChildField<RimTernaryLegendConfig*>      m_ternaryLegendConfig;

    caf::PdmPointer<RimEclipseView> m_reservoirView;

    std::vector<caf::PdmObject*> m_additionalUiTreeObjects;

    bool m_useDiscreteLogLevels;

    // Obsolete
    caf::PdmChildField<RimRegularLegendConfig*> obsoleteField_legendConfig;
};<|MERGE_RESOLUTION|>--- conflicted
+++ resolved
@@ -76,15 +76,9 @@
     void defineUiOrdering( QString uiConfigName, caf::PdmUiOrdering& uiOrdering ) override;
 
 private:
-<<<<<<< HEAD
-    void                           changeLegendConfig( QString resultVarNameOfNewLegend );
-    void                           onLegendConfigChanged( const caf::SignalEmitter* emitter, RimLegendConfigChangeType changeType );
-    static RimRegularLegendConfig* createLegendForResult( const QString& resultName, bool useDiscreteLevels, bool isCategoryResult );
-=======
     void changeLegendConfig( QString resultVarNameOfNewLegend );
     void onLegendConfigChanged( const caf::SignalEmitter* emitter, RimLegendConfigChangeType changeType );
     static RimRegularLegendConfig* createLegendForResult( int caseId, const QString& resultName, bool useDiscreteLevels, bool isCategoryResult );
->>>>>>> 67c46288
 
     caf::PdmChildArrayField<RimRegularLegendConfig*> m_legendConfigData;
     caf::PdmPtrField<RimRegularLegendConfig*>        m_legendConfigPtrField;
