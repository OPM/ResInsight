--- conflicted
+++ resolved
@@ -149,13 +149,8 @@
     caf::PdmField<double>                   m_obg0Fixed;
     caf::PdmField<QString>                  m_obg0Address;
 
-<<<<<<< HEAD
-    typedef std::tuple<caf::PdmField<caf::AppEnum<SourceType>>*, caf::PdmField<double>*, caf::PdmField<QString>*> ParameterPdmFields;
-    std::map<ParameterType, ParameterPdmFields>                                                                   m_parameterFields;
-=======
     using ParameterPdmFields = std::tuple<caf::PdmField<caf::AppEnum<SourceType>>*, caf::PdmField<double>*, caf::PdmField<QString>*>;
     std::map<ParameterType, ParameterPdmFields> m_parameterFields;
->>>>>>> 67c46288
 
     caf::PdmField<double> m_airGap;
     caf::PdmField<double> m_shMultiplier;
