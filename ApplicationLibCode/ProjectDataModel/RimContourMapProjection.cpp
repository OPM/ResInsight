/////////////////////////////////////////////////////////////////////////////////
//
//  Copyright (C) 2018- Equinor ASA
//
//  ResInsight is free software: you can redistribute it and/or modify
//  it under the terms of the GNU General Public License as published by
//  the Free Software Foundation, either version 3 of the License, or
//  (at your option) any later version.
//
//  ResInsight is distributed in the hope that it will be useful, but WITHOUT ANY
//  WARRANTY; without even the implied warranty of MERCHANTABILITY or
//  FITNESS FOR A PARTICULAR PURPOSE.
//
//  See the GNU General Public License at <http://www.gnu.org/licenses/gpl.html>
//  for more details.
//
/////////////////////////////////////////////////////////////////////////////////

#include "RimContourMapProjection.h"

#include "RiaOpenMPTools.h"
#include "RiaWeightedGeometricMeanCalculator.h"
#include "RiaWeightedHarmonicMeanCalculator.h"
#include "RiaWeightedMeanCalculator.h"

#include "RigCellGeometryTools.h"
#include "RigHexIntersectionTools.h"

#include "RimCase.h"
#include "RimGridView.h"
#include "RimProject.h"
#include "RimRegularLegendConfig.h"
#include "RimTextAnnotation.h"

#include "cafContourLines.h"
#include "cafPdmUiDoubleSliderEditor.h"
#include "cafPdmUiTreeOrdering.h"
#include "cafProgressInfo.h"

#include "cvfArray.h"
#include "cvfCellRange.h"
#include "cvfGeometryTools.h"
#include "cvfGeometryUtils.h"
#include "cvfScalarMapper.h"
#include "cvfStructGridGeometryGenerator.h"

#include <algorithm>

namespace caf
{
template <>
void RimContourMapProjection::ResultAggregation::setUp()
{
    addItem( RimContourMapProjection::RESULTS_OIL_COLUMN, "OIL_COLUMN", "Oil Column" );
    addItem( RimContourMapProjection::RESULTS_GAS_COLUMN, "GAS_COLUMN", "Gas Column" );
    addItem( RimContourMapProjection::RESULTS_HC_COLUMN, "HC_COLUMN", "Hydrocarbon Column" );

    addItem( RimContourMapProjection::RESULTS_MEAN_VALUE, "MEAN_VALUE", "Arithmetic Mean" );
    addItem( RimContourMapProjection::RESULTS_HARM_VALUE, "HARM_VALUE", "Harmonic Mean" );
    addItem( RimContourMapProjection::RESULTS_GEOM_VALUE, "GEOM_VALUE", "Geometric Mean" );
    addItem( RimContourMapProjection::RESULTS_VOLUME_SUM, "VOLUME_SUM", "Volume Weighted Sum" );
    addItem( RimContourMapProjection::RESULTS_SUM, "SUM", "Sum" );

    addItem( RimContourMapProjection::RESULTS_TOP_VALUE, "TOP_VALUE", "Top  Value" );
    addItem( RimContourMapProjection::RESULTS_MIN_VALUE, "MIN_VALUE", "Min Value" );
    addItem( RimContourMapProjection::RESULTS_MAX_VALUE, "MAX_VALUE", "Max Value" );

    setDefault( RimContourMapProjection::RESULTS_MEAN_VALUE );
}
} // namespace caf
CAF_PDM_ABSTRACT_SOURCE_INIT( RimContourMapProjection, "RimContourMapProjection" );

//--------------------------------------------------------------------------------------------------
///
//--------------------------------------------------------------------------------------------------
RimContourMapProjection::RimContourMapProjection()
    : m_pickPoint( cvf::Vec2d::UNDEFINED )
    , m_mapSize( cvf::Vec2ui( 0u, 0u ) )
    , m_currentResultTimestep( -1 )
    , m_minResultAllTimeSteps( std::numeric_limits<double>::infinity() )
    , m_maxResultAllTimeSteps( -std::numeric_limits<double>::infinity() )
{
    CAF_PDM_InitObject( "RimContourMapProjection", ":/2DMapProjection16x16.png" );

    CAF_PDM_InitField( &m_relativeSampleSpacing, "SampleSpacing", 0.9, "Sample Spacing Factor" );
    m_relativeSampleSpacing.uiCapability()->setUiEditorTypeName( caf::PdmUiDoubleSliderEditor::uiEditorTypeName() );

    CAF_PDM_InitFieldNoDefault( &m_resultAggregation, "ResultAggregation", "Result Aggregation" );

    CAF_PDM_InitField( &m_showContourLines, "ContourLines", true, "Show Contour Lines" );
    CAF_PDM_InitField( &m_showContourLabels, "ContourLabels", true, "Show Contour Labels" );
    CAF_PDM_InitField( &m_smoothContourLines, "SmoothContourLines", true, "Smooth Contour Lines" );

    setName( "Map Projection" );
    nameField()->uiCapability()->setUiReadOnly( true );
}

//--------------------------------------------------------------------------------------------------
///
//--------------------------------------------------------------------------------------------------
RimContourMapProjection::~RimContourMapProjection()
{
}

//--------------------------------------------------------------------------------------------------
///
//--------------------------------------------------------------------------------------------------
void RimContourMapProjection::generateResultsIfNecessary( int timeStep )
{
    caf::ProgressInfo progress( 100, "Generate Results", true );

    updateGridInformation();
    progress.setProgress( 10 );

    if ( gridMappingNeedsUpdating() || mapCellVisibilityNeedsUpdating() || resultVariableChanged() )
    {
        clearResults();
        clearTimeStepRange();

        if ( gridMappingNeedsUpdating() ) m_projected3dGridIndices = generateGridMapping();
        progress.setProgress( 20 );
        m_mapCellVisibility = getMapCellVisibility();
        progress.setProgress( 30 );
    }
    else
    {
        progress.setProgress( 30 );
    }

    if ( resultsNeedsUpdating( timeStep ) )
    {
        clearGeometry();
        m_aggregatedResults = generateResults( timeStep );
        progress.setProgress( 80 );
        generateVertexResults();
    }
    progress.setProgress( 100 );
    updateAfterResultGeneration( timeStep );
}

//--------------------------------------------------------------------------------------------------
///
//--------------------------------------------------------------------------------------------------
void RimContourMapProjection::generateGeometryIfNecessary()
{
    caf::ProgressInfo progress( 100, "Generate Geometry", true );

    if ( geometryNeedsUpdating() )
    {
        generateContourPolygons();
        progress.setProgress( 25 );
        generateTrianglesWithVertexValues();
    }
    progress.setProgress( 100 );
}

//--------------------------------------------------------------------------------------------------
///
//--------------------------------------------------------------------------------------------------
std::vector<cvf::Vec3d> RimContourMapProjection::generatePickPointPolygon()
{
    std::vector<cvf::Vec3d> points;

    if ( !m_pickPoint.isUndefined() )
    {
        {
#ifndef NDEBUG
            cvf::Vec2d  cellDiagonal( sampleSpacing() * 0.5, sampleSpacing() * 0.5 );
            cvf::Vec2ui pickedCell = ijFromLocalPos( m_pickPoint );
            cvf::Vec2d  cellCenter = cellCenterPosition( pickedCell.x(), pickedCell.y() );
            cvf::Vec2d  cellCorner = cellCenter - cellDiagonal;
            points.push_back( cvf::Vec3d( cellCorner, 0.0 ) );
            points.push_back( cvf::Vec3d( cellCorner + cvf::Vec2d( sampleSpacing(), 0.0 ), 0.0 ) );
            points.push_back( cvf::Vec3d( cellCorner + cvf::Vec2d( sampleSpacing(), 0.0 ), 0.0 ) );
            points.push_back( cvf::Vec3d( cellCorner + cvf::Vec2d( sampleSpacing(), sampleSpacing() ), 0.0 ) );
            points.push_back( cvf::Vec3d( cellCorner + cvf::Vec2d( sampleSpacing(), sampleSpacing() ), 0.0 ) );
            points.push_back( cvf::Vec3d( cellCorner + cvf::Vec2d( 0.0, sampleSpacing() ), 0.0 ) );
            points.push_back( cvf::Vec3d( cellCorner + cvf::Vec2d( 0.0, sampleSpacing() ), 0.0 ) );
            points.push_back( cvf::Vec3d( cellCorner, 0.0 ) );
#endif
            points.push_back( cvf::Vec3d( m_pickPoint - cvf::Vec2d( 0.5 * sampleSpacing(), 0.0 ), 0.0 ) );
            points.push_back( cvf::Vec3d( m_pickPoint + cvf::Vec2d( 0.5 * sampleSpacing(), 0.0 ), 0.0 ) );
            points.push_back( cvf::Vec3d( m_pickPoint - cvf::Vec2d( 0.0, 0.5 * sampleSpacing() ), 0.0 ) );
            points.push_back( cvf::Vec3d( m_pickPoint + cvf::Vec2d( 0.0, 0.5 * sampleSpacing() ), 0.0 ) );
        }
    }
    return points;
}

//--------------------------------------------------------------------------------------------------
///
//--------------------------------------------------------------------------------------------------
void RimContourMapProjection::clearGeometry()
{
    m_contourPolygons.clear();
    m_trianglesWithVertexValues.clear();
}

//--------------------------------------------------------------------------------------------------
///
//--------------------------------------------------------------------------------------------------
const std::vector<RimContourMapProjection::ContourPolygons>& RimContourMapProjection::contourPolygons() const
{
    return m_contourPolygons;
}

//--------------------------------------------------------------------------------------------------
///
//--------------------------------------------------------------------------------------------------
const std::vector<cvf::Vec4d>& RimContourMapProjection::trianglesWithVertexValues()
{
    return m_trianglesWithVertexValues;
}

//--------------------------------------------------------------------------------------------------
///
//--------------------------------------------------------------------------------------------------
double RimContourMapProjection::sampleSpacingFactor() const
{
    return m_relativeSampleSpacing();
}

//--------------------------------------------------------------------------------------------------
///
//--------------------------------------------------------------------------------------------------
void RimContourMapProjection::setSampleSpacingFactor( double spacingFactor )
{
    m_relativeSampleSpacing = spacingFactor;
}

//--------------------------------------------------------------------------------------------------
///
//--------------------------------------------------------------------------------------------------
bool RimContourMapProjection::showContourLines() const
{
    return m_showContourLines();
}

//--------------------------------------------------------------------------------------------------
///
//--------------------------------------------------------------------------------------------------
bool RimContourMapProjection::showContourLabels() const
{
    return m_showContourLabels();
}

//--------------------------------------------------------------------------------------------------
///
//--------------------------------------------------------------------------------------------------
QString RimContourMapProjection::resultAggregationText() const
{
    return m_resultAggregation().uiText();
}

//--------------------------------------------------------------------------------------------------
///
//--------------------------------------------------------------------------------------------------
QString RimContourMapProjection::caseName() const
{
    RimCase* rimCase = baseView()->ownerCase();
    if ( !rimCase )
    {
        return QString();
    }

    return rimCase->caseUserDescription();
}

//--------------------------------------------------------------------------------------------------
///
//--------------------------------------------------------------------------------------------------
QString RimContourMapProjection::currentTimeStepName() const
{
    RimCase* rimCase = baseView()->ownerCase();
    if ( !rimCase || m_currentResultTimestep == -1 )
    {
        return QString();
    }

    return rimCase->timeStepName( m_currentResultTimestep );
}

//--------------------------------------------------------------------------------------------------
///
//--------------------------------------------------------------------------------------------------
double RimContourMapProjection::maxValue() const
{
    return maxValue( m_aggregatedResults );
}

//--------------------------------------------------------------------------------------------------
///
//--------------------------------------------------------------------------------------------------
double RimContourMapProjection::minValue() const
{
    return minValue( m_aggregatedResults );
}

//--------------------------------------------------------------------------------------------------
///
//--------------------------------------------------------------------------------------------------
double RimContourMapProjection::meanValue() const
{
    return sumAllValues() / numberOfValidCells();
}

//--------------------------------------------------------------------------------------------------
///
//--------------------------------------------------------------------------------------------------
double RimContourMapProjection::sumAllValues() const
{
    double sum = 0.0;

    for ( size_t index = 0; index < m_aggregatedResults.size(); ++index )
    {
        if ( m_aggregatedResults[index] != std::numeric_limits<double>::infinity() )
        {
            sum += m_aggregatedResults[index];
        }
    }
    return sum;
}

//--------------------------------------------------------------------------------------------------
///
//--------------------------------------------------------------------------------------------------
cvf::Vec2ui RimContourMapProjection::numberOfElementsIJ() const
{
    return m_mapSize;
}

//--------------------------------------------------------------------------------------------------
///
//--------------------------------------------------------------------------------------------------
cvf::Vec2ui RimContourMapProjection::numberOfVerticesIJ() const
{
    cvf::Vec2ui mapSize = this->numberOfElementsIJ();
    mapSize.x() += 1u;
    mapSize.y() += 1u;
    return mapSize;
}

//--------------------------------------------------------------------------------------------------
///
//--------------------------------------------------------------------------------------------------
bool RimContourMapProjection::isColumnResult() const
{
    return m_resultAggregation() == RESULTS_OIL_COLUMN || m_resultAggregation() == RESULTS_GAS_COLUMN ||
           m_resultAggregation() == RESULTS_HC_COLUMN;
}

//--------------------------------------------------------------------------------------------------
///
//--------------------------------------------------------------------------------------------------
double RimContourMapProjection::valueAtVertex( uint i, uint j ) const
{
    size_t index = vertexIndexFromIJ( i, j );
    if ( index < numberOfVertices() )
    {
        return m_aggregatedVertexResults.at( index );
    }
    return std::numeric_limits<double>::infinity();
}

//--------------------------------------------------------------------------------------------------
///
//--------------------------------------------------------------------------------------------------
uint RimContourMapProjection::numberOfCells() const
{
    return m_mapSize.x() * m_mapSize.y();
}

//--------------------------------------------------------------------------------------------------
///
//--------------------------------------------------------------------------------------------------
uint RimContourMapProjection::numberOfValidCells() const
{
    uint validCount = 0u;
    for ( uint i = 0; i < numberOfCells(); ++i )
    {
        cvf::Vec2ui ij = ijFromCellIndex( i );
        if ( hasResultInCell( ij.x(), ij.y() ) )
        {
            validCount++;
        }
    }
    return validCount;
}

//--------------------------------------------------------------------------------------------------
///
//--------------------------------------------------------------------------------------------------
size_t RimContourMapProjection::numberOfVertices() const
{
    cvf::Vec2ui gridSize = numberOfVerticesIJ();
    return static_cast<size_t>( gridSize.x() ) * static_cast<size_t>( gridSize.y() );
}

//--------------------------------------------------------------------------------------------------
///
//--------------------------------------------------------------------------------------------------
bool RimContourMapProjection::checkForMapIntersection( const cvf::Vec3d& localPoint3d, cvf::Vec2d* contourMapPoint, double* valueAtPoint ) const
{
    CVF_TIGHT_ASSERT( contourMapPoint );
    CVF_TIGHT_ASSERT( valueAtPoint );

    cvf::Vec3d mapPos3d = localPoint3d - m_expandedBoundingBox.min() + m_gridBoundingBox.min();
    cvf::Vec2d mapPos2d( mapPos3d.x(), mapPos3d.y() );
    cvf::Vec2d gridorigin( m_expandedBoundingBox.min().x(), m_expandedBoundingBox.min().y() );

    double value = interpolateValue( mapPos2d );
    if ( value != std::numeric_limits<double>::infinity() )
    {
        *valueAtPoint    = value;
        *contourMapPoint = mapPos2d + gridorigin;

        return true;
    }
    return false;
}

//--------------------------------------------------------------------------------------------------
///
//--------------------------------------------------------------------------------------------------
void RimContourMapProjection::setPickPoint( cvf::Vec2d globalPickPoint )
{
    m_pickPoint = globalPickPoint - origin2d();
}

//--------------------------------------------------------------------------------------------------
///
//--------------------------------------------------------------------------------------------------
cvf::Vec3d RimContourMapProjection::origin3d() const
{
    return m_expandedBoundingBox.min();
}

//--------------------------------------------------------------------------------------------------
///
//--------------------------------------------------------------------------------------------------
size_t RimContourMapProjection::gridResultIndex( size_t globalCellIdx ) const
{
    return globalCellIdx;
}

//--------------------------------------------------------------------------------------------------
///
//--------------------------------------------------------------------------------------------------
double RimContourMapProjection::calculateValueInMapCell( uint i, uint j, const std::vector<double>& gridCellValues ) const
{
    const std::vector<std::pair<size_t, double>>& matchingCells = cellsAtIJ( i, j );
    if ( !matchingCells.empty() )
    {
        switch ( m_resultAggregation() )
        {
            case RESULTS_TOP_VALUE:
            {
                for ( auto [cellIdx, weight] : matchingCells )
                {
                    double cellValue = gridCellValues[gridResultIndex( cellIdx )];
                    if ( std::abs( cellValue ) != std::numeric_limits<double>::infinity() )
                    {
                        return cellValue;
                    }
                }
                return std::numeric_limits<double>::infinity();
            }
            case RESULTS_MEAN_VALUE:
            {
                RiaWeightedMeanCalculator<double> calculator;
                for ( auto [cellIdx, weight] : matchingCells )
                {
                    double cellValue = gridCellValues[gridResultIndex( cellIdx )];
                    if ( std::abs( cellValue ) != std::numeric_limits<double>::infinity() )
                    {
                        calculator.addValueAndWeight( cellValue, weight );
                    }
                }
                if ( calculator.validAggregatedWeight() )
                {
                    return calculator.weightedMean();
                }
                return std::numeric_limits<double>::infinity();
            }
            case RESULTS_GEOM_VALUE:
            {
                RiaWeightedGeometricMeanCalculator calculator;
                for ( auto [cellIdx, weight] : matchingCells )
                {
                    double cellValue = gridCellValues[gridResultIndex( cellIdx )];
                    if ( std::abs( cellValue ) != std::numeric_limits<double>::infinity() )
                    {
                        if ( cellValue < 1.0e-8 )
                        {
                            return 0.0;
                        }
                        calculator.addValueAndWeight( cellValue, weight );
                    }
                }
                if ( calculator.validAggregatedWeight() )
                {
                    return calculator.weightedMean();
                }
                return std::numeric_limits<double>::infinity();
            }
            case RESULTS_HARM_VALUE:
            {
                RiaWeightedHarmonicMeanCalculator calculator;
                for ( auto [cellIdx, weight] : matchingCells )
                {
                    double cellValue = gridCellValues[gridResultIndex( cellIdx )];
                    if ( std::fabs( cellValue ) < 1.0e-8 )
                    {
                        return 0.0;
                    }
                    if ( std::abs( cellValue ) != std::numeric_limits<double>::infinity() )
                    {
                        calculator.addValueAndWeight( cellValue, weight );
                    }
                }
                if ( calculator.validAggregatedWeight() )
                {
                    return calculator.weightedMean();
                }
                return std::numeric_limits<double>::infinity();
            }
            case RESULTS_MAX_VALUE:
            {
                double maxValue = -std::numeric_limits<double>::infinity();
                for ( auto [cellIdx, weight] : matchingCells )
                {
                    double cellValue = gridCellValues[gridResultIndex( cellIdx )];
                    if ( std::abs( cellValue ) != std::numeric_limits<double>::infinity() )
                    {
                        maxValue = std::max( maxValue, cellValue );
                    }
                }
                if ( maxValue == -std::numeric_limits<double>::infinity() )
                {
                    maxValue = std::numeric_limits<double>::infinity();
                }
                return maxValue;
            }
            case RESULTS_MIN_VALUE:
            {
                double minValue = std::numeric_limits<double>::infinity();
                for ( auto [cellIdx, weight] : matchingCells )
                {
                    double cellValue = gridCellValues[gridResultIndex( cellIdx )];
                    minValue         = std::min( minValue, cellValue );
                }
                return minValue;
            }
            case RESULTS_VOLUME_SUM:
            case RESULTS_SUM:
            case RESULTS_OIL_COLUMN:
            case RESULTS_GAS_COLUMN:
            case RESULTS_HC_COLUMN:
            {
                double sum = 0.0;
                for ( auto [cellIdx, weight] : matchingCells )
                {
                    double cellValue = gridCellValues[gridResultIndex( cellIdx )];
                    if ( std::abs( cellValue ) != std::numeric_limits<double>::infinity() )
                    {
                        sum += cellValue * weight;
                    }
                }
                return sum;
            }
            default:
                CVF_TIGHT_ASSERT( false );
        }
    }
    return std::numeric_limits<double>::infinity();
}

//--------------------------------------------------------------------------------------------------
///
//--------------------------------------------------------------------------------------------------
bool RimContourMapProjection::gridMappingNeedsUpdating() const
{
    if ( m_projected3dGridIndices.size() != numberOfCells() )
    {
        return true;
    }

    if ( m_cellGridIdxVisibility.isNull() )
    {
        return true;
    }
    cvf::ref<cvf::UByteArray> currentVisibility = getCellVisibility();

    CVF_ASSERT( currentVisibility->size() == m_cellGridIdxVisibility->size() );
    for ( size_t i = 0; i < currentVisibility->size(); ++i )
    {
        if ( ( *currentVisibility )[i] != ( *m_cellGridIdxVisibility )[i] ) return true;
    }

    return false;
}

//--------------------------------------------------------------------------------------------------
///
//--------------------------------------------------------------------------------------------------
bool RimContourMapProjection::resultsNeedsUpdating( int timeStep ) const
{
    if ( m_aggregatedResults.size() != numberOfCells() )
    {
        return true;
    }

    if ( m_aggregatedVertexResults.size() != numberOfVertices() )
    {
        return true;
    }

    if ( timeStep != m_currentResultTimestep )
    {
        return true;
    }
    return false;
}

//--------------------------------------------------------------------------------------------------
///
//--------------------------------------------------------------------------------------------------
bool RimContourMapProjection::geometryNeedsUpdating() const
{
    return m_contourPolygons.empty() || m_trianglesWithVertexValues.empty();
}

//--------------------------------------------------------------------------------------------------
///
//--------------------------------------------------------------------------------------------------
bool RimContourMapProjection::resultRangeIsValid() const
{
    if ( m_minResultAllTimeSteps == std::numeric_limits<double>::infinity() ||
         m_maxResultAllTimeSteps == -std::numeric_limits<double>::infinity() )
    {
        return false;
    }
    return true;
}

//--------------------------------------------------------------------------------------------------
///
//--------------------------------------------------------------------------------------------------
void RimContourMapProjection::clearGridMapping()
{
    clearResults();
    clearTimeStepRange();
    m_projected3dGridIndices.clear();
    m_mapCellVisibility.clear();
}

//--------------------------------------------------------------------------------------------------
///
//--------------------------------------------------------------------------------------------------
void RimContourMapProjection::clearResults()
{
    clearGeometry();

    m_aggregatedResults.clear();
    m_aggregatedVertexResults.clear();
    m_currentResultTimestep = -1;

    clearResultVariable();
}

//--------------------------------------------------------------------------------------------------
///
//--------------------------------------------------------------------------------------------------
void RimContourMapProjection::clearTimeStepRange()
{
    m_minResultAllTimeSteps = std::numeric_limits<double>::infinity();
    m_maxResultAllTimeSteps = -std::numeric_limits<double>::infinity();
}

//--------------------------------------------------------------------------------------------------
///
//--------------------------------------------------------------------------------------------------
double RimContourMapProjection::maxValue( const std::vector<double>& aggregatedResults ) const
{
    double maxV = -std::numeric_limits<double>::infinity();

    for ( size_t index = 0; index < aggregatedResults.size(); ++index )
    {
        if ( aggregatedResults[index] != std::numeric_limits<double>::infinity() )
        {
            maxV = std::max( maxV, aggregatedResults[index] );
        }
    }
    return maxV;
}

//--------------------------------------------------------------------------------------------------
///
//--------------------------------------------------------------------------------------------------
double RimContourMapProjection::minValue( const std::vector<double>& aggregatedResults ) const
{
    double minV = std::numeric_limits<double>::infinity();

    for ( size_t index = 0; index < aggregatedResults.size(); ++index )
    {
        if ( aggregatedResults[index] != std::numeric_limits<double>::infinity() )
        {
            minV = std::min( minV, aggregatedResults[index] );
        }
    }
    return minV;
}

//--------------------------------------------------------------------------------------------------
///
//--------------------------------------------------------------------------------------------------
std::pair<double, double> RimContourMapProjection::minmaxValuesAllTimeSteps()
{
    if ( !resultRangeIsValid() )
    {
        clearTimeStepRange();

        m_minResultAllTimeSteps = std::min( m_minResultAllTimeSteps, minValue( m_aggregatedResults ) );
        m_maxResultAllTimeSteps = std::max( m_maxResultAllTimeSteps, maxValue( m_aggregatedResults ) );

        for ( int i = 0; i < (int)baseView()->ownerCase()->timeStepStrings().size() - 1; ++i )
        {
            if ( i != m_currentResultTimestep )
            {
                std::vector<double> aggregatedResults = generateResults( i );
                m_minResultAllTimeSteps               = std::min( m_minResultAllTimeSteps, minValue( aggregatedResults ) );
                m_maxResultAllTimeSteps               = std::max( m_maxResultAllTimeSteps, maxValue( aggregatedResults ) );
            }
        }
    }
    return std::make_pair( m_minResultAllTimeSteps, m_maxResultAllTimeSteps );
}

//--------------------------------------------------------------------------------------------------
///
//--------------------------------------------------------------------------------------------------
cvf::ref<cvf::UByteArray> RimContourMapProjection::getCellVisibility() const
{
    return baseView()->currentTotalCellVisibility();
}

//--------------------------------------------------------------------------------------------------
/// Empty default implementation
//--------------------------------------------------------------------------------------------------
std::vector<bool> RimContourMapProjection::getMapCellVisibility()
{
    return std::vector<bool>( numberOfCells(), true );
}

//--------------------------------------------------------------------------------------------------
///
//--------------------------------------------------------------------------------------------------
bool RimContourMapProjection::mapCellVisibilityNeedsUpdating()
{
    std::vector<bool> mapCellVisiblity = getMapCellVisibility();
    return !( mapCellVisiblity == m_mapCellVisibility );
}

//--------------------------------------------------------------------------------------------------
///
//--------------------------------------------------------------------------------------------------
std::vector<std::vector<std::pair<size_t, double>>> RimContourMapProjection::generateGridMapping()
{
    m_cellGridIdxVisibility = getCellVisibility();

    int                                                 nCells = numberOfCells();
    std::vector<std::vector<std::pair<size_t, double>>> projected3dGridIndices( nCells );

    std::vector<double> weightingResultValues = retrieveParameterWeights();

    if ( isStraightSummationResult() )
    {
#pragma omp parallel for
        for ( int index = 0; index < nCells; ++index )
        {
            cvf::Vec2ui ij = ijFromCellIndex( index );

            cvf::Vec2d globalPos          = cellCenterPosition( ij.x(), ij.y() ) + origin2d();
            projected3dGridIndices[index] = cellRayIntersectionAndResults( globalPos, weightingResultValues );
        }
    }
    else
    {
#pragma omp parallel for
        for ( int index = 0; index < nCells; ++index )
        {
            cvf::Vec2ui ij = ijFromCellIndex( index );

            cvf::Vec2d globalPos          = cellCenterPosition( ij.x(), ij.y() ) + origin2d();
            projected3dGridIndices[index] = cellOverlapVolumesAndResults( globalPos, weightingResultValues );
        }
    }

    return projected3dGridIndices;
}

//--------------------------------------------------------------------------------------------------
///
//--------------------------------------------------------------------------------------------------
void RimContourMapProjection::generateVertexResults()
{
    size_t nCells = numberOfCells();
    if ( nCells != m_aggregatedResults.size() ) return;

    size_t nVertices          = numberOfVertices();
    m_aggregatedVertexResults = std::vector<double>( nVertices, std::numeric_limits<double>::infinity() );
#pragma omp parallel for
    for ( int index = 0; index < static_cast<int>( nVertices ); ++index )
    {
        cvf::Vec2ui ij                   = ijFromVertexIndex( index );
        m_aggregatedVertexResults[index] = calculateValueAtVertex( ij.x(), ij.y() );
    }
}

//--------------------------------------------------------------------------------------------------
///
//--------------------------------------------------------------------------------------------------
void RimContourMapProjection::generateTrianglesWithVertexValues()
{
    std::vector<cvf::Vec3d> vertices = generateVertices();

    cvf::Vec2ui              patchSize = numberOfVerticesIJ();
    cvf::ref<cvf::UIntArray> faceList  = new cvf::UIntArray;
    cvf::GeometryUtils::tesselatePatchAsTriangles( patchSize.x(), patchSize.y(), 0u, true, faceList.p() );

    bool                discrete = false;
    std::vector<double> contourLevels;
    if ( legendConfig()->mappingMode() != RimRegularLegendConfig::MappingType::CATEGORY_INTEGER )
    {
        legendConfig()->scalarMapper()->majorTickValues( &contourLevels );
        if ( legendConfig()->mappingMode() == RimRegularLegendConfig::MappingType::LINEAR_DISCRETE ||
             legendConfig()->mappingMode() == RimRegularLegendConfig::MappingType::LOG10_DISCRETE )
        {
            discrete = true;
        }
    }

    const double cellArea      = sampleSpacing() * sampleSpacing();
    const double areaThreshold = 1.0e-5 * 0.5 * cellArea;

    std::vector<std::vector<std::vector<cvf::Vec3d>>> subtractPolygons;
    if ( !m_contourPolygons.empty() )
    {
        subtractPolygons.resize( m_contourPolygons.size() );
        for ( size_t i = 0; i < m_contourPolygons.size() - 1; ++i )
        {
            for ( size_t j = 0; j < m_contourPolygons[i + 1].size(); ++j )
            {
                subtractPolygons[i].push_back( m_contourPolygons[i + 1][j].vertices );
            }
        }
    }

    int numberOfThreads = RiaOpenMPTools::availableThreadCount();

    std::vector<std::vector<std::vector<cvf::Vec4d>>> threadTriangles( numberOfThreads );

#pragma omp parallel
    {
        int myThread = RiaOpenMPTools::currentThreadIndex();
        threadTriangles[myThread].resize( std::max( (size_t)1, m_contourPolygons.size() ) );

#pragma omp for schedule( dynamic )
        for ( int64_t i = 0; i < (int64_t)faceList->size(); i += 3 )
        {
            std::vector<cvf::Vec3d> triangle( 3 );
            std::vector<cvf::Vec4d> triangleWithValues( 3 );
            bool                    anyValidVertex = false;
            for ( size_t n = 0; n < 3; ++n )
            {
<<<<<<< HEAD
                uint vn      = ( *faceList )[i + n];
=======
                uint vn = ( *faceList )[i + n];
>>>>>>> 67c46288
                double value = vn < m_aggregatedVertexResults.size() ? m_aggregatedVertexResults[vn] : std::numeric_limits<double>::infinity();
                triangle[n]           = vertices[vn];
                triangleWithValues[n] = cvf::Vec4d( vertices[vn], value );
                if ( value != std::numeric_limits<double>::infinity() )
                {
                    anyValidVertex = true;
                }
            }

            if ( !anyValidVertex )
            {
                continue;
            }

            if ( m_contourPolygons.empty() )
            {
                threadTriangles[myThread][0].insert( threadTriangles[myThread][0].end(), triangleWithValues.begin(), triangleWithValues.end() );
                continue;
            }

            bool outsideOuterLimit = false;
            for ( size_t c = 0; c < m_contourPolygons.size() && !outsideOuterLimit; ++c )
            {
                std::vector<std::vector<cvf::Vec3d>> intersectPolygons;
                for ( size_t j = 0; j < m_contourPolygons[c].size(); ++j )
                {
                    bool containsAtLeastOne = false;
                    for ( size_t t = 0; t < 3; ++t )
                    {
                        if ( m_contourPolygons[c][j].bbox.contains( triangle[t] ) )
                        {
                            containsAtLeastOne = true;
                        }
                    }
                    if ( containsAtLeastOne )
                    {
                        std::vector<std::vector<cvf::Vec3d>> clippedPolygons =
                            RigCellGeometryTools::intersectionWithPolygon( triangle, m_contourPolygons[c][j].vertices );
                        intersectPolygons.insert( intersectPolygons.end(), clippedPolygons.begin(), clippedPolygons.end() );
                    }
                }

                if ( intersectPolygons.empty() )
                {
                    outsideOuterLimit = true;
                    continue;
                }

                std::vector<std::vector<cvf::Vec3d>> clippedPolygons;

                if ( !subtractPolygons[c].empty() )
                {
                    for ( const std::vector<cvf::Vec3d>& polygon : intersectPolygons )
                    {
                        std::vector<std::vector<cvf::Vec3d>> fullyClippedPolygons =
                            RigCellGeometryTools::subtractPolygons( polygon, subtractPolygons[c] );
                        clippedPolygons.insert( clippedPolygons.end(), fullyClippedPolygons.begin(), fullyClippedPolygons.end() );
                    }
                }
                else
                {
                    clippedPolygons.swap( intersectPolygons );
                }

                {
                    std::vector<cvf::Vec4d> clippedTriangles;
                    for ( std::vector<cvf::Vec3d>& clippedPolygon : clippedPolygons )
                    {
                        std::vector<std::vector<cvf::Vec3d>> polygonTriangles;
                        if ( clippedPolygon.size() == 3u )
                        {
                            polygonTriangles.push_back( clippedPolygon );
                        }
                        else
                        {
                            cvf::Vec3d baryCenter = cvf::Vec3d::ZERO;
                            for ( size_t v = 0; v < clippedPolygon.size(); ++v )
                            {
                                cvf::Vec3d& clippedVertex = clippedPolygon[v];
                                baryCenter += clippedVertex;
                            }
                            baryCenter /= clippedPolygon.size();
                            for ( size_t v = 0; v < clippedPolygon.size(); ++v )
                            {
                                std::vector<cvf::Vec3d> clippedTriangle;
                                if ( v == clippedPolygon.size() - 1 )
                                {
                                    clippedTriangle = { clippedPolygon[v], clippedPolygon[0], baryCenter };
                                }
                                else
                                {
                                    clippedTriangle = { clippedPolygon[v], clippedPolygon[v + 1], baryCenter };
                                }
                                polygonTriangles.push_back( clippedTriangle );
                            }
                        }
                        for ( const std::vector<cvf::Vec3d>& polygonTriangle : polygonTriangles )
                        {
                            // Check triangle area
                            double area =
                                0.5 * ( ( polygonTriangle[1] - polygonTriangle[0] ) ^ ( polygonTriangle[2] - polygonTriangle[0] ) ).length();
                            if ( area < areaThreshold ) continue;
                            for ( const cvf::Vec3d& localVertex : polygonTriangle )
                            {
                                double value = std::numeric_limits<double>::infinity();
                                if ( discrete )
                                {
                                    value = contourLevels[c] + 0.01 * ( contourLevels.back() - contourLevels.front() ) / contourLevels.size();
                                }
                                else
                                {
                                    for ( size_t n = 0; n < 3; ++n )
                                    {
                                        if ( ( triangle[n] - localVertex ).length() < sampleSpacing() * 0.01 &&
                                             triangleWithValues[n].w() != std::numeric_limits<double>::infinity() )
                                        {
                                            value = triangleWithValues[n].w();
                                            break;
                                        }
                                    }
                                    if ( value == std::numeric_limits<double>::infinity() )
                                    {
                                        value = interpolateValue( cvf::Vec2d( localVertex.x(), localVertex.y() ) );
                                        if ( value == std::numeric_limits<double>::infinity() )
                                        {
                                            value = contourLevels[c];
                                        }
                                    }
                                }

                                cvf::Vec4d globalVertex( localVertex, value );
                                clippedTriangles.push_back( globalVertex );
                            }
                        }
                    }

                    {
                        // Add critical section here due to a weird bug when running in a single thread
                        // Running multi threaded does not require this critical section, as we use a thread local data
                        // structure
#pragma omp critical
                        threadTriangles[myThread][c].insert( threadTriangles[myThread][c].end(),
                                                             clippedTriangles.begin(),
                                                             clippedTriangles.end() );
                    }
                }
            }
        }
    }

    std::vector<std::vector<cvf::Vec4d>> trianglesPerLevel( std::max( (size_t)1, m_contourPolygons.size() ) );
    for ( size_t c = 0; c < trianglesPerLevel.size(); ++c )
    {
        std::vector<cvf::Vec4d> allTrianglesThisLevel;
        for ( size_t i = 0; i < threadTriangles.size(); ++i )
        {
            allTrianglesThisLevel.insert( allTrianglesThisLevel.end(), threadTriangles[i][c].begin(), threadTriangles[i][c].end() );
        }

        double triangleAreasThisLevel = sumTriangleAreas( allTrianglesThisLevel );
        if ( c >= m_contourLevelCumulativeAreas.size() || triangleAreasThisLevel > 1.0e-3 * m_contourLevelCumulativeAreas[c] )
        {
            trianglesPerLevel[c] = allTrianglesThisLevel;
        }
    }

    std::vector<cvf::Vec4d> finalTriangles;
    for ( size_t i = 0; i < trianglesPerLevel.size(); ++i )
    {
        finalTriangles.insert( finalTriangles.end(), trianglesPerLevel[i].begin(), trianglesPerLevel[i].end() );
    }

    m_trianglesWithVertexValues = finalTriangles;
}

//--------------------------------------------------------------------------------------------------
///
//--------------------------------------------------------------------------------------------------
std::vector<cvf::Vec3d> RimContourMapProjection::generateVertices() const
{
    size_t                  nVertices = numberOfVertices();
    std::vector<cvf::Vec3d> vertices( nVertices, cvf::Vec3d::ZERO );

#pragma omp parallel for
    for ( int index = 0; index < static_cast<int>( nVertices ); ++index )
    {
        cvf::Vec2ui ij     = ijFromVertexIndex( index );
        cvf::Vec2d  mapPos = cellCenterPosition( ij.x(), ij.y() );
        // Shift away from sample point to vertex
        mapPos.x() -= sampleSpacing() * 0.5;
        mapPos.y() -= sampleSpacing() * 0.5;

        cvf::Vec3d vertexPos( mapPos, 0.0 );
        vertices[index] = vertexPos;
    }
    return vertices;
}

//--------------------------------------------------------------------------------------------------
///
//--------------------------------------------------------------------------------------------------
void RimContourMapProjection::generateContourPolygons()
{
    std::vector<ContourPolygons> contourPolygons;

    std::vector<double> contourLevels;
    if ( resultRangeIsValid() && legendConfig()->mappingMode() != RimRegularLegendConfig::MappingType::CATEGORY_INTEGER )
    {
        legendConfig()->scalarMapper()->majorTickValues( &contourLevels );
        int nContourLevels = static_cast<int>( contourLevels.size() );

        if ( minValue() != std::numeric_limits<double>::infinity() && maxValue() != -std::numeric_limits<double>::infinity() &&
             std::fabs( maxValue() - minValue() ) > 1.0e-8 )
        {
            if ( nContourLevels > 2 )
            {
                const size_t N = contourLevels.size();
                // Adjust contour levels slightly to avoid weird visual artifacts due to numerical error.
                double fudgeFactor    = 1.0e-3;
                double fudgeAmountMin = fudgeFactor * ( contourLevels[1] - contourLevels[0] );
                double fudgeAmountMax = fudgeFactor * ( contourLevels[N - 1u] - contourLevels[N - 2u] );

                contourLevels.front() += fudgeAmountMin;
                contourLevels.back() -= fudgeAmountMax;

                double simplifyEpsilon = m_smoothContourLines() ? 5.0e-2 * sampleSpacing() : 1.0e-3 * sampleSpacing();

                if ( nContourLevels >= 10 )
                {
                    simplifyEpsilon *= 2.0;
                }
                if ( numberOfCells() > 100000 )
                {
                    simplifyEpsilon *= 2.0;
                }
                else if ( numberOfCells() > 1000000 )
                {
                    simplifyEpsilon *= 4.0;
                }

                std::vector<caf::ContourLines::ListOfLineSegments> unorderedLineSegmentsPerLevel =
                    caf::ContourLines::create( m_aggregatedVertexResults, xVertexPositions(), yVertexPositions(), contourLevels );

                contourPolygons = std::vector<ContourPolygons>( unorderedLineSegmentsPerLevel.size() );

#pragma omp parallel for
                for ( int i = 0; i < (int)unorderedLineSegmentsPerLevel.size(); ++i )
                {
                    contourPolygons[i] = createContourPolygonsFromLineSegments( unorderedLineSegmentsPerLevel[i], contourLevels[i] );

                    if ( m_smoothContourLines() )
                    {
                        smoothContourPolygons( &contourPolygons[i], true );
                    }

                    for ( ContourPolygon& polygon : contourPolygons[i] )
                    {
                        RigCellGeometryTools::simplifyPolygon( &polygon.vertices, simplifyEpsilon );
                    }
                }

                // The clipping of contour polygons is intended to detect and fix a smoothed contour polygons
                // crossing into an outer contour line. The current implementation has some side effects causing
                // several contour lines to disappear. Disable this clipping for now
                /*
                if ( m_smoothContourLines() )
                {
                    for ( size_t i = 1; i < contourPolygons.size(); ++i )
                    {
                        clipContourPolygons(&contourPolygons[i], &contourPolygons[i - 1] );
                    }
                }
                */

                m_contourLevelCumulativeAreas.resize( contourPolygons.size(), 0.0 );
                for ( int64_t i = (int64_t)contourPolygons.size() - 1; i >= 0; --i )
                {
                    double levelOuterArea            = sumPolygonArea( contourPolygons[i] );
                    m_contourLevelCumulativeAreas[i] = levelOuterArea;
                }
            }
        }
    }
    m_contourPolygons = contourPolygons;
}

//--------------------------------------------------------------------------------------------------
///
//--------------------------------------------------------------------------------------------------
RimContourMapProjection::ContourPolygons
    RimContourMapProjection::createContourPolygonsFromLineSegments( caf::ContourLines::ListOfLineSegments& unorderedLineSegments,
                                                                    double                                 contourValue )
{
    const double areaThreshold = 1.5 * ( sampleSpacing() * sampleSpacing() ) / ( sampleSpacingFactor() * sampleSpacingFactor() );

    ContourPolygons contourPolygons;

    std::vector<std::vector<cvf::Vec3d>> polygons;
    RigCellGeometryTools::createPolygonFromLineSegments( unorderedLineSegments, polygons, 1.0e-8 );
    for ( size_t j = 0; j < polygons.size(); ++j )
    {
        double         signedArea = cvf::GeometryTools::signedAreaPlanarPolygon( cvf::Vec3d::Z_AXIS, polygons[j] );
        ContourPolygon contourPolygon;
        contourPolygon.value = contourValue;
        if ( signedArea < 0.0 )
        {
            contourPolygon.vertices.insert( contourPolygon.vertices.end(), polygons[j].rbegin(), polygons[j].rend() );
        }
        else
        {
            contourPolygon.vertices = polygons[j];
        }

        contourPolygon.area = cvf::GeometryTools::signedAreaPlanarPolygon( cvf::Vec3d::Z_AXIS, contourPolygon.vertices );
        if ( contourPolygon.area > areaThreshold )
        {
            for ( const cvf::Vec3d& vertex : contourPolygon.vertices )
            {
                contourPolygon.bbox.add( vertex );
            }
            contourPolygons.push_back( contourPolygon );
        }
    }
    return contourPolygons;
}

//--------------------------------------------------------------------------------------------------
///
//--------------------------------------------------------------------------------------------------
void RimContourMapProjection::smoothContourPolygons( ContourPolygons* contourPolygons, bool favourExpansion )
{
    CVF_ASSERT( contourPolygons );
    for ( size_t i = 0; i < contourPolygons->size(); ++i )
    {
        ContourPolygon& polygon = contourPolygons->at( i );

        for ( size_t n = 0; n < 20; ++n )
        {
            std::vector<cvf::Vec3d> newVertices;
            newVertices.resize( polygon.vertices.size() );
            double maxChange = 0.0;
            for ( size_t j = 0; j < polygon.vertices.size(); ++j )
            {
                cvf::Vec3d vm1 = polygon.vertices.back();
                cvf::Vec3d v   = polygon.vertices[j];
                cvf::Vec3d vp1 = polygon.vertices.front();
                if ( j > 0u )
                {
                    vm1 = polygon.vertices[j - 1];
                }
                if ( j < polygon.vertices.size() - 1 )
                {
                    vp1 = polygon.vertices[j + 1];
                }
                // Only expand.
                cvf::Vec3d modifiedVertex = 0.5 * ( v + 0.5 * ( vm1 + vp1 ) );
                cvf::Vec3d delta          = modifiedVertex - v;
                cvf::Vec3d tangent3d      = vp1 - vm1;
                cvf::Vec2d tangent2d( tangent3d.x(), tangent3d.y() );
                cvf::Vec3d norm3d( tangent2d.getNormalized().perpendicularVector() );
                if ( delta * norm3d > 0 && favourExpansion )
                {
                    // Normal is always inwards facing so a positive dot product means inward movement
                    // Favour expansion rather than contraction by only contracting by a fraction.
                    // The fraction is empirically found to give a decent result.
                    modifiedVertex = v + 0.2 * delta;
                }
                newVertices[j] = modifiedVertex;
                maxChange      = std::max( maxChange, ( modifiedVertex - v ).length() );
            }
            polygon.vertices.swap( newVertices );
            if ( maxChange < sampleSpacing() * 1.0e-2 ) break;
        }
    }
}

void RimContourMapProjection::clipContourPolygons( ContourPolygons* contourPolygons, const ContourPolygons* clipBy )
{
    CVF_ASSERT( clipBy );
    for ( size_t i = 0; i < contourPolygons->size(); ++i )
    {
        ContourPolygon& polygon = contourPolygons->at( i );
        for ( size_t j = 0; j < clipBy->size(); ++j )
        {
            std::vector<std::vector<cvf::Vec3d>> intersections =
                RigCellGeometryTools::intersectionWithPolygon( polygon.vertices, clipBy->at( j ).vertices );
            if ( !intersections.empty() )
            {
                polygon.vertices = intersections.front();
                polygon.area     = std::abs( cvf::GeometryTools::signedAreaPlanarPolygon( cvf::Vec3d::Z_AXIS, polygon.vertices ) );
            }
        }
    }
}

//--------------------------------------------------------------------------------------------------
///
//--------------------------------------------------------------------------------------------------
double RimContourMapProjection::sumPolygonArea( const ContourPolygons& contourPolygons )
{
    double sumArea = 0.0;
    for ( const ContourPolygon& polygon : contourPolygons )
    {
        sumArea += polygon.area;
    }
    return sumArea;
}

//--------------------------------------------------------------------------------------------------
///
//--------------------------------------------------------------------------------------------------
double RimContourMapProjection::sumTriangleAreas( const std::vector<cvf::Vec4d>& triangles )
{
    double sumArea = 0.0;
    for ( size_t i = 0; i < triangles.size(); i += 3 )
    {
        cvf::Vec3d v1( triangles[i].x(), triangles[i].y(), triangles[i].z() );
        cvf::Vec3d v2( triangles[i + 1].x(), triangles[i + 1].y(), triangles[i + 1].z() );
        cvf::Vec3d v3( triangles[i + 2].x(), triangles[i + 2].y(), triangles[i + 2].z() );
        double     area = 0.5 * ( ( v3 - v1 ) ^ ( v2 - v1 ) ).length();
        sumArea += area;
    }
    return sumArea;
}

//--------------------------------------------------------------------------------------------------
///
//--------------------------------------------------------------------------------------------------
std::vector<RimContourMapProjection::CellIndexAndResult>
    RimContourMapProjection::cellOverlapVolumesAndResults( const cvf::Vec2d& globalPos2d, const std::vector<double>& weightingResultValues ) const
{
    cvf::Vec3d top2dElementCentroid( globalPos2d, m_expandedBoundingBox.max().z() );
    cvf::Vec3d bottom2dElementCentroid( globalPos2d, m_expandedBoundingBox.min().z() );
    cvf::Vec3d planarDiagonalVector( 0.5 * sampleSpacing(), 0.5 * sampleSpacing(), 0.0 );
    cvf::Vec3d topNECorner    = top2dElementCentroid + planarDiagonalVector;
    cvf::Vec3d bottomSWCorner = bottom2dElementCentroid - planarDiagonalVector;

    cvf::BoundingBox bbox2dElement( bottomSWCorner, topNECorner );

    std::vector<std::pair<size_t, double>> matchingVisibleCellsAndWeight;

    // Bounding box has been expanded, so 2d element may be outside actual 3d grid
    if ( !bbox2dElement.intersects( m_gridBoundingBox ) )
    {
        return matchingVisibleCellsAndWeight;
    }

    std::vector<size_t> allCellIndices = findIntersectingCells( bbox2dElement );

    std::vector<std::vector<size_t>> kLayerCellIndexVector;
    kLayerCellIndexVector.resize( kLayers() );

    if ( kLayerCellIndexVector.empty() )
    {
        return matchingVisibleCellsAndWeight;
    }

    for ( size_t globalCellIdx : allCellIndices )
    {
        if ( ( *m_cellGridIdxVisibility )[globalCellIdx] )
        {
            kLayerCellIndexVector[kLayer( globalCellIdx )].push_back( globalCellIdx );
        }
    }

    for ( const auto& kLayerIndices : kLayerCellIndexVector )
    {
        for ( size_t globalCellIdx : kLayerIndices )
        {
            double overlapVolume = calculateOverlapVolume( globalCellIdx, bbox2dElement );
            if ( overlapVolume > 0.0 )
            {
                double weight = overlapVolume * getParameterWeightForCell( gridResultIndex( globalCellIdx ), weightingResultValues );
                if ( weight > 0.0 )
                {
                    matchingVisibleCellsAndWeight.push_back( std::make_pair( globalCellIdx, weight ) );
                }
            }
        }
    }

    return matchingVisibleCellsAndWeight;
}

//--------------------------------------------------------------------------------------------------
///
//--------------------------------------------------------------------------------------------------
std::vector<RimContourMapProjection::CellIndexAndResult>
    RimContourMapProjection::cellRayIntersectionAndResults( const cvf::Vec2d& globalPos2d, const std::vector<double>& weightingResultValues ) const
{
    std::vector<std::pair<size_t, double>> matchingVisibleCellsAndWeight;

    cvf::Vec3d highestPoint( globalPos2d, m_expandedBoundingBox.max().z() );
    cvf::Vec3d lowestPoint( globalPos2d, m_expandedBoundingBox.min().z() );

    // Bounding box has been expanded, so ray may be outside actual 3d grid
    if ( !m_gridBoundingBox.contains( highestPoint ) )
    {
        return matchingVisibleCellsAndWeight;
    }

    cvf::BoundingBox rayBBox;
    rayBBox.add( highestPoint );
    rayBBox.add( lowestPoint );

    std::vector<size_t> allCellIndices = findIntersectingCells( rayBBox );

    std::map<size_t, std::vector<size_t>> kLayerIndexMap;

    for ( size_t globalCellIdx : allCellIndices )
    {
        if ( ( *m_cellGridIdxVisibility )[globalCellIdx] )
        {
            kLayerIndexMap[kLayer( globalCellIdx )].push_back( globalCellIdx );
        }
    }

    for ( const auto& kLayerIndexPair : kLayerIndexMap )
    {
        double                                 weightSumThisKLayer = 0.0;
        std::vector<std::pair<size_t, double>> cellsAndWeightsThisLayer;
        for ( size_t globalCellIdx : kLayerIndexPair.second )
        {
            double lengthInCell = calculateRayLengthInCell( globalCellIdx, highestPoint, lowestPoint );
            if ( lengthInCell > 0.0 )
            {
                cellsAndWeightsThisLayer.push_back( std::make_pair( globalCellIdx, lengthInCell ) );
                weightSumThisKLayer += lengthInCell;
            }
        }
        for ( auto& cellWeightPair : cellsAndWeightsThisLayer )
        {
            cellWeightPair.second /= weightSumThisKLayer;
            matchingVisibleCellsAndWeight.push_back( cellWeightPair );
        }
    }

    return matchingVisibleCellsAndWeight;
}

//--------------------------------------------------------------------------------------------------
///
//--------------------------------------------------------------------------------------------------
bool RimContourMapProjection::isMeanResult() const
{
    return m_resultAggregation() == RESULTS_MEAN_VALUE || m_resultAggregation() == RESULTS_HARM_VALUE ||
           m_resultAggregation() == RESULTS_GEOM_VALUE;
}

//--------------------------------------------------------------------------------------------------
///
//--------------------------------------------------------------------------------------------------
bool RimContourMapProjection::isStraightSummationResult() const
{
    return isStraightSummationResult( m_resultAggregation() );
}

//--------------------------------------------------------------------------------------------------
///
//--------------------------------------------------------------------------------------------------
bool RimContourMapProjection::isStraightSummationResult( ResultAggregationEnum aggregationType )
{
    return aggregationType == RESULTS_OIL_COLUMN || aggregationType == RESULTS_GAS_COLUMN || aggregationType == RESULTS_HC_COLUMN ||
           aggregationType == RESULTS_SUM;
}

//--------------------------------------------------------------------------------------------------
///
//--------------------------------------------------------------------------------------------------
double RimContourMapProjection::interpolateValue( const cvf::Vec2d& gridPos2d ) const
{
    cvf::Vec2ui cellContainingPoint = ijFromLocalPos( gridPos2d );
    cvf::Vec2d  cellCenter          = cellCenterPosition( cellContainingPoint.x(), cellContainingPoint.y() );

    std::array<cvf::Vec3d, 4> x;
    x[0] = cvf::Vec3d( cellCenter + cvf::Vec2d( -sampleSpacing() * 0.5, -sampleSpacing() * 0.5 ), 0.0 );
    x[1] = cvf::Vec3d( cellCenter + cvf::Vec2d( sampleSpacing() * 0.5, -sampleSpacing() * 0.5 ), 0.0 );
    x[2] = cvf::Vec3d( cellCenter + cvf::Vec2d( sampleSpacing() * 0.5, sampleSpacing() * 0.5 ), 0.0 );
    x[3] = cvf::Vec3d( cellCenter + cvf::Vec2d( -sampleSpacing() * 0.5, sampleSpacing() * 0.5 ), 0.0 );

    cvf::Vec4d baryCentricCoords = cvf::GeometryTools::barycentricCoords( x[0], x[1], x[2], x[3], cvf::Vec3d( gridPos2d, 0.0 ) );

    std::array<cvf::Vec2ui, 4> v;
    v[0] = cellContainingPoint;
    v[1] = cvf::Vec2ui( cellContainingPoint.x() + 1u, cellContainingPoint.y() );
    v[2] = cvf::Vec2ui( cellContainingPoint.x() + 1u, cellContainingPoint.y() + 1u );
    v[3] = cvf::Vec2ui( cellContainingPoint.x(), cellContainingPoint.y() + 1u );

    std::array<double, 4> vertexValues;
    double                validBarycentricCoordsSum = 0.0;
    for ( int i = 0; i < 4; ++i )
    {
        double vertexValue = valueAtVertex( v[i].x(), v[i].y() );
        if ( vertexValue == std::numeric_limits<double>::infinity() )
        {
            return std::numeric_limits<double>::infinity();
        }
        else
        {
            vertexValues[i] = vertexValue;
            validBarycentricCoordsSum += baryCentricCoords[i];
        }
    }

    if ( validBarycentricCoordsSum < 1.0e-8 )
    {
        return std::numeric_limits<double>::infinity();
    }

    // Calculate final value
    double value = 0.0;
    for ( int i = 0; i < 4; ++i )
    {
        value += baryCentricCoords[i] / validBarycentricCoordsSum * vertexValues[i];
    }

    return value;
}

//--------------------------------------------------------------------------------------------------
///
//--------------------------------------------------------------------------------------------------
double RimContourMapProjection::valueInCell( uint i, uint j ) const
{
    size_t index = cellIndexFromIJ( i, j );
    if ( index < numberOfCells() )
    {
        return m_aggregatedResults.at( index );
    }
    return std::numeric_limits<double>::infinity();
}

//--------------------------------------------------------------------------------------------------
///
//--------------------------------------------------------------------------------------------------
bool RimContourMapProjection::hasResultInCell( uint i, uint j ) const
{
    return !cellsAtIJ( i, j ).empty();
}

//--------------------------------------------------------------------------------------------------
///
//--------------------------------------------------------------------------------------------------
double RimContourMapProjection::calculateValueAtVertex( uint vi, uint vj ) const
{
    std::vector<uint> averageIs;
    std::vector<uint> averageJs;

    if ( vi > 0u ) averageIs.push_back( vi - 1 );
    if ( vj > 0u ) averageJs.push_back( vj - 1 );
    if ( vi < m_mapSize.x() ) averageIs.push_back( vi );
    if ( vj < m_mapSize.y() ) averageJs.push_back( vj );

    RiaWeightedMeanCalculator<double> calc;
    for ( uint j : averageJs )
    {
        for ( uint i : averageIs )
        {
            if ( hasResultInCell( i, j ) )
            {
                calc.addValueAndWeight( valueInCell( i, j ), 1.0 );
            }
        }
    }
    if ( calc.validAggregatedWeight() )
    {
        return calc.weightedMean();
    }
    return std::numeric_limits<double>::infinity();
}

//--------------------------------------------------------------------------------------------------
///
//--------------------------------------------------------------------------------------------------
std::vector<std::pair<size_t, double>> RimContourMapProjection::cellsAtIJ( uint i, uint j ) const
{
    size_t cellIndex = this->cellIndexFromIJ( i, j );
    if ( cellIndex < m_projected3dGridIndices.size() )
    {
        return m_projected3dGridIndices[cellIndex];
    }
    return std::vector<std::pair<size_t, double>>();
}

//--------------------------------------------------------------------------------------------------
///
//--------------------------------------------------------------------------------------------------
size_t RimContourMapProjection::cellIndexFromIJ( uint i, uint j ) const
{
    CVF_ASSERT( i < m_mapSize.x() );
    CVF_ASSERT( j < m_mapSize.y() );

    return i + j * m_mapSize.x();
}

//--------------------------------------------------------------------------------------------------
///
//--------------------------------------------------------------------------------------------------
size_t RimContourMapProjection::vertexIndexFromIJ( uint i, uint j ) const
{
    return i + j * ( m_mapSize.x() + 1 );
}

//--------------------------------------------------------------------------------------------------
///
//--------------------------------------------------------------------------------------------------
cvf::Vec2ui RimContourMapProjection::ijFromVertexIndex( size_t gridIndex ) const
{
    cvf::Vec2ui gridSize = numberOfVerticesIJ();

    uint quotientX  = static_cast<uint>( gridIndex ) / gridSize.x();
    uint remainderX = static_cast<uint>( gridIndex ) % gridSize.x();

    return cvf::Vec2ui( remainderX, quotientX );
}

//--------------------------------------------------------------------------------------------------
///
//--------------------------------------------------------------------------------------------------
cvf::Vec2ui RimContourMapProjection::ijFromCellIndex( size_t cellIndex ) const
{
    CVF_TIGHT_ASSERT( cellIndex < numberOfCells() );

    uint quotientX  = static_cast<uint>( cellIndex ) / m_mapSize.x();
    uint remainderX = static_cast<uint>( cellIndex ) % m_mapSize.x();

    return cvf::Vec2ui( remainderX, quotientX );
}

//--------------------------------------------------------------------------------------------------
///
//--------------------------------------------------------------------------------------------------
cvf::Vec2ui RimContourMapProjection::ijFromLocalPos( const cvf::Vec2d& localPos2d ) const
{
    uint i = localPos2d.x() / sampleSpacing();
    uint j = localPos2d.y() / sampleSpacing();
    return cvf::Vec2ui( i, j );
}

//--------------------------------------------------------------------------------------------------
///
//--------------------------------------------------------------------------------------------------
cvf::Vec2d RimContourMapProjection::cellCenterPosition( uint i, uint j ) const
{
    cvf::Vec3d gridExtent = m_expandedBoundingBox.extent();
    cvf::Vec2d cellCorner = cvf::Vec2d( ( i * gridExtent.x() ) / ( m_mapSize.x() ), ( j * gridExtent.y() ) / ( m_mapSize.y() ) );

    return cellCorner + cvf::Vec2d( sampleSpacing() * 0.5, sampleSpacing() * 0.5 );
}

//--------------------------------------------------------------------------------------------------
///
//--------------------------------------------------------------------------------------------------
cvf::Vec2d RimContourMapProjection::origin2d() const
{
    return cvf::Vec2d( m_expandedBoundingBox.min().x(), m_expandedBoundingBox.min().y() );
}

//--------------------------------------------------------------------------------------------------
/// Vertex positions in local coordinates (add origin2d.x() for UTM x)
//--------------------------------------------------------------------------------------------------
std::vector<double> RimContourMapProjection::xVertexPositions() const
{
    double gridExtent = m_expandedBoundingBox.extent().x();

    cvf::Vec2ui         gridSize = numberOfVerticesIJ();
    std::vector<double> positions;
    positions.reserve( gridSize.x() );
    for ( uint i = 0; i < gridSize.x(); ++i )
    {
        positions.push_back( ( i * gridExtent ) / ( gridSize.x() - 1 ) );
    }

    return positions;
}

//--------------------------------------------------------------------------------------------------
/// Vertex positions in local coordinates (add origin2d.y() for UTM y)
//--------------------------------------------------------------------------------------------------
std::vector<double> RimContourMapProjection::yVertexPositions() const
{
    double gridExtent = m_expandedBoundingBox.extent().y();

    cvf::Vec2ui         gridSize = numberOfVerticesIJ();
    std::vector<double> positions;
    positions.reserve( gridSize.y() );
    for ( uint j = 0; j < gridSize.y(); ++j )
    {
        positions.push_back( ( j * gridExtent ) / ( gridSize.y() - 1 ) );
    }

    return positions;
}

//--------------------------------------------------------------------------------------------------
///
//--------------------------------------------------------------------------------------------------
cvf::Vec2ui RimContourMapProjection::calculateMapSize() const
{
    cvf::Vec3d gridExtent = m_expandedBoundingBox.extent();

    uint projectionSizeX = static_cast<uint>( std::ceil( gridExtent.x() / sampleSpacing() ) );
    uint projectionSizeY = static_cast<uint>( std::ceil( gridExtent.y() / sampleSpacing() ) );

    return cvf::Vec2ui( projectionSizeX, projectionSizeY );
}

//--------------------------------------------------------------------------------------------------
///
//--------------------------------------------------------------------------------------------------
double RimContourMapProjection::gridEdgeOffset() const
{
    return sampleSpacing() * 2.0;
}

//--------------------------------------------------------------------------------------------------
///
//--------------------------------------------------------------------------------------------------
void RimContourMapProjection::fieldChangedByUi( const caf::PdmFieldHandle* changedField, const QVariant& oldValue, const QVariant& newValue )
{
    if ( changedField == &m_resultAggregation )
    {
        ResultAggregation previousAggregation = static_cast<ResultAggregationEnum>( oldValue.toInt() );
        if ( isStraightSummationResult( previousAggregation ) != isStraightSummationResult() )
        {
            clearGridMapping();
        }
        else
        {
            clearResults();
        }
        clearTimeStepRange();
    }
    else if ( changedField == &m_smoothContourLines )
    {
        clearGeometry();
    }
    else if ( changedField == &m_relativeSampleSpacing )
    {
        clearGridMapping();
        clearResults();
        clearTimeStepRange();
    }

    baseView()->updateConnectedEditors();

    RimProject* proj = RimProject::current();
    proj->scheduleCreateDisplayModelAndRedrawAllViews();
}

//--------------------------------------------------------------------------------------------------
///
//--------------------------------------------------------------------------------------------------
void RimContourMapProjection::defineEditorAttribute( const caf::PdmFieldHandle* field, QString uiConfigName, caf::PdmUiEditorAttribute* attribute )
{
    if ( &m_relativeSampleSpacing == field )
    {
        caf::PdmUiDoubleSliderEditorAttribute* myAttr = dynamic_cast<caf::PdmUiDoubleSliderEditorAttribute*>( attribute );
        if ( myAttr )
        {
            myAttr->m_minimum                       = 0.2;
            myAttr->m_maximum                       = 2.0;
            myAttr->m_sliderTickCount               = 9;
            myAttr->m_delaySliderUpdateUntilRelease = true;
        }
    }
}

//--------------------------------------------------------------------------------------------------
///
//--------------------------------------------------------------------------------------------------
void RimContourMapProjection::defineUiOrdering( QString uiConfigName, caf::PdmUiOrdering& uiOrdering )
{
    caf::PdmUiGroup* mainGroup = uiOrdering.addNewGroup( "Projection Settings" );
    mainGroup->add( &m_resultAggregation );
    legendConfig()->uiOrdering( "NumLevelsOnly", *mainGroup );
    mainGroup->add( &m_relativeSampleSpacing );
    mainGroup->add( &m_showContourLines );
    mainGroup->add( &m_showContourLabels );
    m_showContourLabels.uiCapability()->setUiReadOnly( !m_showContourLines() );
    mainGroup->add( &m_smoothContourLines );
    m_smoothContourLines.uiCapability()->setUiReadOnly( !m_showContourLines() );
    uiOrdering.skipRemainingFields( true );
}

//--------------------------------------------------------------------------------------------------
///
//--------------------------------------------------------------------------------------------------
void RimContourMapProjection::defineUiTreeOrdering( caf::PdmUiTreeOrdering& uiTreeOrdering, QString uiConfigName /*= ""*/ )
{
    uiTreeOrdering.skipRemainingChildren( true );
}

//--------------------------------------------------------------------------------------------------
///
//--------------------------------------------------------------------------------------------------
void RimContourMapProjection::initAfterRead()
{
}<|MERGE_RESOLUTION|>--- conflicted
+++ resolved
@@ -873,11 +873,7 @@
             bool                    anyValidVertex = false;
             for ( size_t n = 0; n < 3; ++n )
             {
-<<<<<<< HEAD
-                uint vn      = ( *faceList )[i + n];
-=======
                 uint vn = ( *faceList )[i + n];
->>>>>>> 67c46288
                 double value = vn < m_aggregatedVertexResults.size() ? m_aggregatedVertexResults[vn] : std::numeric_limits<double>::infinity();
                 triangle[n]           = vertices[vn];
                 triangleWithValues[n] = cvf::Vec4d( vertices[vn], value );
