/////////////////////////////////////////////////////////////////////////////////
//
//  Copyright (C) 2018-     Equinor ASA
//
//  ResInsight is free software: you can redistribute it and/or modify
//  it under the terms of the GNU General Public License as published by
//  the Free Software Foundation, either version 3 of the License, or
//  (at your option) any later version.
//
//  ResInsight is distributed in the hope that it will be useful, but WITHOUT ANY
//  WARRANTY; without even the implied warranty of MERCHANTABILITY or
//  FITNESS FOR A PARTICULAR PURPOSE.
//
//  See the GNU General Public License at <http://www.gnu.org/licenses/gpl.html>
//  for more details.
//
/////////////////////////////////////////////////////////////////////////////////

#include "RimTensorResults.h"

#include "RigFemResultAddress.h"
#include "RimGeoMechCase.h"
#include "RimGeoMechResultDefinition.h"
#include "RimGeoMechView.h"
#include "RimRegularLegendConfig.h"

#include "RigFemPartResultsCollection.h"
#include "RigGeoMechCaseData.h"

#include "cafAppEnum.h"
#include "cafPdmUiTreeOrdering.h"
#include "cafPdmUiTreeSelectionEditor.h"

CAF_PDM_SOURCE_INIT( RimTensorResults, "RimTensorResults" );

namespace caf
{
template <>
void AppEnum<RimTensorResults::TensorColors>::setUp()
{
    addItem( RimTensorResults::WHITE_GRAY_BLACK, "WHITE_GRAY_BLACK", "White, Gray, Black" );
    addItem( RimTensorResults::ORANGE_BLUE_WHITE, "ORANGE_BLUE_WHITE", "Orange, Blue, White" );
    addItem( RimTensorResults::MAGENTA_BROWN_GRAY, "MAGENTA_BROWN_GRAY", "Magenta, Brown, Gray" );
    addItem( RimTensorResults::RESULT_COLORS, "RESULT_COLORS", "Result Colors" );

    setDefault( RimTensorResults::WHITE_GRAY_BLACK );
}

template <>
void AppEnum<RimTensorResults::ScaleMethod>::setUp()
{
    addItem( RimTensorResults::RESULT, "RESULT", "Result" );
    addItem( RimTensorResults::CONSTANT, "CONSTANT", "Constant" );

    setDefault( RimTensorResults::RESULT );
}
} // namespace caf

//--------------------------------------------------------------------------------------------------
///
//--------------------------------------------------------------------------------------------------
RimTensorResults::RimTensorResults()
{
    CAF_PDM_InitObject( "Element Tensor Results", ":/CellResult.png" );

    CAF_PDM_InitFieldNoDefault( &arrowColorLegendConfig, "LegendDefinition", "Color Legend" );
    this->arrowColorLegendConfig = new RimRegularLegendConfig();
    arrowColorLegendConfig.uiCapability()->setUiTreeHidden( true );

    CAF_PDM_InitField( &m_resultFieldName, "ResultVariable", QString( "ST" ), "Value" );
    m_resultFieldName.uiCapability()->setUiHidden( true );

    CAF_PDM_InitField( &m_resultFieldNameUiField, "ResultVariableUI", QString( "ST" ), "Value" );
    m_resultFieldNameUiField.xmlCapability()->disableIO();

    CAF_PDM_InitField( &m_showTensors, "ShowTensors", false, "" );

    CAF_PDM_InitField( &m_principal1, "Principal1", true, "Principal 1" );
    CAF_PDM_InitField( &m_principal2, "Principal2", true, "Principal 2" );
    CAF_PDM_InitField( &m_principal3, "Principal3", true, "Principal 3" );

    CAF_PDM_InitField( &m_threshold, "Threshold", 0.0f, "Threshold" );

    CAF_PDM_InitFieldNoDefault( &m_vectorColor, "VectorColor", "Color" );
    CAF_PDM_InitFieldNoDefault( &m_scaleMethod, "ScaleMethod", "Scale Method" );
    CAF_PDM_InitField( &m_sizeScale, "SizeScale", 1.0f, "Size Scale" );
    CAF_PDM_InitField( &m_rangeMode,
                       "RangeType",
                       RimRegularLegendConfig::RangeModeEnum( RimRegularLegendConfig::RangeModeType::AUTOMATIC_ALLTIMESTEPS ),
                       "Range Type",
                       "",
                       "Switches between automatic and user defined range",
                       "" );

    m_resultFieldNameUiField.uiCapability()->setUiEditorTypeName( caf::PdmUiTreeSelectionEditor::uiEditorTypeName() );
    m_resultFieldNameUiField.uiCapability()->setUiLabelPosition( caf::PdmUiItemInfo::TOP );
}

//--------------------------------------------------------------------------------------------------
///
//--------------------------------------------------------------------------------------------------
RimTensorResults::~RimTensorResults()
{
}

//--------------------------------------------------------------------------------------------------
///
//--------------------------------------------------------------------------------------------------
RigFemResultAddress RimTensorResults::selectedTensorResult() const
{
    return RigFemResultAddress( resultPositionType(), m_resultFieldName().toStdString(), "" );
}

//--------------------------------------------------------------------------------------------------
///
//--------------------------------------------------------------------------------------------------
void RimTensorResults::setShowTensors( bool enableTensors )
{
    m_showTensors = enableTensors;

    updateConnectedEditors();
    updateUiIconFromState( enableTensors );
}

//--------------------------------------------------------------------------------------------------
///
//--------------------------------------------------------------------------------------------------
bool RimTensorResults::showTensors() const
{
    return m_showTensors();
}

//--------------------------------------------------------------------------------------------------
///
//--------------------------------------------------------------------------------------------------
bool RimTensorResults::showPrincipal1() const
{
    return m_principal1();
}

//--------------------------------------------------------------------------------------------------
///
//--------------------------------------------------------------------------------------------------
bool RimTensorResults::showPrincipal2() const
{
    return m_principal2();
}

//--------------------------------------------------------------------------------------------------
///
//--------------------------------------------------------------------------------------------------
bool RimTensorResults::showPrincipal3() const
{
    return m_principal3();
}

//--------------------------------------------------------------------------------------------------
///
//--------------------------------------------------------------------------------------------------
float RimTensorResults::threshold() const
{
    return m_threshold();
}

//--------------------------------------------------------------------------------------------------
///
//--------------------------------------------------------------------------------------------------
float RimTensorResults::sizeScale() const
{
    return m_sizeScale();
}

//--------------------------------------------------------------------------------------------------
///
//--------------------------------------------------------------------------------------------------
RimTensorResults::TensorColors RimTensorResults::vectorColors() const
{
    return m_vectorColor();
}

//--------------------------------------------------------------------------------------------------
///
//--------------------------------------------------------------------------------------------------
RimTensorResults::ScaleMethod RimTensorResults::scaleMethod() const
{
    return m_scaleMethod();
}

//--------------------------------------------------------------------------------------------------
///
//--------------------------------------------------------------------------------------------------
void RimTensorResults::mappingRange( double* min, double* max ) const
{
    *min = cvf::UNDEFINED_DOUBLE;
    *max = cvf::UNDEFINED_DOUBLE;

    if ( scaleMethod() == RESULT )
    {
<<<<<<< HEAD
        Rim3dView* view = nullptr;
        firstAncestorOrThisOfType( view );

=======
        auto                         view             = firstAncestorOrThisOfType<Rim3dView>();
>>>>>>> 67c46288
        RimGeoMechView*              geoMechView      = dynamic_cast<RimGeoMechView*>( view );
        RigFemPartResultsCollection* resultCollection = geoMechView->geoMechCase()->geoMechData()->femPartResults();
        if ( !resultCollection ) return;

        auto [stepIdx, frameIdx] = geoMechView->currentStepAndDataFrame();

        if ( m_rangeMode == RimRegularLegendConfig::RangeModeType::AUTOMATIC_ALLTIMESTEPS )
        {
            resultCollection->minMaxScalarValuesOverAllTensorComponents( selectedTensorResult(), min, max );
        }
        else if ( m_rangeMode == RimRegularLegendConfig::RangeModeType::AUTOMATIC_CURRENT_TIMESTEP )
        {
            resultCollection->minMaxScalarValuesOverAllTensorComponents( selectedTensorResult(), stepIdx, frameIdx, min, max );
        }
    }
}

//--------------------------------------------------------------------------------------------------
///
//--------------------------------------------------------------------------------------------------
std::vector<RigFemResultAddress> RimTensorResults::observedResults() const
{
    RigFemResultAddress              mainResult          = selectedTensorResult();
    std::vector<RigFemResultAddress> tensorComponents    = RigFemPartResultsCollection::tensorComponentAddresses( mainResult );
    std::vector<RigFemResultAddress> principleComponents = RigFemPartResultsCollection::tensorPrincipalComponentAdresses( mainResult );
    tensorComponents.insert( tensorComponents.end(), principleComponents.begin(), principleComponents.end() );
    return tensorComponents;
}

//--------------------------------------------------------------------------------------------------
///
//--------------------------------------------------------------------------------------------------
RigFemResultPosEnum RimTensorResults::resultPositionType()
{
    return RIG_INTEGRATION_POINT;
}

//--------------------------------------------------------------------------------------------------
///
//--------------------------------------------------------------------------------------------------
QString RimTensorResults::resultFieldName() const
{
    return m_resultFieldName();
}

//--------------------------------------------------------------------------------------------------
///
//--------------------------------------------------------------------------------------------------
std::vector<std::string> RimTensorResults::getResultMetaDataForUIFieldSetting()
{
    std::vector<std::string> fieldNames;
    fieldNames.push_back( "SE" );
    fieldNames.push_back( "ST" );
    fieldNames.push_back( "E" );

    return fieldNames;
}

//--------------------------------------------------------------------------------------------------
///
//--------------------------------------------------------------------------------------------------
void RimTensorResults::fieldChangedByUi( const caf::PdmFieldHandle* changedField, const QVariant& oldValue, const QVariant& newValue )
{
    if ( changedField == &m_resultFieldNameUiField )
    {
        m_resultFieldName = fieldNameFromUi( m_resultFieldNameUiField );
    }
    else if ( changedField == &m_showTensors )
    {
        setShowTensors( m_showTensors );
    }

    auto view = firstAncestorOrThisOfType<RimGeoMechView>();
    view->loadDataAndUpdate();
}

//--------------------------------------------------------------------------------------------------
///
//--------------------------------------------------------------------------------------------------
caf::PdmFieldHandle* RimTensorResults::objectToggleField()
{
    return &m_showTensors;
}

//--------------------------------------------------------------------------------------------------
///
//--------------------------------------------------------------------------------------------------
QList<caf::PdmOptionItemInfo> RimTensorResults::calculateValueOptions( const caf::PdmFieldHandle* fieldNeedingOptions )
{
    QList<caf::PdmOptionItemInfo> options;

    if ( fieldNeedingOptions == &m_resultFieldNameUiField )
    {
        std::vector<std::string> fieldCompNames = getResultMetaDataForUIFieldSetting();

        for ( size_t oIdx = 0; oIdx < fieldCompNames.size(); ++oIdx )
        {
            options.push_back(
                caf::PdmOptionItemInfo( QString::fromStdString( fieldCompNames[oIdx] ), QString::fromStdString( fieldCompNames[oIdx] ) ) );
        }
    }
    else if ( fieldNeedingOptions == &m_rangeMode )
    {
        options.push_back( caf::PdmOptionItemInfo( RimRegularLegendConfig::RangeModeEnum::uiText(
                                                       RimRegularLegendConfig::RangeModeType::AUTOMATIC_ALLTIMESTEPS ),
                                                   RimRegularLegendConfig::RangeModeType::AUTOMATIC_ALLTIMESTEPS ) );
        options.push_back( caf::PdmOptionItemInfo( RimRegularLegendConfig::RangeModeEnum::uiText(
                                                       RimRegularLegendConfig::RangeModeType::AUTOMATIC_CURRENT_TIMESTEP ),
                                                   RimRegularLegendConfig::RangeModeType::AUTOMATIC_CURRENT_TIMESTEP ) );
    }

    return options;
}

//--------------------------------------------------------------------------------------------------
///
//--------------------------------------------------------------------------------------------------
void RimTensorResults::defineUiOrdering( QString uiConfigName, caf::PdmUiOrdering& uiOrdering )
{
    uiOrdering.add( &m_resultFieldNameUiField );

    caf::PdmUiGroup* visibilityGroup = uiOrdering.addNewGroup( "Visibility" );
    visibilityGroup->add( &m_principal1 );
    visibilityGroup->add( &m_principal2 );
    visibilityGroup->add( &m_principal3 );
    visibilityGroup->add( &m_threshold );

    caf::PdmUiGroup* vectorColorsGroup = uiOrdering.addNewGroup( "Vector Colors" );
    vectorColorsGroup->add( &m_vectorColor );

    caf::PdmUiGroup* vectorSizeGroup = uiOrdering.addNewGroup( "Vector Size" );
    vectorSizeGroup->add( &m_sizeScale );
    vectorSizeGroup->add( &m_scaleMethod );

    if ( m_scaleMethod == RESULT )
    {
        vectorSizeGroup->add( &m_rangeMode );
    }

    uiOrdering.skipRemainingFields( true );
}

//--------------------------------------------------------------------------------------------------
///
//--------------------------------------------------------------------------------------------------
void RimTensorResults::initAfterRead()
{
    m_resultFieldNameUiField = uiFieldName( m_resultFieldName() );
}

//--------------------------------------------------------------------------------------------------
///
//--------------------------------------------------------------------------------------------------
void RimTensorResults::defineEditorAttribute( const caf::PdmFieldHandle* field, QString uiConfigName, caf::PdmUiEditorAttribute* attribute )
{
    if ( field == &m_resultFieldNameUiField )
    {
        auto attr = dynamic_cast<caf::PdmUiTreeSelectionEditorAttribute*>( attribute );
        if ( attr )
        {
            attr->heightHint = 50;
        }
    }
}

//--------------------------------------------------------------------------------------------------
///
//--------------------------------------------------------------------------------------------------
QString RimTensorResults::uiFieldName( const QString& fieldName )
{
    if ( fieldName == "NE" )
    {
        return QString( "E" );
    }

    return fieldName;
}

//--------------------------------------------------------------------------------------------------
///
//--------------------------------------------------------------------------------------------------
QString RimTensorResults::fieldNameFromUi( const QString& uiFieldName )
{
    if ( uiFieldName == "E" )
    {
        return QString( "NE" );
    }

    return uiFieldName;
}

//--------------------------------------------------------------------------------------------------
///
//--------------------------------------------------------------------------------------------------
void RimTensorResults::defineUiTreeOrdering( caf::PdmUiTreeOrdering& uiTreeOrdering, QString uiConfigName )
{
    if ( m_vectorColor() != RESULT_COLORS )
    {
        uiTreeOrdering.skipRemainingChildren();
    }
}<|MERGE_RESOLUTION|>--- conflicted
+++ resolved
@@ -196,13 +196,7 @@
 
     if ( scaleMethod() == RESULT )
     {
-<<<<<<< HEAD
-        Rim3dView* view = nullptr;
-        firstAncestorOrThisOfType( view );
-
-=======
         auto                         view             = firstAncestorOrThisOfType<Rim3dView>();
->>>>>>> 67c46288
         RimGeoMechView*              geoMechView      = dynamic_cast<RimGeoMechView*>( view );
         RigFemPartResultsCollection* resultCollection = geoMechView->geoMechCase()->geoMechData()->femPartResults();
         if ( !resultCollection ) return;
