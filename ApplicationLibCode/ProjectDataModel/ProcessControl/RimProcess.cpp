--- conflicted
+++ resolved
@@ -142,13 +142,8 @@
     RiaLogging::info( QString( "Start process %1: %2" ).arg( m_id ).arg( cmd ) );
 
     QObject::connect( proc, SIGNAL( finished( int, QProcess::ExitStatus ) ), m_monitor, SLOT( finished( int, QProcess::ExitStatus ) ) );
-<<<<<<< HEAD
-    QObject::connect( proc, SIGNAL( readyReadStandardOutput() ), m_monitor, SLOT( readyReadStandardOutput() ) );
-    QObject::connect( proc, SIGNAL( readyReadStandardError() ), m_monitor, SLOT( readyReadStandardError() ) );
-=======
     if ( enableStdOut ) QObject::connect( proc, SIGNAL( readyReadStandardOutput() ), m_monitor, SLOT( readyReadStandardOutput() ) );
     if ( enableStdErr ) QObject::connect( proc, SIGNAL( readyReadStandardError() ), m_monitor, SLOT( readyReadStandardError() ) );
->>>>>>> 67c46288
     QObject::connect( proc, SIGNAL( started() ), m_monitor, SLOT( started() ) );
 
     bool retval = false;
