/////////////////////////////////////////////////////////////////////////////////
//
//  Copyright (C) 2021     Equinor ASA
//
//  ResInsight is free software: you can redistribute it and/or modify
//  it under the terms of the GNU General Public License as published by
//  the Free Software Foundation, either version 3 of the License, or
//  (at your option) any later version.
//
//  ResInsight is distributed in the hope that it will be useful, but WITHOUT ANY
//  WARRANTY; without even the implied warranty of MERCHANTABILITY or
//  FITNESS FOR A PARTICULAR PURPOSE.
//
//  See the GNU General Public License at <http://www.gnu.org/licenses/gpl.html>
//  for more details.
//
/////////////////////////////////////////////////////////////////////////////////

#include "RimSummaryMultiPlot.h"

#include "RiaApplication.h"
#include "RiaNumericalTools.h"
#include "RiaPlotDefines.h"
#include "RiaSummaryAddressAnalyzer.h"
#include "RiaSummaryStringTools.h"

#include "PlotBuilderCommands/RicAppendSummaryPlotsForObjectsFeature.h"
#include "PlotBuilderCommands/RicAppendSummaryPlotsForSummaryAddressesFeature.h"
#include "PlotBuilderCommands/RicAppendSummaryPlotsForSummaryCasesFeature.h"
#include "PlotBuilderCommands/RicSummaryPlotBuilder.h"

#include "PlotBuilderCommands/RicSummaryPlotBuilder.h"

#include "RifEclEclipseSummary.h"
#include "RifEclipseRftAddress.h"
#include "RifEclipseSummaryAddress.h"

#include "RimEnsembleCurveSet.h"
#include "RimMainPlotCollection.h"
#include "RimMultiPlotCollection.h"
#include "RimMultipleSummaryPlotNameHelper.h"
#include "RimPlotAxisProperties.h"
#include "RimSummaryAddress.h"
#include "RimSummaryAddressCollection.h"
#include "RimSummaryAddressModifier.h"
#include "RimSummaryCase.h"
#include "RimSummaryCaseCollection.h"
#include "RimSummaryCurve.h"
#include "RimSummaryMultiPlotCollection.h"
#include "RimSummaryPlot.h"
#include "RimSummaryPlotControls.h"
#include "RimSummaryPlotNameHelper.h"
#include "RimSummaryPlotSourceStepping.h"
#include "RimSummaryTimeAxisProperties.h"

#include "RiuPlotMainWindowTools.h"
#include "RiuSummaryMultiPlotBook.h"
#include "RiuSummaryVectorSelectionUi.h"

#include "cafPdmUiCheckBoxEditor.h"
#include "cafPdmUiComboBoxEditor.h"
#include "cafPdmUiPushButtonEditor.h"
#include "cafPdmUiTreeOrdering.h"
#include "cafPdmUiTreeSelectionEditor.h"

#include "qwt_scale_engine.h"

#include <QKeyEvent>

#include <cmath>

namespace caf
{
template <>
void AppEnum<RimSummaryMultiPlot::AxisRangeAggregation>::setUp()
{
    addItem( RimSummaryMultiPlot::AxisRangeAggregation::NONE, "NONE", "Per Sub Plot" );
    addItem( RimSummaryMultiPlot::AxisRangeAggregation::SUB_PLOTS, "SUB_PLOTS", "All Sub Plots" );
    addItem( RimSummaryMultiPlot::AxisRangeAggregation::WELLS, "WELLS", "All Wells" );
    addItem( RimSummaryMultiPlot::AxisRangeAggregation::REGIONS, "REGIONS", "All Regions" );
    addItem( RimSummaryMultiPlot::AxisRangeAggregation::REALIZATIONS, "REALIZATIONS", "All Realizations" );
    setDefault( RimSummaryMultiPlot::AxisRangeAggregation::NONE );
}
} // namespace caf

CAF_PDM_SOURCE_INIT( RimSummaryMultiPlot, "MultiSummaryPlot" );

//--------------------------------------------------------------------------------------------------
///
//--------------------------------------------------------------------------------------------------
void RimSummaryMultiPlot::setLayoutInfo( RimSummaryPlot* summaryPlot, int row, int col )
{
    m_gridLayoutInfo[summaryPlot] = std::make_pair( row, col );
}

//--------------------------------------------------------------------------------------------------
///
//--------------------------------------------------------------------------------------------------
void RimSummaryMultiPlot::clearLayoutInfo()
{
    m_gridLayoutInfo.clear();
}

//--------------------------------------------------------------------------------------------------
///
//--------------------------------------------------------------------------------------------------
RimSummaryMultiPlot::RimSummaryMultiPlot()
    : duplicatePlot( this )
{
    CAF_PDM_InitObject( "Multi Summary Plot", ":/SummaryPlotLight16x16.png" );
    this->setDeletable( true );

    CAF_PDM_InitField( &m_autoPlotTitle, "AutoPlotTitle", true, "Auto Plot Title" );
    CAF_PDM_InitField( &m_autoSubPlotTitle, "AutoSubPlotTitle", true, "Auto Sub Plot Title" );

    CAF_PDM_InitField( &m_createPlotDuplicate, "DuplicatePlot", false, "", "", "Duplicate Plot" );
    m_createPlotDuplicate.xmlCapability()->disableIO();
    m_createPlotDuplicate.uiCapability()->setUiEditorTypeName( caf::PdmUiPushButtonEditor::uiEditorTypeName() );
    m_createPlotDuplicate.uiCapability()->setUiIconFromResourceString( ":/Copy.svg" );

    CAF_PDM_InitField( &m_disableWheelZoom, "DisableWheelZoom", true, "", "", "Disable Mouse Wheel Zooming in Multi Summary Plot" );
    m_disableWheelZoom.xmlCapability()->disableIO();
    m_disableWheelZoom.uiCapability()->setUiEditorTypeName( caf::PdmUiPushButtonEditor::uiEditorTypeName() );
    m_disableWheelZoom.uiCapability()->setUiIconFromResourceString( ":/DisableZoom.png" );

    CAF_PDM_InitField( &m_appendNextPlot, "AppendNextPlot", false, "", "", "Step Next and Add to New Plot" );
    m_appendNextPlot.xmlCapability()->disableIO();
    m_appendNextPlot.uiCapability()->setUiEditorTypeName( caf::PdmUiPushButtonEditor::uiEditorTypeName() );
    m_appendNextPlot.uiCapability()->setUiIconFromResourceString( ":/AppendNext.png" );

    CAF_PDM_InitField( &m_appendPrevPlot, "AppendPrevPlot", false, "", "", "Step Previous and Add to New Plot" );
    m_appendPrevPlot.xmlCapability()->disableIO();
    m_appendPrevPlot.uiCapability()->setUiEditorTypeName( caf::PdmUiPushButtonEditor::uiEditorTypeName() );
    m_appendPrevPlot.uiCapability()->setUiIconFromResourceString( ":/AppendPrev.png" );

    CAF_PDM_InitField( &m_appendNextCurve, "AppendNextCurve", false, "", "", "Step Next and Add Curve to Plot" );
    m_appendNextCurve.xmlCapability()->disableIO();
    m_appendNextCurve.uiCapability()->setUiEditorTypeName( caf::PdmUiPushButtonEditor::uiEditorTypeName() );
    m_appendNextCurve.uiCapability()->setUiIconFromResourceString( ":/AppendNextCurve.png" );

    CAF_PDM_InitField( &m_appendPrevCurve, "AppendPrevCurve", false, "", "", "Step Previous and Add Curve to Plot" );
    m_appendPrevCurve.xmlCapability()->disableIO();
    m_appendPrevCurve.uiCapability()->setUiEditorTypeName( caf::PdmUiPushButtonEditor::uiEditorTypeName() );
    m_appendPrevCurve.uiCapability()->setUiIconFromResourceString( ":/AppendPrevCurve.png" );

    CAF_PDM_InitField( &m_linkSubPlotAxes, "LinkSubPlotAxes", false, "Link Y Axes" );
    caf::PdmUiNativeCheckBoxEditor::configureFieldForEditor( &m_linkSubPlotAxes );
    CAF_PDM_InitField( &m_linkTimeAxis, "LinkTimeAxis", true, "Link Time Axis" );
    caf::PdmUiNativeCheckBoxEditor::configureFieldForEditor( &m_linkTimeAxis );
    CAF_PDM_InitField( &m_autoAdjustAppearance, "AutoAdjustAppearance", true, "Auto Plot Settings" );
    caf::PdmUiNativeCheckBoxEditor::configureFieldForEditor( &m_autoAdjustAppearance );
    CAF_PDM_InitField( &m_allow3DSelectionLink, "Allow3DSelectionLink", true, "Allow Well Selection from 3D View" );
    caf::PdmUiNativeCheckBoxEditor::configureFieldForEditor( &m_allow3DSelectionLink );

    CAF_PDM_InitFieldNoDefault( &m_axisRangeAggregation, "AxisRangeAggregation", "Y Axis Range" );

    CAF_PDM_InitField( &m_hidePlotsWithValuesBelow, "HidePlotsWithValuesBelow", false, "" );
    m_hidePlotsWithValuesBelow.xmlCapability()->disableIO();
    m_hidePlotsWithValuesBelow.uiCapability()->setUiEditorTypeName( caf::PdmUiPushButtonEditor::uiEditorTypeName() );

    CAF_PDM_InitField( &m_plotFilterYAxisThreshold, "PlotFilterYAxisThreshold", 0.0, "Y-Axis Filter Threshold" );

    CAF_PDM_InitFieldNoDefault( &m_sourceStepping, "SourceStepping", "" );

    m_sourceStepping = new RimSummaryPlotSourceStepping;
    m_sourceStepping->setSourceSteppingType( RimSummaryDataSourceStepping::Axis::Y_AXIS );
    m_sourceStepping->setSourceSteppingObject( this );
    m_sourceStepping.uiCapability()->setUiTreeHidden( true );
    m_sourceStepping.uiCapability()->setUiTreeChildrenHidden( true );
    m_sourceStepping.xmlCapability()->disableIO();

    CAF_PDM_InitFieldNoDefault( &m_defaultStepDimension, "DefaultStepDimension", "Default Step Dimension" );
    m_defaultStepDimension = RimSummaryDataSourceStepping::SourceSteppingDimension::VECTOR;
    m_defaultStepDimension.uiCapability()->setUiHidden( true );

    m_nameHelper = std::make_unique<RimSummaryPlotNameHelper>();

    setBottomMargin( 40 );
}

//--------------------------------------------------------------------------------------------------
///
//--------------------------------------------------------------------------------------------------
RimSummaryMultiPlot::~RimSummaryMultiPlot()
{
}

//--------------------------------------------------------------------------------------------------
///
//--------------------------------------------------------------------------------------------------
void RimSummaryMultiPlot::addPlot( RimPlot* plot )
{
    auto* sumPlot = dynamic_cast<RimSummaryPlot*>( plot );
    CVF_ASSERT( sumPlot != nullptr );
    if ( sumPlot )
    {
        RimMultiPlot::addPlot( plot );
    }
}

//--------------------------------------------------------------------------------------------------
///
//--------------------------------------------------------------------------------------------------
void RimSummaryMultiPlot::insertPlot( RimPlot* plot, size_t index )
{
    auto* sumPlot = dynamic_cast<RimSummaryPlot*>( plot );
    CVF_ASSERT( sumPlot != nullptr );
    if ( sumPlot )
    {
        sumPlot->axisChanged.connect( this, &RimSummaryMultiPlot::onSubPlotAxisChanged );
        sumPlot->curvesChanged.connect( this, &RimSummaryMultiPlot::onSubPlotChanged );
        sumPlot->plotZoomedByUser.connect( this, &RimSummaryMultiPlot::onSubPlotZoomed );
        sumPlot->titleChanged.connect( this, &RimSummaryMultiPlot::onSubPlotChanged );
        sumPlot->axisChangedReloadRequired.connect( this, &RimSummaryMultiPlot::onSubPlotAxisReloadRequired );
        sumPlot->autoTitleChanged.connect( this, &RimSummaryMultiPlot::onSubPlotAutoTitleChanged );

        bool isMinMaxOverridden = m_axisRangeAggregation() != AxisRangeAggregation::NONE;
        setAutoValueStatesForPlot( sumPlot, isMinMaxOverridden, m_autoAdjustAppearance() );

        auto plots = summaryPlots();
        if ( !plots.empty() && m_linkTimeAxis )
        {
            sumPlot->copyAxisPropertiesFromOther( RiaDefines::PlotAxis::PLOT_AXIS_BOTTOM, *plots.front() );
        }

        RimMultiPlot::insertPlot( plot, index );
    }

    if ( summaryPlots().size() == 1 ) m_disableWheelZoom = false;
    if ( summaryPlots().size() == 2 ) m_disableWheelZoom = true;
}

//--------------------------------------------------------------------------------------------------
///
//--------------------------------------------------------------------------------------------------
void RimSummaryMultiPlot::handleDroppedObjects( const std::vector<caf::PdmObjectHandle*>& objects )
{
    if ( objects.empty() ) return;

    std::vector<RimSummaryAddress*>           addresses;
    std::vector<RimSummaryAddressCollection*> addressCollections;
    std::vector<RimSummaryCase*>              cases;
    std::vector<RimSummaryCaseCollection*>    ensembles;

    for ( auto o : objects )
    {
        auto address = dynamic_cast<RimSummaryAddress*>( o );
        if ( address ) addresses.push_back( address );

        auto adrColl = dynamic_cast<RimSummaryAddressCollection*>( o );
        if ( adrColl )
        {
            if ( objects.size() == 1 && adrColl->isFolder() )
            {
                // If a folder is selected, return all sub items in folder
                auto childObjects = adrColl->subFolders();
                addressCollections.insert( addressCollections.end(), childObjects.begin(), childObjects.end() );
            }
            else
                addressCollections.push_back( adrColl );
        }

        auto summaryCase = dynamic_cast<RimSummaryCase*>( o );
        if ( summaryCase ) cases.push_back( summaryCase );
        auto ensemble = dynamic_cast<RimSummaryCaseCollection*>( o );
        if ( ensemble ) ensembles.push_back( ensemble );
    }

    RicAppendSummaryPlotsForSummaryAddressesFeature::appendPlotsForAddresses( this, addresses );
    RicAppendSummaryPlotsForObjectsFeature::appendPlots( this, addressCollections );
    RicAppendSummaryPlotsForObjectsFeature::appendPlots( this, cases, ensembles );
}

//--------------------------------------------------------------------------------------------------
///
//--------------------------------------------------------------------------------------------------
void RimSummaryMultiPlot::removePlot( RimPlot* plot )
{
    auto* sumPlot = dynamic_cast<RimSummaryPlot*>( plot );
    CVF_ASSERT( sumPlot != nullptr );
    if ( sumPlot )
    {
        RimMultiPlot::removePlot( plot );
    }
}

//--------------------------------------------------------------------------------------------------
///
//--------------------------------------------------------------------------------------------------
void RimSummaryMultiPlot::removePlotNoUpdate( RimPlot* plot )
{
    auto* sumPlot = dynamic_cast<RimSummaryPlot*>( plot );
    CVF_ASSERT( sumPlot != nullptr );
    if ( sumPlot )
    {
        RimMultiPlot::removePlotNoUpdate( plot );
    }
}

//--------------------------------------------------------------------------------------------------
///
//--------------------------------------------------------------------------------------------------
void RimSummaryMultiPlot::updateAfterPlotRemove()
{
    onPlotAdditionOrRemoval();
}

//--------------------------------------------------------------------------------------------------
///
//--------------------------------------------------------------------------------------------------
std::vector<RimSummaryDataSourceStepping::Axis> RimSummaryMultiPlot::availableAxes() const
{
    return { RimSummaryDataSourceStepping::Axis::X_AXIS };
}

//--------------------------------------------------------------------------------------------------
///
//--------------------------------------------------------------------------------------------------
std::vector<RimSummaryCurve*> RimSummaryMultiPlot::curvesForStepping( RimSummaryDataSourceStepping::Axis axis ) const
{
    std::vector<RimSummaryCurve*> curves;

    for ( auto summaryPlot : summaryPlots() )
    {
        for ( auto curve : summaryPlot->curvesForStepping( axis ) )
        {
            curves.push_back( curve );
        }
    }

    return curves;
}

//--------------------------------------------------------------------------------------------------
///
//--------------------------------------------------------------------------------------------------
std::vector<RimEnsembleCurveSet*> RimSummaryMultiPlot::curveSets() const
{
    std::vector<RimEnsembleCurveSet*> curveSets;

    for ( auto summaryPlot : summaryPlots() )
    {
        for ( auto curveSet : summaryPlot->curveSets() )
        {
            curveSets.push_back( curveSet );
        }
    }

    return curveSets;
}

//--------------------------------------------------------------------------------------------------
///
//--------------------------------------------------------------------------------------------------
std::vector<RimSummaryCurve*> RimSummaryMultiPlot::allCurves( RimSummaryDataSourceStepping::Axis axis ) const
{
    std::vector<RimSummaryCurve*> curves;

    for ( auto summaryPlot : summaryPlots() )
    {
        for ( auto curve : summaryPlot->allCurves( axis ) )
        {
            curves.push_back( curve );
        }
    }

    return curves;
}

//--------------------------------------------------------------------------------------------------
///
//--------------------------------------------------------------------------------------------------
void RimSummaryMultiPlot::populateNameHelper( RimSummaryPlotNameHelper* nameHelper )
{
    nameHelper->clear();

    std::vector<RifEclipseSummaryAddress>  addresses;
    std::vector<RimSummaryCase*>           sumCases;
    std::vector<RimSummaryCaseCollection*> ensembleCases;

    for ( RimSummaryCurve* curve : allCurves( RimSummaryDataSourceStepping::Axis::Y_AXIS ) )
    {
        addresses.push_back( curve->summaryAddressY() );
        sumCases.push_back( curve->summaryCaseY() );
    }

    for ( auto curveSet : curveSets() )
    {
        addresses.push_back( curveSet->summaryAddress() );
        ensembleCases.push_back( curveSet->summaryCaseCollection() );
    }

    nameHelper->appendAddresses( addresses );
    nameHelper->setSummaryCases( sumCases );
    nameHelper->setEnsembleCases( ensembleCases );
}

//--------------------------------------------------------------------------------------------------
///
//--------------------------------------------------------------------------------------------------
void RimSummaryMultiPlot::defineUiOrdering( QString uiConfigName, caf::PdmUiOrdering& uiOrdering )
{
    auto axesGroup = uiOrdering.addNewGroup( "Axes" );
    axesGroup->add( &m_axisRangeAggregation );
    axesGroup->add( &m_linkSubPlotAxes );
    axesGroup->add( &m_linkTimeAxis );
    axesGroup->add( &m_autoAdjustAppearance );

    auto plotVisibilityFilterGroup = uiOrdering.addNewGroup( "Plot Visibility Filter" );
    plotVisibilityFilterGroup->add( &m_plotFilterYAxisThreshold );
    plotVisibilityFilterGroup->add( &m_hidePlotsWithValuesBelow );

    auto dataSourceGroup = uiOrdering.addNewGroup( "Data Source" );
    dataSourceGroup->setCollapsedByDefault();
    m_sourceStepping()->uiOrdering( uiConfigName, *dataSourceGroup );

    if ( m_sourceStepping->stepDimension() == SourceSteppingDimension::WELL ) dataSourceGroup->add( &m_allow3DSelectionLink );

    auto titlesGroup = uiOrdering.addNewGroup( "Main Plot Settings" );
    titlesGroup->setCollapsedByDefault();

    // If a checkbox is first in the group, it is not responding to mouse clicks. Set title as first element.
    // https://github.com/OPM/ResInsight/issues/10321
    titlesGroup->add( &m_plotWindowTitle );
    titlesGroup->add( &m_autoPlotTitle );
    titlesGroup->add( &m_showPlotWindowTitle );
    titlesGroup->add( &m_titleFontSize );

    auto subPlotSettingsGroup = uiOrdering.addNewGroup( "Sub Plot Settings" );
    subPlotSettingsGroup->setCollapsedByDefault();
    subPlotSettingsGroup->add( &m_autoSubPlotTitle );
    subPlotSettingsGroup->add( &m_showIndividualPlotTitles );
    subPlotSettingsGroup->add( &m_subTitleFontSize );

    auto legendsGroup = uiOrdering.addNewGroup( "Legends" );
    legendsGroup->setCollapsedByDefault();
    legendsGroup->add( &m_showPlotLegends );
    legendsGroup->add( &m_plotLegendsHorizontal );
    legendsGroup->add( &m_legendPosition );
    legendsGroup->add( &m_legendFontSize );

    uiOrdering.skipRemainingFields( true );

    updateReadOnlyState();
}

//--------------------------------------------------------------------------------------------------
///
//--------------------------------------------------------------------------------------------------
void RimSummaryMultiPlot::fieldChangedByUi( const caf::PdmFieldHandle* changedField, const QVariant& oldValue, const QVariant& newValue )
{
    if ( changedField == &m_autoPlotTitle || changedField == &m_autoSubPlotTitle )
    {
        onLoadDataAndUpdate();
        updateLayout();
    }
    else if ( changedField == &m_linkTimeAxis )
    {
        updateTimeAxisRangesFromFirstPlot();
    }
    else if ( changedField == &m_linkSubPlotAxes || changedField == &m_axisRangeAggregation || changedField == &m_linkTimeAxis )
    {
        setAutoValueStates();
        syncAxisRanges();
        analyzePlotsAndAdjustAppearanceSettings();
        zoomAll();
    }
    else if ( changedField == &m_hidePlotsWithValuesBelow )
    {
        m_hidePlotsWithValuesBelow = false;
        updatePlotVisibility();
    }
    else if ( changedField == &m_createPlotDuplicate )
    {
        m_createPlotDuplicate = false;
        duplicate();
    }
    else if ( changedField == &m_appendNextPlot )
    {
        m_appendNextPlot  = false;
        int stepDirection = 1;
        appendSubPlotByStepping( stepDirection );
    }
    else if ( changedField == &m_appendPrevPlot )
    {
        m_appendPrevPlot  = false;
        int stepDirection = -1;
        appendSubPlotByStepping( stepDirection );
    }
    else if ( changedField == &m_appendNextCurve )
    {
        m_appendNextCurve = false;
        int stepDirection = 1;
        appendCurveByStepping( stepDirection );
    }
    else if ( changedField == &m_appendPrevCurve )
    {
        m_appendPrevCurve = false;
        int stepDirection = -1;
        appendCurveByStepping( stepDirection );
    }
    else if ( changedField == &m_autoAdjustAppearance )
    {
        setAutoValueStates();
        analyzePlotsAndAdjustAppearanceSettings();
    }
    else if ( changedField == &m_plotWindowTitle )
    {
        // If the user has changed the plot title, disable the auto plot title
        // Workaround for https://github.com/OPM/ResInsight/issues/9681

        m_autoPlotTitle = false;
    }

    RimMultiPlot::fieldChangedByUi( changedField, oldValue, newValue );
}

//--------------------------------------------------------------------------------------------------
///
//--------------------------------------------------------------------------------------------------
void RimSummaryMultiPlot::defineEditorAttribute( const caf::PdmFieldHandle* field, QString uiConfigName, caf::PdmUiEditorAttribute* attribute )
{
    if ( &m_hidePlotsWithValuesBelow == field )
    {
        auto attrib = dynamic_cast<caf::PdmUiPushButtonEditorAttribute*>( attribute );
        if ( attrib )
        {
            attrib->m_buttonText = "Apply Filter";
        }
    }
}

//--------------------------------------------------------------------------------------------------
///
//--------------------------------------------------------------------------------------------------
void RimSummaryMultiPlot::updatePlotTitles()
{
    if ( m_autoPlotTitle )
    {
        populateNameHelper( m_nameHelper.get() );

        auto title = m_nameHelper->plotTitle();

        if ( title.isEmpty() )
        {
            auto collections = RimMainPlotCollection::current()->summaryMultiPlotCollection();

            size_t index = 0;
            for ( auto p : collections->multiPlots() )
            {
                index++;
                if ( p == this ) break;
            }

            title = QString( "Plot %1" ).arg( index );
        }

        setMultiPlotTitle( title );
    }

    for ( auto plot : summaryPlots() )
    {
        if ( m_autoSubPlotTitle )
        {
            auto subPlotNameHelper = plot->plotTitleHelper();

            // Disable auto plot title, as this is required to be able to include the information in the multi plot
            // title
            plot->enableAutoPlotTitle( false );

            auto plotName = subPlotNameHelper->aggregatedPlotTitle( *m_nameHelper );
            plot->setPlotTitleVisible( true );
            plot->setDescription( plotName );
        }
        plot->updatePlotTitle();
    }

    if ( !m_viewer.isNull() ) m_viewer->scheduleTitleUpdate();
}

//--------------------------------------------------------------------------------------------------
///
//--------------------------------------------------------------------------------------------------
const RimSummaryNameHelper* RimSummaryMultiPlot::nameHelper() const
{
    return m_nameHelper.get();
}

//--------------------------------------------------------------------------------------------------
///
//--------------------------------------------------------------------------------------------------
void RimSummaryMultiPlot::setAutoPlotTitle( bool enable )
{
    m_autoPlotTitle = enable;
}

//--------------------------------------------------------------------------------------------------
///
//--------------------------------------------------------------------------------------------------
void RimSummaryMultiPlot::setAutoSubPlotTitle( bool enable )
{
    m_autoSubPlotTitle = enable;
}

//--------------------------------------------------------------------------------------------------
///
//--------------------------------------------------------------------------------------------------
std::vector<RimSummaryPlot*> RimSummaryMultiPlot::summaryPlots() const
{
    std::vector<RimSummaryPlot*> typedPlots;

    for ( auto plot : plots() )
    {
        auto summaryPlot = dynamic_cast<RimSummaryPlot*>( plot );
        if ( summaryPlot ) typedPlots.push_back( summaryPlot );
    }

    return typedPlots;
}

//--------------------------------------------------------------------------------------------------
///
//--------------------------------------------------------------------------------------------------
std::vector<RimSummaryPlot*> RimSummaryMultiPlot::visibleSummaryPlots() const
{
    std::vector<RimSummaryPlot*> visiblePlots;

    for ( auto plot : summaryPlots() )
    {
        if ( plot->showWindow() ) visiblePlots.push_back( plot );
    }

    return visiblePlots;
}

//--------------------------------------------------------------------------------------------------
///
//--------------------------------------------------------------------------------------------------
std::vector<caf::PdmFieldHandle*> RimSummaryMultiPlot::fieldsToShowInToolbar()
{
    std::vector<caf::PdmFieldHandle*> toolBarFields;

    toolBarFields.push_back( &m_disableWheelZoom );

    auto& sourceObject = m_sourceStepping();
    if ( sourceObject )
    {
        auto fields = sourceObject->fieldsToShowInToolbar();
        toolBarFields.insert( std::end( toolBarFields ), std::begin( fields ), std::end( fields ) );
    }

    toolBarFields.push_back( &m_appendPrevPlot );
    toolBarFields.push_back( &m_appendNextPlot );

    toolBarFields.push_back( &m_appendPrevCurve );
    toolBarFields.push_back( &m_appendNextCurve );

    toolBarFields.push_back( &m_createPlotDuplicate );

    auto multiFields = RimMultiPlot::fieldsToShowInToolbar();
    toolBarFields.insert( std::end( toolBarFields ), std::begin( multiFields ), std::end( multiFields ) );

    return toolBarFields;
}

//--------------------------------------------------------------------------------------------------
///
//--------------------------------------------------------------------------------------------------
bool RimSummaryMultiPlot::handleGlobalKeyEvent( QKeyEvent* keyEvent )
{
    if ( !RimSummaryPlotControls::handleKeyEvents( m_sourceStepping(), keyEvent ) )
    {
        if ( isMouseCursorInsidePlot() )
        {
            if ( keyEvent->key() == Qt::Key_PageUp )
            {
                m_viewer->goToPrevPage();
                return true;
            }
            else if ( keyEvent->key() == Qt::Key_PageDown )
            {
                m_viewer->goToNextPage();
                return true;
            }
        }
    }
    return false;
}

//--------------------------------------------------------------------------------------------------
///
//--------------------------------------------------------------------------------------------------
bool RimSummaryMultiPlot::handleGlobalWheelEvent( QWheelEvent* wheelEvent )
{
    if ( m_disableWheelZoom )
    {
        if ( isMouseCursorInsidePlot() )
        {
            if ( wheelEvent->angleDelta().y() > 0 )
            {
                m_viewer->goToPrevPage();
            }
            else if ( wheelEvent->angleDelta().y() < 0 )
            {
                m_viewer->goToNextPage();
            }

            return true;
        }
    }
    return false;
}

//--------------------------------------------------------------------------------------------------
///
//--------------------------------------------------------------------------------------------------
void RimSummaryMultiPlot::initAfterRead()
{
    RimMultiPlot::initAfterRead();

    for ( auto plot : summaryPlots() )
    {
        plot->axisChanged.connect( this, &RimSummaryMultiPlot::onSubPlotAxisChanged );
        plot->curvesChanged.connect( this, &RimSummaryMultiPlot::onSubPlotChanged );
        plot->plotZoomedByUser.connect( this, &RimSummaryMultiPlot::onSubPlotZoomed );
        plot->titleChanged.connect( this, &RimSummaryMultiPlot::onSubPlotChanged );
        plot->axisChangedReloadRequired.connect( this, &RimSummaryMultiPlot::onSubPlotAxisReloadRequired );
        plot->autoTitleChanged.connect( this, &RimSummaryMultiPlot::onSubPlotAutoTitleChanged );
    }
    updateStepDimensionFromDefault();
}

//--------------------------------------------------------------------------------------------------
///
//--------------------------------------------------------------------------------------------------
void RimSummaryMultiPlot::onLoadDataAndUpdate()
{
    RimMultiPlot::onLoadDataAndUpdate();
    updatePlotTitles();

    analyzePlotsAndAdjustAppearanceSettings();
}

//--------------------------------------------------------------------------------------------------
///
//--------------------------------------------------------------------------------------------------
void RimSummaryMultiPlot::zoomAll()
{
    setAutoValueStates();

    if ( m_linkSubPlotAxes() )
    {
        // Reset zoom to make sure the complete range for min/max is available
        RimMultiPlot::zoomAll();

        if ( !summaryPlots().empty() )
        {
            onSubPlotAxisChanged( nullptr, summaryPlots().front() );
        }

        updateZoom();

        updateTimeAxisRangesFromFirstPlot();

        return;
    }

    // Reset zoom to make sure the complete range for min/max is available
    RimMultiPlot::zoomAll();

    syncAxisRanges();

    updateTimeAxisRangesFromFirstPlot();
}

//--------------------------------------------------------------------------------------------------
///
//--------------------------------------------------------------------------------------------------
void RimSummaryMultiPlot::updateTimeAxisRangesFromFirstPlot()
{
    if ( m_linkTimeAxis && !summaryPlots().empty() )
    {
        setAutoScaleXEnabled( false );
        syncTimeAxisRanges( summaryPlots().front() );
    }
}

//--------------------------------------------------------------------------------------------------
///
//--------------------------------------------------------------------------------------------------
void RimSummaryMultiPlot::setDefaultRangeAggregationSteppingDimension()
{
    RiaSummaryAddressAnalyzer analyzer;

    for ( auto p : summaryPlots() )
    {
        auto addresses = RimSummaryAddressModifier::createEclipseSummaryAddress( p );
        analyzer.appendAddresses( addresses );
    }

    auto rangeAggregation = AxisRangeAggregation::NONE;
    if ( analyzer.quantities().size() == 1 && summaryPlots().size() > 1 )
    {
        // Many plots, single summary vector
        rangeAggregation = AxisRangeAggregation::SUB_PLOTS;
    }

    if ( !analyzer.wellNames().empty() )
    {
        rangeAggregation = AxisRangeAggregation::WELLS;
    }
    else if ( !analyzer.regionNumbers().empty() )
    {
        rangeAggregation = AxisRangeAggregation::REGIONS;
    }

    auto stepDimension = RimSummaryDataSourceStepping::SourceSteppingDimension::VECTOR;
    if ( analyzer.wellNames().size() == 1 )
    {
        auto wellName = *( analyzer.wellNames().begin() );

        if ( analyzer.wellSegmentNumbers( wellName ).size() == 1 )
        {
            stepDimension = RimSummaryDataSourceStepping::SourceSteppingDimension::WELL_SEGMENT;
        }
        else
        {
            stepDimension = RimSummaryDataSourceStepping::SourceSteppingDimension::WELL;
        }
    }
    else if ( analyzer.groupNames().size() == 1 )
    {
        stepDimension = RimSummaryDataSourceStepping::SourceSteppingDimension::GROUP;
    }
    else if ( analyzer.regionNumbers().size() == 1 )
    {
        stepDimension = RimSummaryDataSourceStepping::SourceSteppingDimension::REGION;
    }
    else if ( analyzer.aquifers().size() == 1 )
    {
        stepDimension = RimSummaryDataSourceStepping::SourceSteppingDimension::AQUIFER;
    }
    else if ( analyzer.blocks().size() == 1 )
    {
        stepDimension = RimSummaryDataSourceStepping::SourceSteppingDimension::BLOCK;
    }

    m_axisRangeAggregation = rangeAggregation;
    m_sourceStepping->setStepDimension( stepDimension );

    setAutoValueStates();
}

//--------------------------------------------------------------------------------------------------
///
//--------------------------------------------------------------------------------------------------
void RimSummaryMultiPlot::syncAxisRanges()
{
    if ( m_linkSubPlotAxes() )
    {
        return;
    }

    if ( m_axisRangeAggregation() == AxisRangeAggregation::NONE )
    {
        return;
    }

    // Reset zoom for axes with no custom range set to make sure the complete range for min/max is available

    for ( auto p : summaryPlots() )
    {
        for ( auto ax : p->plotYAxes() )
        {
            ax->setAutoZoomIfNoCustomRangeIsSet();
        }
    }
    updateZoom();

    if ( m_axisRangeAggregation() == AxisRangeAggregation::SUB_PLOTS )
    {
        std::map<QString, std::pair<double, double>> axisRanges;

        // gather current min/max values for each category (axis label)
        for ( auto plot : summaryPlots() )
        {
            for ( auto axis : plot->plotYAxes() )
            {
                double minVal = axis->visibleRangeMin();
                double maxVal = axis->visibleRangeMax();
                if ( axis->isAxisInverted() ) std::swap( minVal, maxVal );

                auto key = axis->objectName();
                if ( axisRanges.count( key ) == 0 )
                {
                    axisRanges[key] = std::make_pair( minVal, maxVal );
                }
                else
                {
                    auto& [currentMin, currentMax] = axisRanges[key];
                    axisRanges[key]                = std::make_pair( std::min( currentMin, minVal ), std::max( currentMax, maxVal ) );
                }
            }
        }

        // set all plots to use the global min/max values for each category
        for ( auto plot : summaryPlots() )
        {
            for ( auto axis : plot->plotYAxes() )
            {
                auto [minVal, maxVal] = axisRanges[axis->objectName()];
                if ( axis->isAxisInverted() ) std::swap( minVal, maxVal );
                axis->setAutoZoom( false );

                axis->setAutoValueVisibleRangeMin( minVal );
                axis->setAutoValueVisibleRangeMax( maxVal );
            }

            plot->updateAxes();
        }
    }
    else
    {
        computeAggregatedAxisRange();
    }
}

//--------------------------------------------------------------------------------------------------
///
//--------------------------------------------------------------------------------------------------
void RimSummaryMultiPlot::syncTimeAxisRanges( RimSummaryPlot* sourceSummaryPlot )
{
    if ( sourceSummaryPlot && m_linkTimeAxis() )
    {
        for ( auto plot : summaryPlots() )
        {
            if ( plot != sourceSummaryPlot )
            {
                plot->copyAxisPropertiesFromOther( RiaDefines::PlotAxis::PLOT_AXIS_BOTTOM, *sourceSummaryPlot );
                plot->updateAll();
            }
        }
    }
}

//--------------------------------------------------------------------------------------------------
///
//--------------------------------------------------------------------------------------------------
void RimSummaryMultiPlot::computeAggregatedAxisRange()
{
    auto readValues = []( RimSummaryCase* summaryCase, RifEclipseSummaryAddress addr )
    {
        std::vector<double> values;
        if ( summaryCase && summaryCase->summaryReader() )
        {
            RifSummaryReaderInterface* reader = summaryCase->summaryReader();
            reader->values( addr, &values );
        }

        return values;
    };

<<<<<<< HEAD
    auto findMinMaxForSummaryCase = [readValues]( RimSummaryCase* summaryCase, RifEclipseSummaryAddress addr, bool onlyPositiveValues ) {
=======
    auto findMinMaxForSummaryCase = [readValues]( RimSummaryCase* summaryCase, RifEclipseSummaryAddress addr, bool onlyPositiveValues )
    {
>>>>>>> 67c46288
        auto values = readValues( summaryCase, addr );
        if ( onlyPositiveValues )
        {
            std::vector<double> positiveValues;

            for ( const auto& v : values )
            {
                if ( v > 0.0 ) positiveValues.push_back( v );
            }

            values = positiveValues;
        }
        if ( values.empty() ) return std::make_pair( HUGE_VAL, -HUGE_VAL );

        auto   minMaxPair  = std::minmax_element( values.begin(), values.end() );
        double caseMinimum = *minMaxPair.first;
        double caseMaximum = *minMaxPair.second;

        return std::make_pair( caseMinimum, caseMaximum );
    };

    auto summaryCasesForCurve = []( RimSummaryCurve* curve, AxisRangeAggregation axisRangeAggregation )
    {
        std::vector<RimSummaryCase*> summaryCases;

        if ( axisRangeAggregation == AxisRangeAggregation::REALIZATIONS )
        {
            if ( curve->summaryCaseY() )
            {
                auto ensemble = curve->summaryCaseY()->ensemble();
                if ( ensemble )
                {
                    summaryCases = ensemble->allSummaryCases();
                }
                else
                {
                    summaryCases.push_back( curve->summaryCaseY() );
                }
            }
        }
        else if ( axisRangeAggregation == AxisRangeAggregation::WELLS || axisRangeAggregation == AxisRangeAggregation::REGIONS )
        {
            // Use only the current summary case when aggregation across wells/regions
            summaryCases.push_back( curve->summaryCaseY() );
        }

        return summaryCases;
    };

    auto addressesForCurve = []( RimSummaryCurve* curve, AxisRangeAggregation axisRangeAggregation )
    {
        std::vector<RifEclipseSummaryAddress> addresses;

        auto addr = curve->summaryAddressY();
        if ( axisRangeAggregation == AxisRangeAggregation::REALIZATIONS )
        {
            addresses = { RifEclipseSummaryAddress::fieldAddress( addr.vectorName(), addr.id() ) };
        }
        else if ( axisRangeAggregation == AxisRangeAggregation::WELLS || axisRangeAggregation == AxisRangeAggregation::REGIONS )
        {
            RiaSummaryAddressAnalyzer  fallbackAnalyzer;
            RiaSummaryAddressAnalyzer* analyzer = nullptr;

            if ( curve->summaryCaseY() )
            {
                auto ensemble = curve->summaryCaseY()->ensemble();
                if ( ensemble )
                {
                    analyzer = ensemble->addressAnalyzer();
                }
                else
                {
                    fallbackAnalyzer.appendAddresses( curve->summaryCaseY()->summaryReader()->allResultAddresses() );
                    analyzer = &fallbackAnalyzer;
                }
            }

            if ( analyzer )
            {
                if ( axisRangeAggregation == AxisRangeAggregation::WELLS )
                {
                    for ( const auto& wellName : analyzer->wellNames() )
                    {
                        addresses.push_back( RifEclipseSummaryAddress::wellAddress( addr.vectorName(), wellName, addr.id() ) );
                    }
                }

                if ( axisRangeAggregation == AxisRangeAggregation::REGIONS )
                {
                    for ( auto regionNumber : analyzer->regionNumbers() )
                    {
                        addresses.push_back( RifEclipseSummaryAddress::regionAddress( addr.vectorName(), regionNumber, addr.id() ) );
                    }
                }
            }
        }

        return addresses;
    };

    auto findMinMaxForAddressesInSummaryCases = [findMinMaxForSummaryCase]( const std::vector<RifEclipseSummaryAddress>& addresses,
                                                                            const std::vector<RimSummaryCase*>&          summaryCases,
<<<<<<< HEAD
                                                                            bool onlyPositiveValues ) {
=======
                                                                            bool onlyPositiveValues )
    {
>>>>>>> 67c46288
        double minimum = HUGE_VAL;
        double maximum = -HUGE_VAL;
        for ( auto summaryCase : summaryCases )
        {
            for ( const auto& addr : addresses )
            {
                auto [caseMinimum, caseMaximum] = findMinMaxForSummaryCase( summaryCase, addr, onlyPositiveValues );
                minimum                         = std::min( minimum, caseMinimum );
                maximum                         = std::max( maximum, caseMaximum );
            }
        }

        return std::make_pair( minimum, maximum );
    };

    // gather current min/max values for each category (axis label)
    for ( auto plot : summaryPlots() )
    {
        std::map<RiuPlotAxis, std::pair<double, double>> axisRanges;

        for ( auto axis : plot->plotYAxes() )
        {
            for ( auto curve : plot->summaryCurves() )
            {
                if ( curve->axisY() == axis->plotAxisType() )
                {
                    std::vector<RimSummaryCase*>          summaryCases = summaryCasesForCurve( curve, m_axisRangeAggregation() );
                    std::vector<RifEclipseSummaryAddress> addresses    = addressesForCurve( curve, m_axisRangeAggregation() );

                    bool onlyPositiveValues = axis->isLogarithmicScaleEnabled();

                    auto [minimum, maximum] = findMinMaxForAddressesInSummaryCases( addresses, summaryCases, onlyPositiveValues );

                    if ( axisRanges.count( axis->plotAxisType() ) == 0 )
                    {
                        axisRanges[axis->plotAxisType()] = std::make_pair( minimum, maximum );
                    }
                    else
                    {
<<<<<<< HEAD
                        auto& [currentMin, currentMax]   = axisRanges[axis->plotAxisType()];
=======
                        auto& [currentMin, currentMax] = axisRanges[axis->plotAxisType()];
>>>>>>> 67c46288
                        axisRanges[axis->plotAxisType()] = std::make_pair( std::min( currentMin, minimum ), std::max( currentMax, maximum ) );
                    }
                }
            }

            for ( auto curveSet : plot->curveSets() )
            {
                if ( !curveSet->summaryCaseCollection() ) continue;

                if ( curveSet->axisY() == axis->plotAxisType() )
                {
                    double minimum( std::numeric_limits<double>::infinity() );
                    double maximum( -std::numeric_limits<double>::infinity() );

                    auto curves = curveSet->curves();
                    if ( !curves.empty() )
                    {
                        // TODO: Use analyzer as input to addressesForCurve instead of curve

                        auto curve = curves.front();

                        std::vector<RifEclipseSummaryAddress> addresses = addressesForCurve( curve, m_axisRangeAggregation() );

                        for ( const auto& adr : addresses )
                        {
                            auto [min, max] = curveSet->summaryCaseCollection()->minMax( adr );

                            minimum = std::min( min, minimum );
                            maximum = std::max( max, maximum );
                        }
                    }

                    if ( axisRanges.count( axis->plotAxisType() ) == 0 )
                    {
                        axisRanges[axis->plotAxisType()] = std::make_pair( minimum, maximum );
                    }
                    else
                    {
<<<<<<< HEAD
                        auto& [currentMin, currentMax]   = axisRanges[axis->plotAxisType()];
=======
                        auto& [currentMin, currentMax] = axisRanges[axis->plotAxisType()];
>>>>>>> 67c46288
                        axisRanges[axis->plotAxisType()] = std::make_pair( std::min( currentMin, minimum ), std::max( currentMax, maximum ) );
                    }
                }
            }
        }

        // set all plots to use the global min/max values for each category
        for ( auto axis : plot->plotYAxes() )
        {
            auto [minVal, maxVal] = axisRanges[axis->plotAxisType()];
            if ( RiaDefines::isVertical( axis->plotAxisType().axis() ) && !std::isinf( minVal ) && !std::isinf( maxVal ) )
            {
                axis->setAutoZoom( false );

                if ( axis->isAxisInverted() ) std::swap( minVal, maxVal );

                auto [adjustedMinVal, adjustedMaxVal] = adjustedMinMax( axis, minVal, maxVal );

                axis->setAutoValueVisibleRangeMin( adjustedMinVal );
                axis->setAutoValueVisibleRangeMax( adjustedMaxVal );
            }
        }

        plot->updateAxes();
    }
}

//--------------------------------------------------------------------------------------------------
///
//--------------------------------------------------------------------------------------------------
void RimSummaryMultiPlot::updatePlotVisibility()
{
    auto hasValuesAboveLimit = []( RimSummaryPlot* plot, double limit )
    {
        for ( auto curve : plot->summaryAndEnsembleCurves() )
        {
            auto address  = curve->valuesY();
            auto maxValue = std::max_element( address.begin(), address.end() );

            if ( *maxValue > limit ) return true;
        }

        return false;
    };

    for ( auto plot : summaryPlots() )
    {
        bool hasValueAboveLimit = hasValuesAboveLimit( plot, m_plotFilterYAxisThreshold );
        plot->setShowWindow( hasValueAboveLimit );
    }

    updateLayout();

    if ( !m_viewer.isNull() ) m_viewer->scheduleUpdate();
}

//--------------------------------------------------------------------------------------------------
///
//--------------------------------------------------------------------------------------------------
void RimSummaryMultiPlot::setAutoValueStates()
{
    bool enableMinMaxAutoValue = m_axisRangeAggregation() != AxisRangeAggregation::NONE;
    for ( auto p : summaryPlots() )
    {
        setAutoValueStatesForPlot( p, enableMinMaxAutoValue, m_autoAdjustAppearance() );
    }
}

//--------------------------------------------------------------------------------------------------
///
//--------------------------------------------------------------------------------------------------
void RimSummaryMultiPlot::setAutoValueStatesForPlot( RimSummaryPlot* summaryPlot, bool enableAutoValueMinMax, bool enableAutoValueAppearance )
{
    auto timeAxisProp = summaryPlot->timeAxisProperties();
    if ( timeAxisProp ) timeAxisProp->enableAutoValueForMajorTickmarkCount( enableAutoValueAppearance );

    for ( auto plotAxis : summaryPlot->plotYAxes() )
    {
        plotAxis->enableAutoValueMinMax( enableAutoValueMinMax );
        plotAxis->enableAutoValueForMajorTickmarkCount( enableAutoValueAppearance );
        plotAxis->enableAutoValueForScaleFactor( enableAutoValueAppearance );
    }
}

//--------------------------------------------------------------------------------------------------
///
//--------------------------------------------------------------------------------------------------
void RimSummaryMultiPlot::summaryPlotItemInfos( QList<caf::PdmOptionItemInfo>* optionInfos ) const
{
    for ( RimSummaryPlot* plot : summaryPlots() )
    {
        QString displayName;

        if ( plot && plot->userDescriptionField() && plot->userDescriptionField() )
        {
            displayName = plot->userDescriptionField()->uiCapability()->uiValue().toString();
        }

        optionInfos->push_back( caf::PdmOptionItemInfo( displayName, plot, false, plot->uiCapability()->uiIconProvider() ) );
    }
}

//--------------------------------------------------------------------------------------------------
///
//--------------------------------------------------------------------------------------------------
void RimSummaryMultiPlot::duplicate()
{
    duplicatePlot.send( this );
}

//--------------------------------------------------------------------------------------------------
///
//--------------------------------------------------------------------------------------------------
void RimSummaryMultiPlot::analyzePlotsAndAdjustAppearanceSettings()
{
    if ( m_autoAdjustAppearance )
    {
        // Required to sync axis ranges before computing the auto scale
        syncAxisRanges();

        RiaSummaryAddressAnalyzer analyzer;

        for ( auto p : summaryPlots() )
        {
            auto addresses = RimSummaryAddressModifier::createEclipseSummaryAddress( p );
            analyzer.appendAddresses( addresses );
        }

        bool canShowOneAxisTitlePerRow = analyzer.isSingleQuantityIgnoreHistory() && ( m_axisRangeAggregation() != AxisRangeAggregation::NONE );

        for ( auto p : summaryPlots() )
        {
            auto timeAxisProp = p->timeAxisProperties();

            auto tickMarkCount = ( columnCount() < 3 ) ? RimPlotAxisProperties::LegendTickmarkCount::TICKMARK_DEFAULT
                                                       : RimPlotAxisProperties::LegendTickmarkCount::TICKMARK_FEW;

            timeAxisProp->setAutoValueForMajorTickmarkCount( tickMarkCount );

            for ( auto* axisProp : p->plotYAxes() )
            {
                if ( !axisProp ) continue;

                auto tickMarkCount = ( rowsPerPage() == 1 ) ? RimPlotAxisProperties::LegendTickmarkCount::TICKMARK_DEFAULT
                                                            : RimPlotAxisProperties::LegendTickmarkCount::TICKMARK_FEW;

                axisProp->setAutoValueForMajorTickmarkCount( tickMarkCount );

                axisProp->computeAndSetAutoValueForScaleFactor();

                if ( canShowOneAxisTitlePerRow )
                {
                    auto [row, col] = gridLayoutInfoForSubPlot( p );

                    bool isFirstColumn = ( col == 0 );
                    axisProp->setShowUnitText( isFirstColumn );
                    axisProp->setShowDescription( isFirstColumn );
                }
                else
                {
                    axisProp->setShowUnitText( true );
                    axisProp->setShowDescription( true );
                }
            }

            p->updateAxes();
        }
    }
    else
    {
        for ( auto p : summaryPlots() )
        {
            for ( auto* axisProp : p->plotYAxes() )
            {
                if ( !axisProp ) continue;

                axisProp->computeAndSetAutoValueForScaleFactor();
                axisProp->setShowUnitText( true );
                axisProp->setShowDescription( true );
            }

            p->updateAxes();
        }
    }
}

//--------------------------------------------------------------------------------------------------
///
//--------------------------------------------------------------------------------------------------
void RimSummaryMultiPlot::makeSureIsVisible( RimSummaryPlot* summaryPlot )
{
    if ( summaryPlot->plotWidget() && !m_viewer.isNull() ) m_viewer->scrollToPlot( summaryPlot->plotWidget() );
}

//--------------------------------------------------------------------------------------------------
///
//--------------------------------------------------------------------------------------------------
void RimSummaryMultiPlot::setSubPlotAxesLinked( bool enable )
{
    m_linkSubPlotAxes = enable;
}

//--------------------------------------------------------------------------------------------------
///
//--------------------------------------------------------------------------------------------------
bool RimSummaryMultiPlot::isSubPlotAxesLinked() const
{
    return m_linkSubPlotAxes();
}

//--------------------------------------------------------------------------------------------------
///
//--------------------------------------------------------------------------------------------------
void RimSummaryMultiPlot::setTimeAxisLinked( bool enable )
{
    m_linkTimeAxis = enable;
}

//--------------------------------------------------------------------------------------------------
///
//--------------------------------------------------------------------------------------------------
bool RimSummaryMultiPlot::isTimeAxisLinked() const
{
    return m_linkTimeAxis();
}

//--------------------------------------------------------------------------------------------------
///
//--------------------------------------------------------------------------------------------------
std::pair<int, int> RimSummaryMultiPlot::gridLayoutInfoForSubPlot( RimSummaryPlot* summaryPlot ) const
{
    auto it = m_gridLayoutInfo.find( summaryPlot );
    if ( it != m_gridLayoutInfo.end() ) return it->second;

    return { -1, -1 };
}

//--------------------------------------------------------------------------------------------------
///
//--------------------------------------------------------------------------------------------------
void RimSummaryMultiPlot::onSubPlotChanged( const caf::SignalEmitter* emitter )
{
    updatePlotTitles();
    applyPlotWindowTitleToWidgets();
}

//--------------------------------------------------------------------------------------------------
///
//--------------------------------------------------------------------------------------------------
void RimSummaryMultiPlot::onSubPlotZoomed( const caf::SignalEmitter* emitter )
{
    m_axisRangeAggregation = AxisRangeAggregation::NONE;
}

//--------------------------------------------------------------------------------------------------
///
//--------------------------------------------------------------------------------------------------
void RimSummaryMultiPlot::onSubPlotAxisChanged( const caf::SignalEmitter* emitter, RimSummaryPlot* summaryPlot )
{
    syncTimeAxisRanges( summaryPlot );

    if ( !m_linkSubPlotAxes() )
    {
        syncAxisRanges();
        return;
    }

    for ( auto plot : summaryPlots() )
    {
        if ( plot != summaryPlot )
        {
            plot->copyMatchingAxisPropertiesFromOther( *summaryPlot );
            plot->updateAll();
        }
    }

    syncAxisRanges();
}

//--------------------------------------------------------------------------------------------------
///
//--------------------------------------------------------------------------------------------------
void RimSummaryMultiPlot::onSubPlotAxisReloadRequired( const caf::SignalEmitter* emitter, RimSummaryPlot* summaryPlot )
{
    if ( !summaryPlot ) return;

    if ( m_linkTimeAxis() )
    {
        syncTimeAxisRanges( summaryPlot );

        for ( auto plot : summaryPlots() )
        {
            plot->loadDataAndUpdate();
        }
    }
    else
    {
        summaryPlot->loadDataAndUpdate();
    }
}

//--------------------------------------------------------------------------------------------------
///
//--------------------------------------------------------------------------------------------------
void RimSummaryMultiPlot::onSubPlotAutoTitleChanged( const caf::SignalEmitter* emitter, bool isEnabled )
{
    m_autoSubPlotTitle = isEnabled;

    loadDataAndUpdate();
}

//--------------------------------------------------------------------------------------------------
///
//--------------------------------------------------------------------------------------------------
void RimSummaryMultiPlot::updateReadOnlyState()
{
    m_axisRangeAggregation.uiCapability()->setUiReadOnly( m_linkSubPlotAxes() );
}

//--------------------------------------------------------------------------------------------------
///
//--------------------------------------------------------------------------------------------------
std::pair<double, double> RimSummaryMultiPlot::adjustedMinMax( const RimPlotAxisProperties* axis, double min, double max ) const
{
    if ( !axis->isLogarithmicScaleEnabled() )
    {
        int                  maxMajorTickIntervalCount = RimPlotAxisProperties::tickmarkCountFromEnum( axis->majorTickmarkCount() );
        double               stepSize                  = 0.0;
        QwtLinearScaleEngine scaleEngine;

        // Do not adjust minimum value, as we usually want to keep zero unchanged
        double adjustedMin = min;

        // Adjust the max value to get some space between the top of the plot and the top of the curve
        double adjustedMax = max * 1.05;

        scaleEngine.autoScale( maxMajorTickIntervalCount, adjustedMin, adjustedMax, stepSize );

        return { adjustedMin, adjustedMax };
    }

    auto adjustedMin = RiaNumericalTools::roundToClosestPowerOfTenFloor( min );
    auto adjustedMax = RiaNumericalTools::roundToClosestPowerOfTenCeil( max );

    return { adjustedMin, adjustedMax };
}

//--------------------------------------------------------------------------------------------------
///
//--------------------------------------------------------------------------------------------------
QWidget* RimSummaryMultiPlot::createViewWidget( QWidget* mainWindowParent )
{
    if ( m_viewer.isNull() )
    {
        m_viewer = new RiuSummaryMultiPlotBook( this, mainWindowParent );
    }
    recreatePlotWidgets();

    return m_viewer;
}

//--------------------------------------------------------------------------------------------------
///
//--------------------------------------------------------------------------------------------------
void RimSummaryMultiPlot::appendSubPlotByStepping( int direction )
{
    if ( summaryPlots().empty() ) return;

    // find matching plots
    std::vector<RimPlot*> plots = m_sourceStepping->plotsMatchingStepSettings( summaryPlots() );
    if ( plots.empty() ) return;

    // duplicate them
    auto newPlots = RicSummaryPlotBuilder::duplicatePlots( plots );
    if ( newPlots.empty() ) return;

    for ( auto plot : newPlots )
    {
        RimSummaryPlot* newPlot = dynamic_cast<RimSummaryPlot*>( plot );
        if ( newPlot == nullptr ) continue;

        addPlot( newPlot );
        newPlot->resolveReferencesRecursively();

        if ( m_sourceStepping()->stepDimension() == RimSummaryDataSourceStepping::SourceSteppingDimension::SUMMARY_CASE )
        {
            RimSummaryCase* newCase = m_sourceStepping()->stepCase( direction );
            for ( auto curve : newPlot->allCurves( RimSummaryDataSourceStepping::Axis::Y_AXIS ) )
            {
                curve->setSummaryCaseY( newCase );

                // NOTE: If summary cross plots should be handled here, we also need to call
                // curve->setSummaryCaseX( newCase );
                // Setting summaryCaseX with a default uninitialized summary address causes issues for the summary
                // name analyzer
            }
        }
        else if ( m_sourceStepping()->stepDimension() == RimSummaryDataSourceStepping::SourceSteppingDimension::ENSEMBLE )
        {
            RimSummaryCaseCollection* newEnsemble = m_sourceStepping()->stepEnsemble( direction );
            for ( auto curveSet : newPlot->curveSets() )
            {
                curveSet->setSummaryCaseCollection( newEnsemble );
            }
        }
        else
        {
            auto mods = RimSummaryAddressModifier::createAddressModifiersForPlot( newPlot );
            for ( auto& mod : mods )
            {
                auto modifiedAdr = m_sourceStepping()->stepAddress( mod.address(), direction );
                mod.setAddress( modifiedAdr );
            }
        }
    }

    loadDataAndUpdate();
    updateConnectedEditors();

    RiuPlotMainWindowTools::selectAsCurrentItem( newPlots.back() );

    updateSourceStepper();
    RiuPlotMainWindowTools::refreshToolbars();
}

//--------------------------------------------------------------------------------------------------
///
//--------------------------------------------------------------------------------------------------
void RimSummaryMultiPlot::appendCurveByStepping( int direction )
{
    for ( auto plot : summaryPlots() )
    {
        std::vector<caf::PdmObjectHandle*> addresses;

        for ( auto curve : plot->allCurves( RimSummaryDataSourceStepping::Axis::Y_AXIS ) )
        {
            auto address   = curve->summaryAddressY();
            auto sumCase   = curve->summaryCaseY();
            int  sumCaseId = sumCase->caseId();
            if ( m_sourceStepping()->stepDimension() == RimSummaryDataSourceStepping::SourceSteppingDimension::SUMMARY_CASE )
            {
                auto nextSumCase = m_sourceStepping->stepCase( direction );
                if ( nextSumCase ) sumCaseId = nextSumCase->caseId();
            }
            else
            {
                address = m_sourceStepping->stepAddress( address, direction );
            }
            addresses.push_back( RimSummaryAddress::wrapFileReaderAddress( address, sumCaseId ) );
        }

        for ( auto curveSet : plot->curveSets() )
        {
            auto address  = curveSet->summaryAddress();
            auto sumEns   = curveSet->summaryCaseCollection();
            int  sumEnsId = sumEns->ensembleId();
            if ( m_sourceStepping()->stepDimension() == RimSummaryDataSourceStepping::SourceSteppingDimension::ENSEMBLE )
            {
                auto nextEns = m_sourceStepping->stepEnsemble( direction );
                if ( nextEns ) sumEnsId = nextEns->ensembleId();
            }
            else
            {
                address = m_sourceStepping->stepAddress( address, direction );
            }
            addresses.push_back( RimSummaryAddress::wrapFileReaderAddress( address, -1, sumEnsId ) );
        }

        plot->handleDroppedObjects( addresses );

        for ( auto adr : addresses )
        {
            delete adr;
        }
    }

    m_sourceStepping->updateStepIndex( direction );

    RiuPlotMainWindowTools::refreshToolbars();
}

//--------------------------------------------------------------------------------------------------
///
//--------------------------------------------------------------------------------------------------
void RimSummaryMultiPlot::updateSourceStepper()
{
    if ( summaryPlots().empty() ) return;

    RimSummaryPlot* plot = summaryPlots().back();

    auto sourceStepper = plot->sourceStepper();
    if ( sourceStepper == nullptr ) return;

    m_sourceStepping->syncWithStepper( sourceStepper );
}

//--------------------------------------------------------------------------------------------------
///
//--------------------------------------------------------------------------------------------------
void RimSummaryMultiPlot::keepVisiblePageAfterUpdate( bool keepPage )
{
    if ( !m_viewer ) return;

    if ( keepPage ) m_viewer->keepCurrentPageAfterUpdate();
}

//--------------------------------------------------------------------------------------------------
///
//--------------------------------------------------------------------------------------------------
void RimSummaryMultiPlot::storeStepDimensionFromToolbar()
{
    m_defaultStepDimension = m_sourceStepping->stepDimension();
}

//--------------------------------------------------------------------------------------------------
///
//--------------------------------------------------------------------------------------------------
void RimSummaryMultiPlot::updateStepDimensionFromDefault()
{
    m_sourceStepping->setStepDimension( m_defaultStepDimension() );
}

//--------------------------------------------------------------------------------------------------
///
//--------------------------------------------------------------------------------------------------
void RimSummaryMultiPlot::selectWell( QString wellName )
{
    if ( !m_allow3DSelectionLink ) return;
    if ( m_sourceStepping->stepDimension() != SourceSteppingDimension::WELL ) return;
    m_sourceStepping->setStep( wellName );
}<|MERGE_RESOLUTION|>--- conflicted
+++ resolved
@@ -960,12 +960,8 @@
         return values;
     };
 
-<<<<<<< HEAD
-    auto findMinMaxForSummaryCase = [readValues]( RimSummaryCase* summaryCase, RifEclipseSummaryAddress addr, bool onlyPositiveValues ) {
-=======
     auto findMinMaxForSummaryCase = [readValues]( RimSummaryCase* summaryCase, RifEclipseSummaryAddress addr, bool onlyPositiveValues )
     {
->>>>>>> 67c46288
         auto values = readValues( summaryCase, addr );
         if ( onlyPositiveValues )
         {
@@ -1068,12 +1064,8 @@
 
     auto findMinMaxForAddressesInSummaryCases = [findMinMaxForSummaryCase]( const std::vector<RifEclipseSummaryAddress>& addresses,
                                                                             const std::vector<RimSummaryCase*>&          summaryCases,
-<<<<<<< HEAD
-                                                                            bool onlyPositiveValues ) {
-=======
                                                                             bool onlyPositiveValues )
     {
->>>>>>> 67c46288
         double minimum = HUGE_VAL;
         double maximum = -HUGE_VAL;
         for ( auto summaryCase : summaryCases )
@@ -1113,11 +1105,7 @@
                     }
                     else
                     {
-<<<<<<< HEAD
-                        auto& [currentMin, currentMax]   = axisRanges[axis->plotAxisType()];
-=======
                         auto& [currentMin, currentMax] = axisRanges[axis->plotAxisType()];
->>>>>>> 67c46288
                         axisRanges[axis->plotAxisType()] = std::make_pair( std::min( currentMin, minimum ), std::max( currentMax, maximum ) );
                     }
                 }
@@ -1156,11 +1144,7 @@
                     }
                     else
                     {
-<<<<<<< HEAD
-                        auto& [currentMin, currentMax]   = axisRanges[axis->plotAxisType()];
-=======
                         auto& [currentMin, currentMax] = axisRanges[axis->plotAxisType()];
->>>>>>> 67c46288
                         axisRanges[axis->plotAxisType()] = std::make_pair( std::min( currentMin, minimum ), std::max( currentMax, maximum ) );
                     }
                 }
