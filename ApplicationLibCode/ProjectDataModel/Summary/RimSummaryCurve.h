/////////////////////////////////////////////////////////////////////////////////
//
//  Copyright (C) 2016 Statoil ASA
//
//  ResInsight is free software: you can redistribute it and/or modify
//  it under the terms of the GNU General Public License as published by
//  the Free Software Foundation, either version 3 of the License, or
//  (at your option) any later version.
//
//  ResInsight is distributed in the hope that it will be useful, but WITHOUT ANY
//  WARRANTY; without even the implied warranty of MERCHANTABILITY or
//  FITNESS FOR A PARTICULAR PURPOSE.
//
//  See the GNU General Public License at <http://www.gnu.org/licenses/gpl.html>
//  for more details.
//
/////////////////////////////////////////////////////////////////////////////////

#pragma once

#include "cafPdmChildField.h"
#include "cafPdmField.h"
#include "cafPdmObject.h"
#include "cafPdmPointer.h"
#include "cafPdmPtrField.h"

#include "RiaDateTimeDefines.h"
#include "RiaDefines.h"

#include "RifEclipseSummaryAddressQMetaType.h"
#include "RimStackablePlotCurve.h"

#include "cafAppEnum.h"
#include "cafTristate.h"

class RifSummaryReaderInterface;
class RimSummaryCase;
class RimSummaryCurveAutoName;
class RimSummaryAddress;
class RiaSummaryCurveDefinition;
class RimPlotAxisPropertiesInterface;

//==================================================================================================
///
///
//==================================================================================================
class RimSummaryCurve : public RimStackablePlotCurve
{
    CAF_PDM_HEADER_INIT;

public:
    RimSummaryCurve();
    ~RimSummaryCurve() override;

    // Y Axis functions
    RiaSummaryCurveDefinition   curveDefinitionY() const;
    RimSummaryCase*             summaryCaseY() const;
    RifEclipseSummaryAddress    summaryAddressY() const;
    std::string                 unitNameY() const;
    virtual std::vector<double> valuesY() const;

    void applyCurveDefinitionY( const RiaSummaryCurveDefinition& curveDefinition );
    void setSummaryCaseY( RimSummaryCase* sumCase );
    void setSummaryAddressYAndApplyInterpolation( const RifEclipseSummaryAddress& address );
    void setSummaryAddressY( const RifEclipseSummaryAddress& address );
    void setResampling( RiaDefines::DateTimePeriodEnum resampling );

<<<<<<< HEAD
    RifEclipseSummaryAddress errorSummaryAddressY() const;
    std::vector<double>      errorValuesY() const;
    void                     setLeftOrRightAxisY( RiuPlotAxis plotAxis );
    RiuPlotAxis              axisY() const;
    std::vector<time_t>      timeStepsY() const;
    double                   yValueAtTimeT( time_t time ) const;
    void                     setOverrideCurveDataY( const std::vector<time_t>& xValues, const std::vector<double>& yValues );
=======
    RifEclipseSummaryAddress    errorSummaryAddressY() const;
    std::vector<double>         errorValuesY() const;
    void                        setLeftOrRightAxisY( RiuPlotAxis plotAxis );
    RiuPlotAxis                 axisY() const;
    virtual std::vector<time_t> timeStepsY() const;
    double                      yValueAtTimeT( time_t time ) const;
    void                        setOverrideCurveDataY( const std::vector<time_t>& xValues, const std::vector<double>& yValues );
>>>>>>> 67c46288

    // X Axis functions
    RiaSummaryCurveDefinition   curveDefinitionX() const;
    RimSummaryCase*             summaryCaseX() const;
    RifEclipseSummaryAddress    summaryAddressX() const;
    std::string                 unitNameX() const;
    virtual std::vector<double> valuesX() const;

    void setSummaryCaseX( RimSummaryCase* sumCase );
    void setSummaryAddressX( const RifEclipseSummaryAddress& address );

    // Other
    bool isEnsembleCurve() const;
    void setIsEnsembleCurve( bool isEnsembleCurve );

    void updatePlotAxis();
    void applyCurveAutoNameSettings( const RimSummaryCurveAutoName& autoNameSettings );

    QString curveExportDescription( const RifEclipseSummaryAddress& address = RifEclipseSummaryAddress() ) const override;
    void    setCurveAppearanceFromCaseType();
    void    setDefaultCurveAppearance();

    void setAsTopZWithinCategory( bool enable );
    void setZIndexFromCurveInfo();

    RiaDefines::PhaseType phaseType() const override;

protected:
    // RimPlotCurve overrides
    QString createCurveAutoName() override;
    void    updateZoomInParentPlot() override;
    void    onLoadDataAndUpdate( bool updateParentPlot ) override;

    void loadAndUpdateDataAndPlot();

    void updateLegendsInPlot() override;

    void   defineUiTreeOrdering( caf::PdmUiTreeOrdering& uiTreeOrdering, QString uiConfigName = "" ) override;
    void   initAfterRead() override;
    double computeCurveZValue() override;

<<<<<<< HEAD
private:
    RifSummaryReaderInterface* valuesSummaryReaderX() const;
    RifSummaryReaderInterface* valuesSummaryReaderY() const;
    std::vector<time_t>        timeStepsX() const;
=======
    virtual std::vector<time_t> timeStepsX() const;
>>>>>>> 67c46288

    virtual void updateTimeAnnotations();

    // Overridden PDM methods
    void fieldChangedByUi( const caf::PdmFieldHandle* changedField, const QVariant& oldValue, const QVariant& newValue ) override;
    QList<caf::PdmOptionItemInfo> calculateValueOptions( const caf::PdmFieldHandle* fieldNeedingOptions ) override;
    void                          defineUiOrdering( QString uiConfigName, caf::PdmUiOrdering& uiOrdering ) override;
    void defineEditorAttribute( const caf::PdmFieldHandle* field, QString uiConfigName, caf::PdmUiEditorAttribute* attribute ) override;
<<<<<<< HEAD
=======

private:
    RifSummaryReaderInterface* valuesSummaryReaderX() const;
    RifSummaryReaderInterface* valuesSummaryReaderY() const;

    void calculateCurveInterpolationFromAddress();
>>>>>>> 67c46288

    static void appendOptionItemsForSummaryAddresses( QList<caf::PdmOptionItemInfo>* options, RimSummaryCase* summaryCase );

private:
    // Y values
    caf::PdmPtrField<RimSummaryCase*>       m_yValuesSummaryCase;
    caf::PdmChildField<RimSummaryAddress*>  m_yValuesSummaryAddress;
    caf::PdmField<RifEclipseSummaryAddress> m_yValuesSummaryAddressUiField;
    caf::PdmField<bool>                     m_yPushButtonSelectSummaryAddress;

    caf::PdmField<RiaDefines::DateTimePeriodEnum> m_resampling;

    // X values
    caf::PdmPtrField<RimSummaryCase*>       m_xValuesSummaryCase;
    caf::PdmChildField<RimSummaryAddress*>  m_xValuesSummaryAddress;
    caf::PdmField<RifEclipseSummaryAddress> m_xValuesSummaryAddressUiField;
    caf::PdmField<bool>                     m_xPushButtonSelectSummaryAddress;

    caf::PdmField<caf::Tristate> m_isEnsembleCurve;

    caf::PdmChildField<RimSummaryCurveAutoName*>      m_curveNameConfig;
    caf::PdmField<caf::AppEnum<RiaDefines::PlotAxis>> m_plotAxis_OBSOLETE;
    caf::PdmPtrField<RimPlotAxisPropertiesInterface*> m_plotAxisProperties;
    caf::PdmField<bool>                               m_isTopZWithinCategory;
};<|MERGE_RESOLUTION|>--- conflicted
+++ resolved
@@ -65,15 +65,6 @@
     void setSummaryAddressY( const RifEclipseSummaryAddress& address );
     void setResampling( RiaDefines::DateTimePeriodEnum resampling );
 
-<<<<<<< HEAD
-    RifEclipseSummaryAddress errorSummaryAddressY() const;
-    std::vector<double>      errorValuesY() const;
-    void                     setLeftOrRightAxisY( RiuPlotAxis plotAxis );
-    RiuPlotAxis              axisY() const;
-    std::vector<time_t>      timeStepsY() const;
-    double                   yValueAtTimeT( time_t time ) const;
-    void                     setOverrideCurveDataY( const std::vector<time_t>& xValues, const std::vector<double>& yValues );
-=======
     RifEclipseSummaryAddress    errorSummaryAddressY() const;
     std::vector<double>         errorValuesY() const;
     void                        setLeftOrRightAxisY( RiuPlotAxis plotAxis );
@@ -81,7 +72,6 @@
     virtual std::vector<time_t> timeStepsY() const;
     double                      yValueAtTimeT( time_t time ) const;
     void                        setOverrideCurveDataY( const std::vector<time_t>& xValues, const std::vector<double>& yValues );
->>>>>>> 67c46288
 
     // X Axis functions
     RiaSummaryCurveDefinition   curveDefinitionX() const;
@@ -123,14 +113,7 @@
     void   initAfterRead() override;
     double computeCurveZValue() override;
 
-<<<<<<< HEAD
-private:
-    RifSummaryReaderInterface* valuesSummaryReaderX() const;
-    RifSummaryReaderInterface* valuesSummaryReaderY() const;
-    std::vector<time_t>        timeStepsX() const;
-=======
     virtual std::vector<time_t> timeStepsX() const;
->>>>>>> 67c46288
 
     virtual void updateTimeAnnotations();
 
@@ -139,15 +122,12 @@
     QList<caf::PdmOptionItemInfo> calculateValueOptions( const caf::PdmFieldHandle* fieldNeedingOptions ) override;
     void                          defineUiOrdering( QString uiConfigName, caf::PdmUiOrdering& uiOrdering ) override;
     void defineEditorAttribute( const caf::PdmFieldHandle* field, QString uiConfigName, caf::PdmUiEditorAttribute* attribute ) override;
-<<<<<<< HEAD
-=======
 
 private:
     RifSummaryReaderInterface* valuesSummaryReaderX() const;
     RifSummaryReaderInterface* valuesSummaryReaderY() const;
 
     void calculateCurveInterpolationFromAddress();
->>>>>>> 67c46288
 
     static void appendOptionItemsForSummaryAddresses( QList<caf::PdmOptionItemInfo>* options, RimSummaryCase* summaryCase );
 
