--- conflicted
+++ resolved
@@ -224,15 +224,9 @@
 //--------------------------------------------------------------------------------------------------
 ///
 //--------------------------------------------------------------------------------------------------
-<<<<<<< HEAD
-std::vector<RimSummaryCase*> RimEnsembleStatisticsCase::validSummaryCases( const std::vector<RimSummaryCase*> allSumCases,
-                                                                           const RifEclipseSummaryAddress&    inputAddress,
-                                                                           bool                               includeIncompleteCurves )
-=======
 std::vector<RimSummaryCase*> RimEnsembleStatisticsCase::validSummaryCases( const std::vector<RimSummaryCase*>& allSumCases,
                                                                            const RifEclipseSummaryAddress&     inputAddress,
                                                                            bool                                includeIncompleteCurves )
->>>>>>> 67c46288
 {
     std::vector<RimSummaryCase*>                    validCases;
     std::vector<std::pair<RimSummaryCase*, time_t>> times;
