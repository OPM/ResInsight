/////////////////////////////////////////////////////////////////////////////////
//
//  Copyright (C) 2016 Statoil ASA
//
//  ResInsight is free software: you can redistribute it and/or modify
//  it under the terms of the GNU General Public License as published by
//  the Free Software Foundation, either version 3 of the License, or
//  (at your option) any later version.
//
//  ResInsight is distributed in the hope that it will be useful, but WITHOUT ANY
//  WARRANTY; without even the implied warranty of MERCHANTABILITY or
//  FITNESS FOR A PARTICULAR PURPOSE.
//
//  See the GNU General Public License at <http://www.gnu.org/licenses/gpl.html>
//  for more details.
//
/////////////////////////////////////////////////////////////////////////////////

#include "RimSummaryPlot.h"

#include "RiaColorTables.h"
#include "RiaDefines.h"
#include "RiaFieldHandleTools.h"
#include "RiaPlotDefines.h"
#include "RiaPreferences.h"
#include "RiaRegressionTestRunner.h"
#include "RiaStdStringTools.h"
#include "RiaSummaryAddressAnalyzer.h"
#include "RiaSummaryCurveDefinition.h"
#include "RiaSummaryTools.h"
#include "RiaTimeHistoryCurveResampler.h"

#include "RicfCommandObject.h"

#include "SummaryPlotCommands/RicSummaryPlotEditorUi.h"

#include "PlotTemplates/RimPlotTemplateFileItem.h"
#include "PlotTemplates/RimPlotTemplateFolderItem.h"
#include "RimAsciiDataCurve.h"
#include "RimEnsembleCurveSet.h"
#include "RimEnsembleCurveSetCollection.h"
#include "RimGridTimeHistoryCurve.h"
#include "RimMultiPlot.h"
#include "RimPlotAxisLogRangeCalculator.h"
#include "RimPlotAxisProperties.h"
#include "RimProject.h"
#include "RimSummaryAddress.h"
#include "RimSummaryAddressCollection.h"
#include "RimSummaryCase.h"
#include "RimSummaryCurve.h"
#include "RimSummaryCurveCollection.h"
#include "RimSummaryCurvesData.h"
#include "RimSummaryPlotAxisFormatter.h"
#include "RimSummaryPlotCollection.h"
#include "RimSummaryPlotControls.h"
#include "RimSummaryPlotFilterTextCurveSetEditor.h"
#include "RimSummaryPlotNameHelper.h"
#include "RimSummaryTimeAxisProperties.h"

#include "RiuPlotAxis.h"
#include "RiuPlotMainWindowTools.h"
#include "RiuSummaryQwtPlot.h"
#include "RiuTreeViewEventFilter.h"

#ifdef USE_QTCHARTS
#include "RiuSummaryQtChartsPlot.h"
#endif

#include "cvfColor3.h"

#include "cafPdmFieldScriptingCapability.h"
#include "cafPdmUiCheckBoxEditor.h"
#include "cafPdmUiTreeOrdering.h"
#include "cafSelectionManager.h"

#include "qwt_plot.h"
#include "qwt_plot_curve.h"
#include "qwt_plot_textlabel.h"

#include <QDateTime>
#include <QDebug>
#include <QEvent>
#include <QKeyEvent>
#include <QRectF>
#include <QString>

#include <algorithm>
#include <limits>
#include <set>

CAF_PDM_SOURCE_INIT( RimSummaryPlot, "SummaryPlot" );

//--------------------------------------------------------------------------------------------------
///
//--------------------------------------------------------------------------------------------------
RimSummaryPlot::RimSummaryPlot( bool isCrossPlot )
<<<<<<< HEAD
    : m_isCrossPlot( isCrossPlot )
=======
    : RimPlot()
    , m_isCrossPlot( isCrossPlot )
>>>>>>> 8f0af799
    , createNewPlot( this )
{
    CAF_PDM_InitScriptableObject( "Summary Plot", ":/SummaryPlotLight16x16.png", "", "A Summary Plot" );

    CAF_PDM_InitScriptableField( &m_useAutoPlotTitle, "IsUsingAutoName", true, "Auto Title" );
    CAF_PDM_InitScriptableField( &m_description, "PlotDescription", QString( "Summary Plot" ), "Name" );
    CAF_PDM_InitScriptableField( &m_normalizeCurveYValues, "normalizeCurveYValues", false, "Normalize all curves" );
#ifdef USE_QTCHARTS
    bool useQtChart = RiaPreferences::current()->useQtChartsAsDefaultPlotType();
    CAF_PDM_InitScriptableField( &m_useQtChartsPlot, "useQtChartsPlot", useQtChart, "Use Qt Charts" );
#endif
    CAF_PDM_InitFieldNoDefault( &m_summaryCurveCollection, "SummaryCurveCollection", "" );
    m_summaryCurveCollection.uiCapability()->setUiTreeHidden( true );
    m_summaryCurveCollection = new RimSummaryCurveCollection;
    m_summaryCurveCollection->curvesChanged.connect( this, &RimSummaryPlot::onCurveCollectionChanged );

    CAF_PDM_InitFieldNoDefault( &m_ensembleCurveSetCollection, "EnsembleCurveSetCollection", "" );
    m_ensembleCurveSetCollection.uiCapability()->setUiTreeHidden( true );
    m_ensembleCurveSetCollection = new RimEnsembleCurveSetCollection();

    CAF_PDM_InitFieldNoDefault( &m_gridTimeHistoryCurves, "GridTimeHistoryCurves", "" );
    m_gridTimeHistoryCurves.uiCapability()->setUiTreeHidden( true );

    CAF_PDM_InitFieldNoDefault( &m_asciiDataCurves, "AsciiDataCurves", "" );
    m_asciiDataCurves.uiCapability()->setUiTreeHidden( true );

    CAF_PDM_InitFieldNoDefault( &m_axisProperties, "AxisProperties", "Axes", ":/Axes16x16.png" );

    auto leftAxis = addNewAxisProperties( RiuPlotAxis::defaultLeft(), "Left" );
    leftAxis->setAlwaysRequired( true );

    auto rightAxis = addNewAxisProperties( RiuPlotAxis::defaultRight(), "Right" );
    rightAxis->setAlwaysRequired( true );

    if ( m_isCrossPlot )
    {
        addNewAxisProperties( RiuPlotAxis::defaultBottom(), "Bottom" );
    }
    else
    {
        auto* timeAxisProperties = new RimSummaryTimeAxisProperties;
        m_axisProperties.push_back( timeAxisProperties );
    }

    CAF_PDM_InitFieldNoDefault( &m_textCurveSetEditor, "SummaryPlotFilterTextCurveSetEditor", "Text Filter Curve Creator" );
    m_textCurveSetEditor.uiCapability()->setUiTreeHidden( true );
    m_textCurveSetEditor = new RimSummaryPlotFilterTextCurveSetEditor;

    m_nameHelperAllCurves = std::make_unique<RimSummaryPlotNameHelper>();

    CAF_PDM_InitFieldNoDefault( &m_sourceStepping, "SourceStepping", "" );
    m_sourceStepping = new RimSummaryPlotSourceStepping;
    m_sourceStepping->setSourceSteppingType( RimSummaryDataSourceStepping::Axis::Y_AXIS );
    m_sourceStepping->setSourceSteppingObject( this );
    m_sourceStepping.uiCapability()->setUiTreeHidden( true );
    m_sourceStepping.uiCapability()->setUiTreeChildrenHidden( true );
    m_sourceStepping.xmlCapability()->disableIO();

    setPlotInfoLabel( "Filters Active" );

    // Obsolete axis fields
    CAF_PDM_InitFieldNoDefault( &m_leftYAxisProperties_OBSOLETE, "LeftYAxisProperties", "Left Y Axis" );
    m_leftYAxisProperties_OBSOLETE.uiCapability()->setUiTreeHidden( true );
    m_leftYAxisProperties_OBSOLETE.xmlCapability()->setIOWritable( false );
    m_leftYAxisProperties_OBSOLETE = new RimPlotAxisProperties;

    CAF_PDM_InitFieldNoDefault( &m_rightYAxisProperties_OBSOLETE, "RightYAxisProperties", "Right Y Axis" );
    m_rightYAxisProperties_OBSOLETE.uiCapability()->setUiTreeHidden( true );
    m_rightYAxisProperties_OBSOLETE.xmlCapability()->setIOWritable( false );
    m_rightYAxisProperties_OBSOLETE = new RimPlotAxisProperties;

    CAF_PDM_InitFieldNoDefault( &m_bottomAxisProperties_OBSOLETE, "BottomAxisProperties", "Bottom X Axis" );
    m_bottomAxisProperties_OBSOLETE.uiCapability()->setUiTreeHidden( true );
    m_bottomAxisProperties_OBSOLETE.xmlCapability()->setIOWritable( false );
    m_bottomAxisProperties_OBSOLETE = new RimPlotAxisProperties;

    CAF_PDM_InitFieldNoDefault( &m_timeAxisProperties_OBSOLETE, "TimeAxisProperties", "Time Axis" );
    m_timeAxisProperties_OBSOLETE.uiCapability()->setUiTreeHidden( true );
    m_timeAxisProperties_OBSOLETE.xmlCapability()->setIOWritable( false );
    m_timeAxisProperties_OBSOLETE = new RimSummaryTimeAxisProperties;
}

//--------------------------------------------------------------------------------------------------
///
//--------------------------------------------------------------------------------------------------
RimSummaryPlot::~RimSummaryPlot()
{
    removeMdiWindowFromMdiArea();

    deletePlotCurvesAndPlotWidget();

    delete m_summaryCurveCollection;
    delete m_ensembleCurveSetCollection;
}

//--------------------------------------------------------------------------------------------------
///
//--------------------------------------------------------------------------------------------------
void RimSummaryPlot::updateAxes()
{
    updateAxis( RiaDefines::PlotAxis::PLOT_AXIS_LEFT );
    updateAxis( RiaDefines::PlotAxis::PLOT_AXIS_RIGHT );

    if ( timeAxisProperties() && plotWidget() )
    {
        m_summaryPlot->updateAnnotationObjects( timeAxisProperties() );
    }

    RimPlotAxisPropertiesInterface* leftYAxisProperties = axisPropertiesForPlotAxis( RiuPlotAxis::defaultLeft() );
    if ( leftYAxisProperties && plotWidget() )
    {
        m_summaryPlot->updateAnnotationObjects( leftYAxisProperties );
    }

    if ( m_isCrossPlot )
    {
        updateAxis( RiaDefines::PlotAxis::PLOT_AXIS_BOTTOM );
    }
    else
    {
        updateTimeAxis( timeAxisProperties() );
    }

    if ( plotWidget() )
    {
        plotWidget()->updateAxes();
    plotWidget()->scheduleReplot();
    }

    updateZoomInParentPlot();
}

//--------------------------------------------------------------------------------------------------
///
//--------------------------------------------------------------------------------------------------
bool RimSummaryPlot::isLogarithmicScaleEnabled( RiuPlotAxis plotAxis ) const
{
    auto axisProperties = axisPropertiesForPlotAxis( plotAxis );
    if ( !axisProperties ) return false;

    return axisProperties->isLogarithmicScaleEnabled();
}

//--------------------------------------------------------------------------------------------------
///
//--------------------------------------------------------------------------------------------------
RimSummaryTimeAxisProperties* RimSummaryPlot::timeAxisProperties()
{
    // Find the first time axis (which is correct since there is only one).
    for ( const auto& ap : m_axisProperties )
    {
        auto* timeAxis = dynamic_cast<RimSummaryTimeAxisProperties*>( ap.p() );
        if ( timeAxis ) return timeAxis;
    }

    return nullptr;
}

//--------------------------------------------------------------------------------------------------
///
//--------------------------------------------------------------------------------------------------
time_t RimSummaryPlot::firstTimeStepOfFirstCurve()
{
    RimSummaryCurve* firstCurve = nullptr;

    if ( m_summaryCurveCollection )
    {
        std::vector<RimSummaryCurve*> curves = m_summaryCurveCollection->curves();
        size_t                        i      = 0;
        while ( firstCurve == nullptr && i < curves.size() )
        {
            firstCurve = curves[i];
            ++i;
        }
    }

    if ( firstCurve && !firstCurve->timeStepsY().empty() )
    {
        return firstCurve->timeStepsY()[0];
    }
        return time_t( 0 );
}

//--------------------------------------------------------------------------------------------------
///
//--------------------------------------------------------------------------------------------------
QWidget* RimSummaryPlot::viewWidget()
{
    return plotWidget();
}

//--------------------------------------------------------------------------------------------------
///
//--------------------------------------------------------------------------------------------------
RiuPlotWidget* RimSummaryPlot::plotWidget()
{
    if ( !m_summaryPlot ) return nullptr;

    return m_summaryPlot->plotWidget();
}

//--------------------------------------------------------------------------------------------------
///
//--------------------------------------------------------------------------------------------------
QString RimSummaryPlot::asciiDataForPlotExport() const
{
    return asciiDataForSummaryPlotExport( RiaDefines::DateTimePeriod::YEAR, false );
}

//--------------------------------------------------------------------------------------------------
///
//--------------------------------------------------------------------------------------------------
QString RimSummaryPlot::asciiDataForSummaryPlotExport( RiaDefines::DateTimePeriod resamplingPeriod,
                                                       bool                              showTimeAsLongString ) const
{
    std::vector<RimSummaryCurve*> curves;
    this->descendantsIncludingThisOfType( curves );

    auto gridCurves  = m_gridTimeHistoryCurves.childObjects();
    auto asciiCurves = m_asciiDataCurves.childObjects();

    QString text =
        RimSummaryCurvesData::createTextForExport( curves, asciiCurves, gridCurves, resamplingPeriod, showTimeAsLongString );

    return text;
}

//--------------------------------------------------------------------------------------------------
///
//--------------------------------------------------------------------------------------------------
caf::PdmObject* RimSummaryPlot::findPdmObjectFromPlotCurve( const RiuPlotCurve* plotCurve ) const
{
    for ( RimGridTimeHistoryCurve* curve : m_gridTimeHistoryCurves )
    {
        if ( curve->isSameCurve( plotCurve ) )
        {
            return curve;
        }
    }

    for ( RimAsciiDataCurve* curve : m_asciiDataCurves )
    {
        if ( curve->isSameCurve( plotCurve ) )
        {
            return curve;
        }
    }

    if ( m_summaryCurveCollection )
    {
        RimSummaryCurve* foundCurve = m_summaryCurveCollection->findRimCurveFromPlotCurve( plotCurve );

        if ( foundCurve )
        {
            m_summaryCurveCollection->setCurrentSummaryCurve( foundCurve );

            return foundCurve;
        }
    }

    if ( m_ensembleCurveSetCollection )
    {
        RimSummaryCurve* foundCurve = m_ensembleCurveSetCollection->findRimCurveFromPlotCurve( plotCurve );

        if ( foundCurve )
        {
            return foundCurve;
        }
    }
    return nullptr;
}

//--------------------------------------------------------------------------------------------------
///
//--------------------------------------------------------------------------------------------------
void RimSummaryPlot::onAxisSelected( int axis, bool toggle )
{
    RiuPlotMainWindowTools::showPlotMainWindow();

    caf::PdmObject* itemToSelect = nullptr;
    if ( axis == QwtPlot::yLeft )
    {
        itemToSelect = m_leftYAxisProperties_OBSOLETE;
    }
    else if ( axis == QwtPlot::yRight )
    {
        itemToSelect = m_rightYAxisProperties_OBSOLETE;
    }
    else if ( axis == QwtPlot::xBottom )
    {
        if ( m_isCrossPlot )
        {
            itemToSelect = m_bottomAxisProperties_OBSOLETE;
        }
        else
        {
            itemToSelect = m_timeAxisProperties_OBSOLETE;
        }
    }

    if ( toggle )
    {
        RiuPlotMainWindowTools::toggleItemInSelection( itemToSelect );
    }
    else
    {
        RiuPlotMainWindowTools::selectAsCurrentItem( itemToSelect );
    }
}

//--------------------------------------------------------------------------------------------------
///
//--------------------------------------------------------------------------------------------------
void RimSummaryPlot::moveCurvesToPlot( RimSummaryPlot* plot, const std::vector<RimSummaryCurve*> curves, int insertAtPosition )
{
    CAF_ASSERT( plot );

    std::set<RimSummaryPlot*> srcPlots;

    for ( auto curve : curves )
    {
        RimSummaryPlot* srcPlot = nullptr;

        curve->firstAncestorOrThisOfTypeAsserted( srcPlot );

        srcPlot->removeCurve( curve );
        srcPlots.insert( srcPlot );
    }

    for ( auto srcPlot : srcPlots )
    {
        srcPlot->updateConnectedEditors();
        srcPlot->loadDataAndUpdate();
    }
    for ( size_t cIdx = 0; cIdx < curves.size(); ++cIdx )
    {
        if ( insertAtPosition >= 0 )
        {
            size_t position = (size_t)insertAtPosition + cIdx;
            plot->insertCurve( curves[cIdx], position );
        }
        else
        {
            plot->addCurveNoUpdate( curves[cIdx] );
        }
    }

    plot->updateConnectedEditors();
    plot->updateStackedCurveData();
}

//--------------------------------------------------------------------------------------------------
///
//--------------------------------------------------------------------------------------------------
std::vector<RimSummaryCurve*> RimSummaryPlot::curvesForStepping( RimSummaryDataSourceStepping::Axis axis ) const
{
    auto curveForStepping = summaryCurveCollection()->curveForSourceStepping();
    if ( curveForStepping )
    {
        return { curveForStepping };
    }

    return summaryCurves();
}

//--------------------------------------------------------------------------------------------------
///
//--------------------------------------------------------------------------------------------------
std::vector<RimEnsembleCurveSet*> RimSummaryPlot::curveSets() const
{
    return ensembleCurveSetCollection()->curveSets();
}

//--------------------------------------------------------------------------------------------------
///
//--------------------------------------------------------------------------------------------------
std::vector<RimSummaryCurve*> RimSummaryPlot::allCurves( RimSummaryDataSourceStepping::Axis axis ) const
{
    return summaryCurves();
}

//--------------------------------------------------------------------------------------------------
///
//--------------------------------------------------------------------------------------------------
std::vector<RimSummaryDataSourceStepping::Axis> RimSummaryPlot::availableAxes() const
{
    if ( m_isCrossPlot )
        return { RimSummaryDataSourceStepping::Axis::X_AXIS, RimSummaryDataSourceStepping::Axis::Y_AXIS };

    return { RimSummaryDataSourceStepping::Axis::X_AXIS };
}

//--------------------------------------------------------------------------------------------------
///
//--------------------------------------------------------------------------------------------------
std::vector<RimSummaryCurve*> RimSummaryPlot::summaryAndEnsembleCurves() const
{
    std::vector<RimSummaryCurve*> curves = summaryCurves();

    for ( const auto& curveSet : ensembleCurveSetCollection()->curveSets() )
    {
        for ( const auto& curve : curveSet->curves() )
        {
            curves.push_back( curve );
        }
    }
    return curves;
}

//--------------------------------------------------------------------------------------------------
///
//--------------------------------------------------------------------------------------------------
std::set<RiaSummaryCurveDefinition> RimSummaryPlot::summaryAndEnsembleCurveDefinitions() const
{
    std::set<RiaSummaryCurveDefinition> allCurveDefs;

    for ( const auto& curve : this->summaryAndEnsembleCurves() )
    {
        allCurveDefs.insert(
            RiaSummaryCurveDefinition( curve->summaryCaseY(), curve->summaryAddressY(), curve->isEnsembleCurve() ) );
    }
    return allCurveDefs;
}

//--------------------------------------------------------------------------------------------------
///
//--------------------------------------------------------------------------------------------------
std::vector<RimSummaryCurve*> RimSummaryPlot::summaryCurves() const
{
    return m_summaryCurveCollection->curves();
}

//--------------------------------------------------------------------------------------------------
///
//--------------------------------------------------------------------------------------------------
void RimSummaryPlot::deleteAllSummaryCurves()
{
    m_summaryCurveCollection->deleteAllCurves();
}

//--------------------------------------------------------------------------------------------------
///
//--------------------------------------------------------------------------------------------------
RimSummaryCurveCollection* RimSummaryPlot::summaryCurveCollection() const
{
    return m_summaryCurveCollection();
}

//--------------------------------------------------------------------------------------------------
///
//--------------------------------------------------------------------------------------------------
std::vector<RimSummaryCurve*> RimSummaryPlot::visibleStackedSummaryCurvesForAxis( RiuPlotAxis plotAxis )
{
    auto visibleCurves = visibleSummaryCurvesForAxis( plotAxis );

    std::vector<RimSummaryCurve*> visibleStackedCurves;

    std::copy_if( visibleCurves.begin(),
                  visibleCurves.end(),
                  std::back_inserter( visibleStackedCurves ),
                  []( RimSummaryCurve* curve ) { return curve->isStacked(); } );

    return visibleStackedCurves;
}

//--------------------------------------------------------------------------------------------------
///
//--------------------------------------------------------------------------------------------------
void RimSummaryPlot::updatePlotTitle()
{
    m_nameHelperAllCurves->clear();
    updateNameHelperWithCurveData( m_nameHelperAllCurves.get() );
    if ( m_useAutoPlotTitle )
    {
        m_description = m_nameHelperAllCurves->plotTitle();
    }

    updateCurveNames();
    updateMdiWindowTitle();

    if ( plotWidget() )
    {
        QString plotTitle = description();
        plotWidget()->setPlotTitle( plotTitle );
        plotWidget()->setPlotTitleEnabled( m_showPlotTitle && !isSubPlot() );
        plotWidget()->scheduleReplot();
    }
}

//--------------------------------------------------------------------------------------------------
///
//--------------------------------------------------------------------------------------------------
const RimSummaryNameHelper* RimSummaryPlot::activePlotTitleHelperAllCurves() const
{
    if ( m_useAutoPlotTitle() )
    {
        return m_nameHelperAllCurves.get();
    }

    return nullptr;
}

//--------------------------------------------------------------------------------------------------
///
//--------------------------------------------------------------------------------------------------
const RimSummaryNameHelper* RimSummaryPlot::plotTitleHelper() const
{
    return m_nameHelperAllCurves.get();
}

//--------------------------------------------------------------------------------------------------
///
//--------------------------------------------------------------------------------------------------
QString RimSummaryPlot::generatedPlotTitleFromAllCurves() const
{
    RimSummaryPlotNameHelper nameHelper;
    updateNameHelperWithCurveData( &nameHelper );
    return nameHelper.plotTitle();
}

//--------------------------------------------------------------------------------------------------
///
//--------------------------------------------------------------------------------------------------
void RimSummaryPlot::copyAxisPropertiesFromOther( const RimSummaryPlot& sourceSummaryPlot )
{
    for ( auto ap : sourceSummaryPlot.plotAxes() )
    {
        QString data = ap->writeObjectToXmlString();

        axisPropertiesForPlotAxis( ap->plotAxisType() )
            ->readObjectFromXmlString( data, caf::PdmDefaultObjectFactory::instance() );
    }
}

//--------------------------------------------------------------------------------------------------
///
//--------------------------------------------------------------------------------------------------
void RimSummaryPlot::updateAll()
{
    if ( plotWidget() )
    {
        updatePlotTitle();
        plotWidget()->updateLegend();
        updateAxes();
    }
}

//--------------------------------------------------------------------------------------------------
///
//--------------------------------------------------------------------------------------------------
void RimSummaryPlot::updateLegend()
{
    if ( plotWidget() )
    {
        plotWidget()->setInternalLegendVisible( m_showPlotLegends && !isSubPlot() );

        for ( auto c : summaryCurves() )
        {
            c->updateLegendEntryVisibilityNoPlotUpdate();
        }
    }

    reattachAllCurves();
    if ( plotWidget() )
    {
        plotWidget()->updateLegend();
    }
}

//--------------------------------------------------------------------------------------------------
///
//--------------------------------------------------------------------------------------------------
void RimSummaryPlot::setPlotInfoLabel( const QString& label )
{
    auto qwtText = QwtText( label );
    qwtText.setRenderFlags( Qt::AlignBottom | Qt::AlignRight );

    QFont font;
    font.setBold( true );
    qwtText.setFont( font );

    m_plotInfoLabel = std::make_unique<QwtPlotTextLabel>();
    m_plotInfoLabel->setText( qwtText );
    m_plotInfoLabel->setMargin( 10 );
}

//--------------------------------------------------------------------------------------------------
///
//--------------------------------------------------------------------------------------------------
void RimSummaryPlot::showPlotInfoLabel( bool show )
{
    auto* qwtPlotWidget = dynamic_cast<RiuQwtPlotWidget*>( plotWidget() );
    if ( !qwtPlotWidget ) return;

    if ( show )
        m_plotInfoLabel->attach( qwtPlotWidget->qwtPlot() );
    else
        m_plotInfoLabel->detach();
}

//--------------------------------------------------------------------------------------------------
///
//--------------------------------------------------------------------------------------------------
void RimSummaryPlot::updatePlotInfoLabel()
{
    bool anyCurveSetFiltered = false;
    for ( auto group : m_ensembleCurveSetCollection->curveSets() )
    {
        if ( group->isFiltered() )
        {
            anyCurveSetFiltered = true;
            break;
        }
    }
    showPlotInfoLabel( anyCurveSetFiltered );
}

//--------------------------------------------------------------------------------------------------
///
//--------------------------------------------------------------------------------------------------
bool RimSummaryPlot::containsResamplableCurves() const
{
    std::vector<RimSummaryCurve*> summaryCurves = summaryAndEnsembleCurves();
    size_t                        resamplableSummaryCurveCount =
        std::count_if( summaryCurves.begin(), summaryCurves.end(), []( RimSummaryCurve* curve ) {
            return curve->summaryCaseY() ? !curve->summaryCaseY()->isObservedData() : false;
        } );

    return !m_gridTimeHistoryCurves.empty() || resamplableSummaryCurveCount > 0;
}

//--------------------------------------------------------------------------------------------------
///
//--------------------------------------------------------------------------------------------------
size_t RimSummaryPlot::singleColorCurveCount() const
{
    auto   allCurveSets = ensembleCurveSetCollection()->curveSets();
    size_t colorIndex   = std::count_if( allCurveSets.begin(), allCurveSets.end(), []( RimEnsembleCurveSet* curveSet ) {
        return curveSet->colorMode() == RimEnsembleCurveSet::ColorMode::SINGLE_COLOR;
    } );

    colorIndex += curveCount();

    return colorIndex;
}

//--------------------------------------------------------------------------------------------------
///
//--------------------------------------------------------------------------------------------------
void RimSummaryPlot::applyDefaultCurveAppearances()
{
    std::set<RiaSummaryCurveDefinition> allCurveDefs = this->summaryAndEnsembleCurveDefinitions();

    RimSummaryCurveAppearanceCalculator curveLookCalc( allCurveDefs );

    // Summary curves
    for ( auto& curve : this->summaryCurves() )
    {
        curve->resetAppearance();
        curveLookCalc.setupCurveLook( curve );
    }

    // Ensemble curve sets
    int colorIndex = 0;
    for ( auto& curveSet : this->ensembleCurveSetCollection()->curveSets() )
    {
        if ( curveSet->colorMode() != RimEnsembleCurveSet::ColorMode::SINGLE_COLOR ) continue;
        curveSet->setColor( RiaColorTables::summaryCurveDefaultPaletteColors().cycledColor3f( colorIndex++ ) );
    }
}

//--------------------------------------------------------------------------------------------------
///
//--------------------------------------------------------------------------------------------------
void RimSummaryPlot::setNormalizationEnabled( bool enable )
{
    m_normalizeCurveYValues = enable;
}

//--------------------------------------------------------------------------------------------------
///
//--------------------------------------------------------------------------------------------------
bool RimSummaryPlot::isNormalizationEnabled()
{
    return m_normalizeCurveYValues();
}

//--------------------------------------------------------------------------------------------------
///
//--------------------------------------------------------------------------------------------------
void RimSummaryPlot::updateAxis( RiaDefines::PlotAxis plotAxis )
{
    if ( !plotWidget() ) return;

    for ( RimPlotAxisPropertiesInterface* yAxisProperties : m_axisProperties )
    {
        RiuPlotAxis riuPlotAxis = yAxisProperties->plotAxisType();
        if ( riuPlotAxis.axis() == plotAxis )
        {
            auto* axisProperties = dynamic_cast<RimPlotAxisProperties*>( yAxisProperties );
            if ( yAxisProperties->isActive() && hasVisibleCurvesForAxis( riuPlotAxis ) && axisProperties )
            {
                plotWidget()->enableAxis( riuPlotAxis, true );

                std::set<QString> timeHistoryQuantities;

                for ( auto c : visibleTimeHistoryCurvesForAxis( riuPlotAxis ) )
                {
                    timeHistoryQuantities.insert( c->quantityName() );
                }

                RimSummaryPlotAxisFormatter calc( axisProperties,
                                                  visibleSummaryCurvesForAxis( riuPlotAxis ),
                                                  {},
                                                  visibleAsciiDataCurvesForAxis( riuPlotAxis ),
                                                  timeHistoryQuantities );
                calc.applyAxisPropertiesToPlot( plotWidget() );
            }
            else
            {
                plotWidget()->enableAxis( riuPlotAxis, false );
            }
        }
    }
}

//--------------------------------------------------------------------------------------------------
///
//--------------------------------------------------------------------------------------------------
void RimSummaryPlot::updateZoomForAxis( RiuPlotAxis plotAxis )
{
    RimPlotAxisPropertiesInterface* yAxisProps = axisPropertiesForPlotAxis( plotAxis );
    if ( !yAxisProps ) return;

    if ( yAxisProps->isAutoZoom() )
    {
        if ( yAxisProps->isLogarithmicScaleEnabled() )
        {
            plotWidget()->setAxisScaleType( yAxisProps->plotAxisType(), RiuQwtPlotWidget::AxisScaleType::LOGARITHMIC );

            std::vector<const RimPlotCurve*> plotCurves;

            for ( RimSummaryCurve* c : visibleSummaryCurvesForAxis( plotAxis ) )
            {
                plotCurves.push_back( c );
            }

            for ( RimGridTimeHistoryCurve* c : visibleTimeHistoryCurvesForAxis( plotAxis ) )
            {
                plotCurves.push_back( c );
            }

            for ( RimAsciiDataCurve* c : visibleAsciiDataCurvesForAxis( plotAxis ) )
            {
                plotCurves.push_back( c );
            }

            double                        min, max;
            RimPlotAxisLogRangeCalculator calc( plotAxis.axis(), plotCurves );
            calc.computeAxisRange( &min, &max );

            if ( yAxisProps->isAxisInverted() )
            {
                std::swap( min, max );
            }

            plotWidget()->setAxisScale( yAxisProps->plotAxisType(), min, max );
        }
        else if ( ( plotAxis.axis() == RiaDefines::PlotAxis::PLOT_AXIS_LEFT ||
                    plotAxis.axis() == RiaDefines::PlotAxis::PLOT_AXIS_RIGHT ) &&
                  isOnlyWaterCutCurvesVisible( plotAxis ) )
        {
            plotWidget()->setAxisScale( yAxisProps->plotAxisType(), 0.0, 1.0 );
        }
        else
        {
            plotWidget()->setAxisAutoScale( yAxisProps->plotAxisType(), true );
        }
    }
    else
    {
        plotWidget()->setAxisScale( yAxisProps->plotAxisType(),
                                    yAxisProps->visibleRangeMin(),
                                    yAxisProps->visibleRangeMax() );
    }

    plotWidget()->setAxisInverted( yAxisProps->plotAxisType(), yAxisProps->isAxisInverted() );
}

//--------------------------------------------------------------------------------------------------
///
//--------------------------------------------------------------------------------------------------
bool RimSummaryPlot::isOnlyWaterCutCurvesVisible( RiuPlotAxis plotAxis )
{
    size_t waterCutCurveCount = 0;
    auto   curves             = visibleSummaryCurvesForAxis( plotAxis );
    for ( auto c : curves )
    {
        auto quantityName = c->summaryAddressY().quantityName();

        if ( RiaStdStringTools::endsWith( quantityName, "WCT" ) ) waterCutCurveCount++;
    }

    return ( waterCutCurveCount == curves.size() );
}

//--------------------------------------------------------------------------------------------------
///
//--------------------------------------------------------------------------------------------------
std::vector<RimSummaryCurve*> RimSummaryPlot::visibleSummaryCurvesForAxis( RiuPlotAxis plotAxis ) const
{
    std::vector<RimSummaryCurve*> curves;

    if ( plotAxis.axis() == RiaDefines::PlotAxis::PLOT_AXIS_BOTTOM )
    {
        if ( m_summaryCurveCollection && m_summaryCurveCollection->isCurvesVisible() )
        {
            for ( RimSummaryCurve* curve : m_summaryCurveCollection->curves() )
            {
                if ( curve->isCurveVisible() )
                {
                    curves.push_back( curve );
                }
            }
        }
    }
    else
    {
        if ( m_summaryCurveCollection && m_summaryCurveCollection->isCurvesVisible() )
        {
            for ( RimSummaryCurve* curve : m_summaryCurveCollection->curves() )
            {
                if ( curve->isCurveVisible() && curve->axisY() == plotAxis )
                {
                    curves.push_back( curve );
                }
            }
        }

        if ( m_ensembleCurveSetCollection && m_ensembleCurveSetCollection->isCurveSetsVisible() )
        {
            for ( RimEnsembleCurveSet* curveSet : m_ensembleCurveSetCollection->curveSets() )
            {
                for ( RimSummaryCurve* curve : curveSet->curves() )
                {
                    if ( curve->isCurveVisible() && curve->axisY() == plotAxis )
                    {
                        curves.push_back( curve );
                    }
                }
            }
        }
    }

    return curves;
}

//--------------------------------------------------------------------------------------------------
///
//--------------------------------------------------------------------------------------------------
bool RimSummaryPlot::hasVisibleCurvesForAxis( RiuPlotAxis plotAxis ) const
{
    if ( !visibleSummaryCurvesForAxis( plotAxis ).empty() )
    {
        return true;
    }

    if ( !visibleTimeHistoryCurvesForAxis( plotAxis ).empty() )
    {
        return true;
    }

    if ( !visibleAsciiDataCurvesForAxis( plotAxis ).empty() )
    {
        return true;
    }

    return false;
}

//--------------------------------------------------------------------------------------------------
///
//--------------------------------------------------------------------------------------------------
RimPlotAxisPropertiesInterface* RimSummaryPlot::axisPropertiesForPlotAxis( RiuPlotAxis plotAxis ) const
{
    for ( RimPlotAxisPropertiesInterface* axisProperties : m_axisProperties )
    {
        if ( axisProperties->plotAxisType() == plotAxis ) return axisProperties;
    }

    return nullptr;
}

//--------------------------------------------------------------------------------------------------
///
//--------------------------------------------------------------------------------------------------
std::vector<RimGridTimeHistoryCurve*> RimSummaryPlot::visibleTimeHistoryCurvesForAxis( RiuPlotAxis plotAxis ) const
{
    std::vector<RimGridTimeHistoryCurve*> curves;

    for ( const auto& c : m_gridTimeHistoryCurves )
    {
        if ( c->isCurveVisible() )
        {
            if ( c->yAxis() == plotAxis || plotAxis.axis() == RiaDefines::PlotAxis::PLOT_AXIS_BOTTOM )
            {
                curves.push_back( c );
            }
        }
    }

    return curves;
}

//--------------------------------------------------------------------------------------------------
///
//--------------------------------------------------------------------------------------------------
std::vector<RimAsciiDataCurve*> RimSummaryPlot::visibleAsciiDataCurvesForAxis( RiuPlotAxis plotAxis ) const
{
    std::vector<RimAsciiDataCurve*> curves;

    for ( const auto& c : m_asciiDataCurves )
    {
        if ( c->isCurveVisible() )
        {
            if ( c->yAxis() == plotAxis || plotAxis.axis() == RiaDefines::PlotAxis::PLOT_AXIS_BOTTOM )
            {
                curves.push_back( c );
            }
        }
    }

    return curves;
}

//--------------------------------------------------------------------------------------------------
///
//--------------------------------------------------------------------------------------------------
void RimSummaryPlot::updateTimeAxis( RimSummaryTimeAxisProperties* timeAxisProperties )
{
    if ( !plotWidget() ) return;

    if ( !timeAxisProperties->isActive() )
    {
        plotWidget()->enableAxis( RiuPlotAxis::defaultBottom(), false );

        return;
    }

    if ( timeAxisProperties->timeMode() == RimSummaryTimeAxisProperties::DATE )
    {
        RiaDefines::DateFormatComponents dateComponents = timeAxisProperties->dateComponents();
        RiaDefines::TimeFormatComponents timeComponents = timeAxisProperties->timeComponents();

        const QString& dateFormat = timeAxisProperties->dateFormat();
        const QString& timeFormat = timeAxisProperties->timeFormat();

        m_summaryPlot->useDateBasedTimeAxis( dateFormat, timeFormat, dateComponents, timeComponents );
    }
    else
    {
        m_summaryPlot->useTimeBasedTimeAxis();
    }

    plotWidget()->enableAxis( RiuPlotAxis::defaultBottom(), true );

    {
        Qt::AlignmentFlag alignment = Qt::AlignCenter;
        if ( timeAxisProperties->titlePosition() == RimPlotAxisPropertiesInterface::AXIS_TITLE_END )
        {
            alignment = Qt::AlignRight;
        }

        plotWidget()->setAxisFontsAndAlignment( RiuPlotAxis::defaultBottom(),
                                                timeAxisProperties->titleFontSize(),
                                                timeAxisProperties->valuesFontSize(),
                                                true,
                                                alignment );
        plotWidget()->setAxisTitleText( RiuPlotAxis::defaultBottom(), timeAxisProperties->title() );
        plotWidget()->setAxisTitleEnabled( RiuPlotAxis::defaultBottom(), timeAxisProperties->showTitle );

        {
            RimSummaryTimeAxisProperties::LegendTickmarkCount tickmarkCountEnum = timeAxisProperties->majorTickmarkCount();

            int maxTickmarkCount = 8;

            switch ( tickmarkCountEnum )
            {
                case RimSummaryTimeAxisProperties::LegendTickmarkCount::TICKMARK_VERY_FEW:
                    maxTickmarkCount = 2;
                    break;
                case RimSummaryTimeAxisProperties::LegendTickmarkCount::TICKMARK_FEW:
                    maxTickmarkCount = 4;
                    break;
                case RimSummaryTimeAxisProperties::LegendTickmarkCount::TICKMARK_DEFAULT:
                    maxTickmarkCount = 8; // Taken from QwtPlot::initAxesData()
                    break;
                case RimSummaryTimeAxisProperties::LegendTickmarkCount::TICKMARK_MANY:
                    maxTickmarkCount = 10;
                    break;
                default:
                    break;
            }

            plotWidget()->setAxisMaxMajor( RiuPlotAxis::defaultBottom(), maxTickmarkCount );
        }
    }
}

//--------------------------------------------------------------------------------------------------
///
//--------------------------------------------------------------------------------------------------
void RimSummaryPlot::updateCaseNameHasChanged()
{
    if ( m_summaryCurveCollection )
    {
        m_summaryCurveCollection->updateCaseNameHasChanged();
    }
}

//--------------------------------------------------------------------------------------------------
///
//--------------------------------------------------------------------------------------------------
void RimSummaryPlot::addTimeAnnotation( time_t time )
{
    RimSummaryTimeAxisProperties* axisProps = timeAxisProperties();
    {
        auto* annotation = new RimTimeAxisAnnotation;
        annotation->setTime( time );

        axisProps->appendAnnotation( annotation );
    }
}

//--------------------------------------------------------------------------------------------------
///
//--------------------------------------------------------------------------------------------------
void RimSummaryPlot::addTimeRangeAnnotation( time_t startTime, time_t endTime )
{
    RimSummaryTimeAxisProperties* axisProps = timeAxisProperties();
    {
        auto* annotation = new RimTimeAxisAnnotation;
        annotation->setTimeRange( startTime, endTime );

        axisProps->appendAnnotation( annotation );
    }
}

//--------------------------------------------------------------------------------------------------
///
//--------------------------------------------------------------------------------------------------
void RimSummaryPlot::removeAllTimeAnnotations()
{
    RimSummaryTimeAxisProperties* axisProps = timeAxisProperties();
    axisProps->removeAllAnnotations();
}

//--------------------------------------------------------------------------------------------------
///
//--------------------------------------------------------------------------------------------------
void RimSummaryPlot::zoomAll()
{
    setAutoScaleXEnabled( true );
    setAutoScaleYEnabled( true );
    updateZoomInParentPlot();
}

//--------------------------------------------------------------------------------------------------
///
//--------------------------------------------------------------------------------------------------
void RimSummaryPlot::addCurveAndUpdate( RimSummaryCurve* curve, bool autoAssignPlotAxis )
{
    if ( curve )
    {
        m_summaryCurveCollection->addCurve( curve );
        connectCurveToPlot( curve, true, autoAssignPlotAxis );
    }
}

//--------------------------------------------------------------------------------------------------
///
//--------------------------------------------------------------------------------------------------
void RimSummaryPlot::addCurveNoUpdate( RimSummaryCurve* curve, bool autoAssignPlotAxis )
{
    if ( curve )
    {
        m_summaryCurveCollection->addCurve( curve );
        connectCurveToPlot( curve, false, autoAssignPlotAxis );
    }
}

//--------------------------------------------------------------------------------------------------
///
//--------------------------------------------------------------------------------------------------
void RimSummaryPlot::insertCurve( RimSummaryCurve* curve, size_t insertAtPosition )
{
    if ( curve )
    {
        m_summaryCurveCollection->insertCurve( curve, insertAtPosition );
        connectCurveToPlot( curve, false, true );
    }
}

//--------------------------------------------------------------------------------------------------
///
//--------------------------------------------------------------------------------------------------
void RimSummaryPlot::connectCurveToPlot( RimSummaryCurve* curve, bool update, bool autoAssignPlotAxis )
{
    if ( autoAssignPlotAxis ) assignPlotAxis( curve );

    connectCurveSignals( curve );
    if ( plotWidget() )
    {
        if ( update )
        {
            curve->setParentPlotAndReplot( plotWidget() );
            this->updateAxes();
        }
        else
        {
            curve->setParentPlotNoReplot( plotWidget() );
        }
    }
}

//--------------------------------------------------------------------------------------------------
///
//--------------------------------------------------------------------------------------------------
void RimSummaryPlot::removeCurve( RimSummaryCurve* curve )
{
    m_summaryCurveCollection->removeCurve( curve );
}

//--------------------------------------------------------------------------------------------------
///
//--------------------------------------------------------------------------------------------------
void RimSummaryPlot::deleteCurve( RimSummaryCurve* curve )
{
    deleteCurves( { curve } );
}

//--------------------------------------------------------------------------------------------------
///
//--------------------------------------------------------------------------------------------------
void RimSummaryPlot::deleteCurves( const std::vector<RimSummaryCurve*>& curves )
{
    for ( const auto curve : curves )
    {
        if ( m_summaryCurveCollection )
        {
            for ( auto& c : m_summaryCurveCollection->curves() )
            {
                if ( c == curve )
                {
                    disconnectCurveSignals( curve );
                    m_summaryCurveCollection->deleteCurve( curve );
                    continue;
                }
            }
        }
        if ( m_ensembleCurveSetCollection )
        {
            for ( auto& curveSet : m_ensembleCurveSetCollection->curveSets() )
            {
                for ( auto& c : curveSet->curves() )
                {
                    if ( c == curve )
                    {
                        curveSet->deleteCurve( curve );
                        if ( curveSet->curves().empty() )
                        {
                            if ( curveSet->colorMode() == RimEnsembleCurveSet::ColorMode::BY_ENSEMBLE_PARAM &&
                                 plotWidget() && curveSet->legendFrame() )
                            {
                                plotWidget()->removeOverlayFrame( curveSet->legendFrame() );
                            }
                            m_ensembleCurveSetCollection->deleteCurveSet( curveSet );
                        }
                        continue;
                    }
                }
            }
        }
    }

    RiuPlotMainWindowTools::refreshToolbars();

    updateCaseNameHasChanged();
}

//--------------------------------------------------------------------------------------------------
///
//--------------------------------------------------------------------------------------------------
void RimSummaryPlot::deleteCurvesAssosiatedWithCase( RimSummaryCase* summaryCase )
{
    if ( m_summaryCurveCollection )
    {
        m_summaryCurveCollection->deleteCurvesAssosiatedWithCase( summaryCase );
    }
}

//--------------------------------------------------------------------------------------------------
///
//--------------------------------------------------------------------------------------------------
RimEnsembleCurveSetCollection* RimSummaryPlot::ensembleCurveSetCollection() const
{
    return m_ensembleCurveSetCollection;
}

//--------------------------------------------------------------------------------------------------
///
//--------------------------------------------------------------------------------------------------
void RimSummaryPlot::addGridTimeHistoryCurve( RimGridTimeHistoryCurve* curve )
{
    CVF_ASSERT( curve );

    m_gridTimeHistoryCurves.push_back( curve );
    if ( plotWidget() )
    {
        curve->setParentPlotAndReplot( plotWidget() );
        this->updateAxes();
    }
}

//--------------------------------------------------------------------------------------------------
///
//--------------------------------------------------------------------------------------------------
void RimSummaryPlot::addGridTimeHistoryCurveNoUpdate( RimGridTimeHistoryCurve* curve )
{
    CVF_ASSERT( curve );

    m_gridTimeHistoryCurves.push_back( curve );
    if ( plotWidget() )
    {
        curve->setParentPlotNoReplot( plotWidget() );
    }
}

//--------------------------------------------------------------------------------------------------
///
//--------------------------------------------------------------------------------------------------
std::vector<RimGridTimeHistoryCurve*> RimSummaryPlot::gridTimeHistoryCurves() const
{
    return m_gridTimeHistoryCurves.childObjects();
}

//--------------------------------------------------------------------------------------------------
///
//--------------------------------------------------------------------------------------------------
void RimSummaryPlot::addAsciiDataCruve( RimAsciiDataCurve* curve )
{
    CVF_ASSERT( curve );

    m_asciiDataCurves.push_back( curve );
    if ( plotWidget() )
    {
        curve->setParentPlotAndReplot( plotWidget() );
    }
}

//--------------------------------------------------------------------------------------------------
///
//--------------------------------------------------------------------------------------------------
caf::PdmFieldHandle* RimSummaryPlot::userDescriptionField()
{
    return &m_description;
}

//--------------------------------------------------------------------------------------------------
///
//--------------------------------------------------------------------------------------------------
void RimSummaryPlot::fieldChangedByUi( const caf::PdmFieldHandle* changedField,
                                       const QVariant&            oldValue,
                                       const QVariant&            newValue )
{
    RimPlot::fieldChangedByUi( changedField, oldValue, newValue );

    if ( changedField == &m_showPlotTitle || changedField == &m_description || changedField == &m_useAutoPlotTitle )
    {
        updatePlotTitle();
        updateConnectedEditors();

        if ( !m_useAutoPlotTitle )
        {
            // When auto name of plot is turned off, update the auto name for all curves

            for ( auto c : summaryCurves() )
            {
                c->updateCurveNameNoLegendUpdate();
            }
        }
    }

    if ( changedField == &m_showPlotLegends ) updateLegend();

#ifdef USE_QTCHARTS
    if ( changedField == &m_useQtChartsPlot )
    {
        // Hide window
        setShowWindow( false );

        // Detach and destroy plot curves
        for ( auto c : summaryCurves() )
        {
            c->detach( true );
        }

        for ( auto& curveSet : this->ensembleCurveSetCollection()->curveSets() )
        {
            curveSet->detachPlotCurves( true );
        }

        // Destroy viewer
        removeMdiWindowFromMdiArea();
        deletePlotCurvesAndPlotWidget();
    }
#endif

    if ( changedField == &m_normalizeCurveYValues )
    {
        this->loadDataAndUpdate();
    }
}

//--------------------------------------------------------------------------------------------------
///
//--------------------------------------------------------------------------------------------------
void RimSummaryPlot::childFieldChangedByUi( const caf::PdmFieldHandle* changedChildField )
{
    updateStackedCurveData();
}

//--------------------------------------------------------------------------------------------------
///
//--------------------------------------------------------------------------------------------------
void RimSummaryPlot::updateStackedCurveData()
{
    auto anyStackedCurvesPresent = updateStackedCurveDataForRelevantAxes();

    if ( plotWidget() && anyStackedCurvesPresent )
    {
        reattachAllCurves();
        plotWidget()->scheduleReplot();
    }
}

//--------------------------------------------------------------------------------------------------
///
//--------------------------------------------------------------------------------------------------
bool RimSummaryPlot::updateStackedCurveDataForRelevantAxes()
{
    bool anyStackedCurvesPresent = false;
    for ( RimPlotAxisPropertiesInterface* axisProperties : m_axisProperties )
    {
        if ( axisProperties->plotAxisType().axis() == RiaDefines::PlotAxis::PLOT_AXIS_LEFT ||
             axisProperties->plotAxisType().axis() == RiaDefines::PlotAxis::PLOT_AXIS_RIGHT )
        {
            anyStackedCurvesPresent |= updateStackedCurveDataForAxis( axisProperties->plotAxisType() );
        }
    }

    return anyStackedCurvesPresent;
}

//--------------------------------------------------------------------------------------------------
///
//--------------------------------------------------------------------------------------------------
bool RimSummaryPlot::updateStackedCurveDataForAxis( RiuPlotAxis plotAxis )
{
    auto stackedCurves = visibleStackedSummaryCurvesForAxis( plotAxis );
    if ( stackedCurves.empty() ) return false;

    std::map<RiaDefines::PhaseType, size_t> curvePhaseCount;
    for ( RimSummaryCurve* curve : stackedCurves )
    {
        // Apply a area filled style if it isn't already set
        if ( curve->fillStyle() == Qt::NoBrush )
        {
            curve->setFillStyle( Qt::SolidPattern );
        }

        curve->loadDataAndUpdate( false );

        curvePhaseCount[curve->phaseType()]++;
    }

    {
        // Z-position of curve, to draw them in correct order
        double zPos = -10000.0;

        std::vector<time_t> allTimeSteps;
        for ( RimSummaryCurve* curve : stackedCurves )
        {
            allTimeSteps.insert( allTimeSteps.end(), curve->timeStepsY().begin(), curve->timeStepsY().end() );
        }
        std::sort( allTimeSteps.begin(), allTimeSteps.end() );
        allTimeSteps.erase( std::unique( allTimeSteps.begin(), allTimeSteps.end() ), allTimeSteps.end() );

        std::vector<double> allStackedValues( allTimeSteps.size(), 0.0 );

        size_t stackIndex = 0u;
        for ( RimSummaryCurve* curve : stackedCurves )
        {
            for ( size_t i = 0; i < allTimeSteps.size(); ++i )
            {
                double value = curve->yValueAtTimeT( allTimeSteps[i] );
                if ( value != std::numeric_limits<double>::infinity() )
                {
                    allStackedValues[i] += value;
                }
            }

            curve->setOverrideCurveDataY( allTimeSteps, allStackedValues );
            curve->setZOrder( zPos );
            if ( curve->isStackedWithPhaseColors() )
            {
                curve->assignStackColor( stackIndex, curvePhaseCount[curve->phaseType()] );
            }
            zPos -= 1.0;
        }
    }

    return true;
}

//--------------------------------------------------------------------------------------------------
///
//--------------------------------------------------------------------------------------------------
QImage RimSummaryPlot::snapshotWindowContent()
{
    QImage image;

    if ( plotWidget() )
    {
        QPixmap pix = plotWidget()->grab();
        image       = pix.toImage();
    }

    return image;
}

//--------------------------------------------------------------------------------------------------
///
//--------------------------------------------------------------------------------------------------
void RimSummaryPlot::defineUiTreeOrdering( caf::PdmUiTreeOrdering& uiTreeOrdering, QString uiConfigName /*= ""*/ )
{
    if ( uiConfigName == RicSummaryPlotEditorUi::CONFIGURATION_NAME )
    {
        uiTreeOrdering.add( &m_summaryCurveCollection );
        if ( !m_isCrossPlot )
        {
            uiTreeOrdering.add( &m_ensembleCurveSetCollection );
        }
    }
    else
    {
        uiTreeOrdering.add( &m_axisProperties );

        uiTreeOrdering.add( &m_summaryCurveCollection );
        if ( !m_isCrossPlot )
        {
            uiTreeOrdering.add( &m_ensembleCurveSetCollection );
        }
        uiTreeOrdering.add( &m_gridTimeHistoryCurves );
        uiTreeOrdering.add( &m_asciiDataCurves );
    }

    uiTreeOrdering.skipRemainingChildren( true );
}

//--------------------------------------------------------------------------------------------------
///
//--------------------------------------------------------------------------------------------------
void RimSummaryPlot::onLoadDataAndUpdate()
{
    updatePlotTitle();
    updateMdiWindowVisibility();

    if ( m_summaryCurveCollection )
    {
        m_summaryCurveCollection->loadDataAndUpdate( false );
    }

    m_ensembleCurveSetCollection->loadDataAndUpdate( false );

    for ( RimGridTimeHistoryCurve* curve : m_gridTimeHistoryCurves )
    {
        curve->loadDataAndUpdate( false );
    }

    for ( RimAsciiDataCurve* curve : m_asciiDataCurves )
    {
        curve->loadDataAndUpdate( false );
    }

    if ( plotWidget() )
    {
        plotWidget()->setInternalLegendVisible( m_showPlotLegends && !isSubPlot() );
        plotWidget()->setLegendFontSize( legendFontSize() );
        plotWidget()->updateLegend();
    }
    this->updateAxes();

    m_textCurveSetEditor->updateTextFilter();

    updateStackedCurveData();
}

//--------------------------------------------------------------------------------------------------
///
//--------------------------------------------------------------------------------------------------
void RimSummaryPlot::updateZoomInParentPlot()
{
    if ( plotWidget() )
    {
        for ( const auto& axisProperty : m_axisProperties )
        {
            updateZoomForAxis( axisProperty->plotAxisType() );
        }

        plotWidget()->updateAxes();
        updateZoomFromParentPlot();
        plotWidget()->updateZoomDependentCurveProperties();
        plotWidget()->scheduleReplot();
    }
}

//--------------------------------------------------------------------------------------------------
///
//--------------------------------------------------------------------------------------------------
void RimSummaryPlot::updateZoomFromParentPlot()
{
    if ( !plotWidget() ) return;

    for ( RimPlotAxisPropertiesInterface* axisProperties : m_axisProperties )
    {
        auto [axisMin, axisMax] = plotWidget()->axisRange( axisProperties->plotAxisType() );
        axisProperties->setVisibleRangeMax( axisMax );
        axisProperties->setVisibleRangeMin( axisMin );
        axisProperties->updateConnectedEditors();
    }
}

//--------------------------------------------------------------------------------------------------
///
//--------------------------------------------------------------------------------------------------
void RimSummaryPlot::deletePlotCurvesAndPlotWidget()
{
    if ( isDeletable() )
    {
        detachAllPlotItems();

        if ( plotWidget() )
        {
            plotWidget()->setParent( nullptr );
        }

        deleteAllPlotCurves();

        if ( m_summaryPlot )
        {
            m_summaryPlot.reset();
        }
    }
}

//--------------------------------------------------------------------------------------------------
///
//--------------------------------------------------------------------------------------------------
void RimSummaryPlot::connectCurveSignals( RimSummaryCurve* curve )
{
    curve->dataChanged.connect( this, &RimSummaryPlot::curveDataChanged );
    curve->visibilityChanged.connect( this, &RimSummaryPlot::curveVisibilityChanged );
    curve->appearanceChanged.connect( this, &RimSummaryPlot::curveAppearanceChanged );
    curve->stackingChanged.connect( this, &RimSummaryPlot::curveStackingChanged );
    curve->stackingColorsChanged.connect( this, &RimSummaryPlot::curveStackingColorsChanged );
}

//--------------------------------------------------------------------------------------------------
///
//--------------------------------------------------------------------------------------------------
void RimSummaryPlot::disconnectCurveSignals( RimSummaryCurve* curve )
{
    curve->dataChanged.disconnect( this );
    curve->visibilityChanged.disconnect( this );
    curve->appearanceChanged.disconnect( this );
    curve->stackingChanged.disconnect( this );
    curve->stackingColorsChanged.disconnect( this );
}

//--------------------------------------------------------------------------------------------------
///
//--------------------------------------------------------------------------------------------------
void RimSummaryPlot::curveDataChanged( const caf::SignalEmitter* emitter )
{
    loadDataAndUpdate();
}

//--------------------------------------------------------------------------------------------------
///
//--------------------------------------------------------------------------------------------------
void RimSummaryPlot::curveVisibilityChanged( const caf::SignalEmitter* emitter, bool visible )
{
    loadDataAndUpdate();
}

//--------------------------------------------------------------------------------------------------
///
//--------------------------------------------------------------------------------------------------
void RimSummaryPlot::curveAppearanceChanged( const caf::SignalEmitter* emitter )
{
    if ( plotWidget() )
    {
        plotWidget()->scheduleReplot();
    }
}

//--------------------------------------------------------------------------------------------------
///
//--------------------------------------------------------------------------------------------------
void RimSummaryPlot::curveStackingChanged( const caf::SignalEmitter* emitter, bool stacked )
{
    loadDataAndUpdate();
}

//--------------------------------------------------------------------------------------------------
///
//--------------------------------------------------------------------------------------------------
void RimSummaryPlot::curveStackingColorsChanged( const caf::SignalEmitter* emitter, bool stackWithPhaseColors )
{
    loadDataAndUpdate();
}

//--------------------------------------------------------------------------------------------------
///
//--------------------------------------------------------------------------------------------------
void RimSummaryPlot::connectAxisSignals( RimPlotAxisProperties* axis )
{
    axis->settingsChanged.connect( this, &RimSummaryPlot::axisSettingsChanged );
    axis->logarithmicChanged.connect( this, &RimSummaryPlot::axisLogarithmicChanged );
    axis->axisPositionChanged.connect( this, &RimSummaryPlot::axisPositionChanged );
}

//--------------------------------------------------------------------------------------------------
///
//--------------------------------------------------------------------------------------------------
void RimSummaryPlot::axisSettingsChanged( const caf::SignalEmitter* emitter )
{
    updateAxes();
}

//--------------------------------------------------------------------------------------------------
///
//--------------------------------------------------------------------------------------------------
void RimSummaryPlot::axisLogarithmicChanged( const caf::SignalEmitter* emitter, bool isLogarithmic )
{
    loadDataAndUpdate();
}

//--------------------------------------------------------------------------------------------------
///
//--------------------------------------------------------------------------------------------------
RimPlotAxisProperties* RimSummaryPlot::addNewAxisProperties( RiaDefines::PlotAxis plotAxis, const QString& name )
{
    RiuPlotAxis newPlotAxis = plotWidget()->createNextPlotAxis( plotAxis );
    return addNewAxisProperties( newPlotAxis, name );
}

//--------------------------------------------------------------------------------------------------
///
//--------------------------------------------------------------------------------------------------
RimPlotAxisProperties* RimSummaryPlot::addNewAxisProperties( RiuPlotAxis plotAxis, const QString& name )
{
    auto* axisProperties = new RimPlotAxisProperties;
    axisProperties->setNameAndAxis( name, plotAxis.axis(), plotAxis.index() );
    m_axisProperties.push_back( axisProperties );
    connectAxisSignals( axisProperties );

    return axisProperties;
}

//--------------------------------------------------------------------------------------------------
///
//--------------------------------------------------------------------------------------------------
void RimSummaryPlot::axisPositionChanged( const caf::SignalEmitter* emitter,
                                          RimPlotAxisProperties*    axisProperties,
                                          RiuPlotAxis               oldPlotAxis,
                                          RiuPlotAxis               newPlotAxis )
{
    if ( !axisProperties ) return;

    if ( plotWidget() && plotWidget()->isMultiAxisSupported() )
    {
        // Make sure the new axis on the correct side exists.
        RiuPlotAxis fixedUpPlotAxis = plotWidget()->createNextPlotAxis( newPlotAxis.axis() );
        // The index can change so need to update.
        axisProperties->setNameAndAxis( axisProperties->name(), fixedUpPlotAxis.axis(), fixedUpPlotAxis.index() );

        // Move all attached curves
        for ( auto curve : summaryCurves() )
        {
            if ( curve->axisY() == oldPlotAxis ) curve->setLeftOrRightAxisY( fixedUpPlotAxis );
        }

        for ( auto curveSet : ensembleCurveSetCollection()->curveSets() )
        {
            if ( curveSet->axisY() == oldPlotAxis ) curveSet->setLeftOrRightAxisY( fixedUpPlotAxis );
        }

        // Remove the now unused axis (but keep the default axis)
        if ( oldPlotAxis != RiuPlotAxis::defaultLeft() && oldPlotAxis != RiuPlotAxis::defaultRight() )
        {
            auto oldAxisProperties = axisPropertiesForPlotAxis( oldPlotAxis );
            if ( oldAxisProperties ) m_axisProperties.removeChildObject( oldAxisProperties );
        }

        std::set<RiuPlotAxis> usedPlotAxis;
        for ( const auto& axisProperties : m_axisProperties )
        {
            usedPlotAxis.insert( axisProperties->plotAxisType() );
    }

        plotWidget()->pruneAxes( usedPlotAxis );
    }

    // This is probably to much, but difficult to find the required updates
    loadDataAndUpdate();
}

//--------------------------------------------------------------------------------------------------
///
//--------------------------------------------------------------------------------------------------
void RimSummaryPlot::deleteAllGridTimeHistoryCurves()
{
    m_gridTimeHistoryCurves.deleteAllChildObjects();
}

//--------------------------------------------------------------------------------------------------
///
//--------------------------------------------------------------------------------------------------
void RimSummaryPlot::setDescription( const QString& description )
{
    m_description = description;
}

//--------------------------------------------------------------------------------------------------
///
//--------------------------------------------------------------------------------------------------
QString RimSummaryPlot::description() const
{
    return m_description();
}

//--------------------------------------------------------------------------------------------------
///
//--------------------------------------------------------------------------------------------------
void RimSummaryPlot::enableAutoPlotTitle( bool enable )
{
    m_useAutoPlotTitle = enable;
}

//--------------------------------------------------------------------------------------------------
///
//--------------------------------------------------------------------------------------------------
bool RimSummaryPlot::autoPlotTitle() const
{
    return m_useAutoPlotTitle;
}

//--------------------------------------------------------------------------------------------------
///
//--------------------------------------------------------------------------------------------------
int RimSummaryPlot::handleSummaryCaseDrop( RimSummaryCase* summaryCase )
{
    int newCurves = 0;

    std::map<RifEclipseSummaryAddress, std::set<RimSummaryCase*>> dataVectorMap;

    for ( auto& curve : summaryCurves() )
    {
        const auto curveAddress = curve->summaryAddressY();
        dataVectorMap[curveAddress].insert( curve->summaryCaseY() );
    }

    for ( const auto& [addr, cases] : dataVectorMap )
    {
        if ( cases.count( summaryCase ) > 0 ) continue;

        addNewCurveY( addr, summaryCase );
        newCurves++;
    }

    return newCurves;
}

//--------------------------------------------------------------------------------------------------
///
//--------------------------------------------------------------------------------------------------
int RimSummaryPlot::handleAddressCollectionDrop( RimSummaryAddressCollection* addressCollection )
{
    int  newCurves   = 0;
    auto droppedName = addressCollection->name().toStdString();

    if ( addressCollection->isEnsemble() ) return 0;

    auto summaryCase = RiaSummaryTools::summaryCaseById( addressCollection->caseId() );
    if ( summaryCase )
    {
        if ( addressCollection->contentType() == RimSummaryAddressCollection::CollectionContentType::WELL )
        {
            std::map<std::string, std::set<std::string>> dataVectorMap;

            for ( auto& curve : summaryCurves() )
            {
                const auto curveAddress = curve->summaryAddressY();
                if ( curveAddress.category() == RifEclipseSummaryAddress::SummaryVarCategory::SUMMARY_WELL )
                {
                    dataVectorMap[curveAddress.quantityName()].insert( curveAddress.wellName() );
                }
            }

            for ( auto& [vectorName, wellNames] : dataVectorMap )
            {
                if ( wellNames.count( droppedName ) > 0 ) continue;

                addNewCurveY( RifEclipseSummaryAddress::wellAddress( vectorName, droppedName ), summaryCase );
                newCurves++;
            }
        }
        else if ( addressCollection->contentType() == RimSummaryAddressCollection::CollectionContentType::WELL_GROUP )
        {
            std::map<std::string, std::set<std::string>> dataVectorMap;

            for ( auto& curve : summaryCurves() )
            {
                const auto curveAddress = curve->summaryAddressY();
                if ( curveAddress.category() == RifEclipseSummaryAddress::SummaryVarCategory::SUMMARY_WELL_GROUP )
                {
                    dataVectorMap[curveAddress.quantityName()].insert( curveAddress.wellGroupName() );
                }
            }

            for ( auto& [vectorName, wellGroupNames] : dataVectorMap )
            {
                if ( wellGroupNames.count( droppedName ) > 0 ) continue;

                addNewCurveY( RifEclipseSummaryAddress::wellGroupAddress( vectorName, droppedName ), summaryCase );
                newCurves++;
            }
        }
        else if ( addressCollection->contentType() == RimSummaryAddressCollection::CollectionContentType::REGION )
        {
            std::map<std::string, std::set<int>> dataVectorMap;

            for ( auto& curve : summaryCurves() )
            {
                const auto curveAddress = curve->summaryAddressY();
                if ( curveAddress.category() == RifEclipseSummaryAddress::SummaryVarCategory::SUMMARY_REGION )
                {
                    dataVectorMap[curveAddress.quantityName()].insert( curveAddress.regionNumber() );
                }
            }

            int droppedRegion = std::stoi( droppedName );

            for ( auto& [vectorName, regionNumbers] : dataVectorMap )
            {
                if ( regionNumbers.count( droppedRegion ) > 0 ) continue;

                addNewCurveY( RifEclipseSummaryAddress::regionAddress( vectorName, droppedRegion ), summaryCase );
                newCurves++;
            }
        }
    }

    return newCurves;
}

//--------------------------------------------------------------------------------------------------
///
//--------------------------------------------------------------------------------------------------
int RimSummaryPlot::handleSummaryAddressDrop( RimSummaryAddress* summaryAddr )
{
    int newCurves = 0;

    if ( summaryAddr->isEnsemble() )
    {
        auto ensemble = RiaSummaryTools::ensembleById( summaryAddr->ensembleId() );
        if ( ensemble )
        {
            addNewEnsembleCurveY( summaryAddr->address(), ensemble );
            newCurves++;
        }
    }
    else
    {
        auto summaryCase = RiaSummaryTools::summaryCaseById( summaryAddr->caseId() );
        if ( summaryCase )
        {
            addNewCurveY( summaryAddr->address(), summaryCase );
            newCurves++;
        }
    }
    return newCurves;
}

//--------------------------------------------------------------------------------------------------
///
//--------------------------------------------------------------------------------------------------
void RimSummaryPlot::handleDroppedObjects( const std::vector<caf::PdmObjectHandle*>& objects )
{
    int newCurves = 0;

    for ( auto obj : objects )
    {
        auto summaryCase = dynamic_cast<RimSummaryCase*>( obj );
        if ( summaryCase )
        {
            newCurves += handleSummaryCaseDrop( summaryCase );
            continue;
        }

        auto summaryAddr = dynamic_cast<RimSummaryAddress*>( obj );
        if ( summaryAddr )
        {
            newCurves += handleSummaryAddressDrop( summaryAddr );
            continue;
        }

        auto addressCollection = dynamic_cast<RimSummaryAddressCollection*>( obj );
        if ( addressCollection )
        {
            newCurves += handleAddressCollectionDrop( addressCollection );
            continue;
        }
    }

    if ( newCurves > 0 )
    {
        applyDefaultCurveAppearances();
        loadDataAndUpdate();
    }

    updateConnectedEditors();
}

//--------------------------------------------------------------------------------------------------
///
//--------------------------------------------------------------------------------------------------
void RimSummaryPlot::addNewCurveY( const RifEclipseSummaryAddress& address, RimSummaryCase* summaryCase )
{
    auto* newCurve = new RimSummaryCurve();
    newCurve->setSummaryCaseY( summaryCase );
    newCurve->setSummaryAddressYAndApplyInterpolation( address );
    addCurveNoUpdate( newCurve );
}

//--------------------------------------------------------------------------------------------------
///
//--------------------------------------------------------------------------------------------------
void RimSummaryPlot::addNewEnsembleCurveY( const RifEclipseSummaryAddress& address, RimSummaryCaseCollection* ensemble )
{
    auto* curveSet = new RimEnsembleCurveSet();

    curveSet->setSummaryCaseCollection( ensemble );
    curveSet->setSummaryAddress( address );
    ensembleCurveSetCollection()->addCurveSet( curveSet );
}

//--------------------------------------------------------------------------------------------------
///
//--------------------------------------------------------------------------------------------------
void RimSummaryPlot::onPlotZoomed()
{
    setAutoScaleXEnabled( false );
    setAutoScaleYEnabled( false );
    updateZoomFromParentPlot();
}

//--------------------------------------------------------------------------------------------------
///
//--------------------------------------------------------------------------------------------------
void RimSummaryPlot::defineUiOrdering( QString uiConfigName, caf::PdmUiOrdering& uiOrdering )
{
    {
        auto group = uiOrdering.addNewGroup( "Data Source" );
        m_sourceStepping()->uiOrdering( uiConfigName, *group );
    }

    caf::PdmUiGroup* mainOptions = uiOrdering.addNewGroup( "General Plot Options" );
    mainOptions->setCollapsedByDefault( true );
#ifdef USE_QTCHARTS
    mainOptions->add( &m_useQtChartsPlot );
#endif
    if ( isMdiWindow() )
    {
        mainOptions->add( &m_showPlotTitle );
        if ( m_showPlotTitle )
        {
            mainOptions->add( &m_useAutoPlotTitle );
            mainOptions->add( &m_description );
        }
    }
    else
    {
        mainOptions->add( &m_useAutoPlotTitle );
        mainOptions->add( &m_description );
        mainOptions->add( &m_rowSpan );
        mainOptions->add( &m_colSpan );
    }
    m_description.uiCapability()->setUiReadOnly( m_useAutoPlotTitle );

    if ( isMdiWindow() )
    {
        uiOrderingForPlotLayout( uiConfigName, *mainOptions );
    }

    mainOptions->add( &m_normalizeCurveYValues );

    uiOrdering.skipRemainingFields( true );
}

//--------------------------------------------------------------------------------------------------
///
//--------------------------------------------------------------------------------------------------
RiuPlotWidget* RimSummaryPlot::doCreatePlotViewWidget( QWidget* mainWindowParent )
{
    if ( !plotWidget() )
    {
#ifdef USE_QTCHARTS
        bool useQtCharts = m_useQtChartsPlot;

        auto regTestRunner = RiaRegressionTestRunner::instance();
        if ( regTestRunner->isRunningRegressionTests() )
        {
            if ( regTestRunner->overridePlotEngine() == RiaRegressionTest::PlotEngine::USE_QWT )
                useQtCharts = false;
            else if ( regTestRunner->overridePlotEngine() == RiaRegressionTest::PlotEngine::USER_QTCHARTS )
                useQtCharts = true;
        }

        if ( useQtCharts )
        {
            m_summaryPlot = std::make_unique<RiuSummaryQtChartsPlot>( this );
        }
        else
        {
            m_summaryPlot = std::make_unique<RiuSummaryQwtPlot>( this, mainWindowParent );
        }
#else
        m_summaryPlot = std::make_unique<RiuSummaryQwtPlot>( this, mainWindowParent );
#endif

        for ( const auto& axisProperties : m_axisProperties )
        {
            plotWidget()->ensureAxisIsCreated( axisProperties->plotAxisType() );
        }

        for ( RimGridTimeHistoryCurve* curve : m_gridTimeHistoryCurves )
        {
            curve->setParentPlotNoReplot( plotWidget() );
        }

        for ( RimAsciiDataCurve* curve : m_asciiDataCurves )
        {
            curve->setParentPlotNoReplot( plotWidget() );
        }

        if ( m_summaryCurveCollection )
        {
            m_summaryCurveCollection->setParentPlotAndReplot( plotWidget() );
        }

        if ( m_ensembleCurveSetCollection )
        {
            m_ensembleCurveSetCollection->setParentPlotAndReplot( plotWidget() );
        }

        this->connect( plotWidget(), SIGNAL( plotZoomed() ), SLOT( onPlotZoomed() ) );

        updatePlotTitle();
    }

    return plotWidget();
}

//--------------------------------------------------------------------------------------------------
///
//--------------------------------------------------------------------------------------------------
void RimSummaryPlot::deleteViewWidget()
{
    deletePlotCurvesAndPlotWidget();
}

//--------------------------------------------------------------------------------------------------
///
//--------------------------------------------------------------------------------------------------
void RimSummaryPlot::initAfterRead()
{
    RimViewWindow::initAfterRead();

    if ( RimProject::current()->isProjectFileVersionEqualOrOlderThan( "2021.10.2" ) )
    {
        auto copyAxis = [this]( RiuPlotAxis axis, auto sourceObject ) {
            auto axisProperties = axisPropertiesForPlotAxis( axis );
            if ( axisProperties )
            {
                QString data = sourceObject->writeObjectToXmlString();

                // This operation will overwrite the plot axis side, default is left
                axisProperties->readObjectFromXmlString( data, caf::PdmDefaultObjectFactory::instance() );

                auto plotAxisProperties = dynamic_cast<RimPlotAxisProperties*>( axisProperties );
                if ( plotAxisProperties )
                {
                    // Reset the plot axis for the axis property
                    plotAxisProperties->setNameAndAxis( axisProperties->name(), axis.axis(), 0 );
                }
            }
        };

        copyAxis( RiuPlotAxis::defaultLeft(), m_leftYAxisProperties_OBSOLETE.v() );
        copyAxis( RiuPlotAxis::defaultRight(), m_rightYAxisProperties_OBSOLETE.v() );

        if ( m_isCrossPlot )
            copyAxis( RiuPlotAxis::defaultBottom(), m_bottomAxisProperties_OBSOLETE.v() );
        else
            copyAxis( RiuPlotAxis::defaultBottom(), m_timeAxisProperties_OBSOLETE.v() );
    }

    for ( const auto& axisProperties : m_axisProperties )
    {
        auto plotAxisProperties = dynamic_cast<RimPlotAxisProperties*>( axisProperties.p() );
        if ( plotAxisProperties )
        {
            connectAxisSignals( plotAxisProperties );
        }
    }

    for ( auto curve : summaryCurves() )
    {
        connectCurveSignals( curve );
    }

    updateStackedCurveData();
}

//--------------------------------------------------------------------------------------------------
///
//--------------------------------------------------------------------------------------------------
void RimSummaryPlot::updateNameHelperWithCurveData( RimSummaryPlotNameHelper* nameHelper ) const
{
    if ( !nameHelper ) return;

    nameHelper->clear();
    std::vector<RifEclipseSummaryAddress>  addresses;
    std::vector<RimSummaryCase*>           sumCases;
    std::vector<RimSummaryCaseCollection*> ensembleCases;

    if ( m_summaryCurveCollection && m_summaryCurveCollection->isCurvesVisible() )
    {
        for ( RimSummaryCurve* curve : m_summaryCurveCollection->curves() )
        {
            if ( curve->summaryAddressY().category() == RifEclipseSummaryAddress::SUMMARY_CALCULATED )
            {
                RiaSummaryTools::getSummaryCasesAndAddressesForCalculation( curve->summaryAddressY().id(),
                                                                            sumCases,
                                                                            addresses );
            }
            else
            {
                addresses.push_back( curve->summaryAddressY() );
                sumCases.push_back( curve->summaryCaseY() );

                if ( curve->summaryCaseX() )
                {
                    sumCases.push_back( curve->summaryCaseX() );

                    if ( curve->summaryAddressX().category() != RifEclipseSummaryAddress::SUMMARY_INVALID )
                    {
                        addresses.push_back( curve->summaryAddressX() );
                    }
                }
            }
        }
    }

    for ( auto curveSet : m_ensembleCurveSetCollection->curveSets() )
    {
        addresses.push_back( curveSet->summaryAddress() );
        ensembleCases.push_back( curveSet->summaryCaseCollection() );
    }

    nameHelper->clear();
    nameHelper->appendAddresses( addresses );
    nameHelper->setSummaryCases( sumCases );
    nameHelper->setEnsembleCases( ensembleCases );
}

//--------------------------------------------------------------------------------------------------
///
//--------------------------------------------------------------------------------------------------
void RimSummaryPlot::doUpdateLayout()
{
    updateFonts();

    this->loadDataAndUpdate();
}

//--------------------------------------------------------------------------------------------------
///
//--------------------------------------------------------------------------------------------------
void RimSummaryPlot::detachAllPlotItems()
{
    if ( m_summaryCurveCollection )
    {
        m_summaryCurveCollection->detachPlotCurves();
    }

    if ( m_ensembleCurveSetCollection )
    {
        m_ensembleCurveSetCollection->detachPlotCurves();
    }

    for ( RimGridTimeHistoryCurve* curve : m_gridTimeHistoryCurves )
    {
        curve->detach();
    }

    for ( RimAsciiDataCurve* curve : m_asciiDataCurves )
    {
        curve->detach();
    }

    m_plotInfoLabel->detach();
}

//--------------------------------------------------------------------------------------------------
///
//--------------------------------------------------------------------------------------------------
void RimSummaryPlot::deleteAllPlotCurves()
{
    for ( auto* c : summaryCurves() )
    {
        c->deletePlotCurve();
    }
}

//--------------------------------------------------------------------------------------------------
///
//--------------------------------------------------------------------------------------------------
void RimSummaryPlot::updateCurveNames()
{
    if ( m_summaryCurveCollection->isCurvesVisible() )
    {
        for ( auto c : summaryCurves() )
        {
            if ( c->isCurveVisible() ) c->updateCurveNameNoLegendUpdate();
        }
    }

    for ( auto curveSet : m_ensembleCurveSetCollection->curveSets() )
    {
        curveSet->updateEnsembleLegendItem();
    }
}

//--------------------------------------------------------------------------------------------------
///
//--------------------------------------------------------------------------------------------------
void RimSummaryPlot::detachAllCurves()
{
    detachAllPlotItems();
}

//--------------------------------------------------------------------------------------------------
///
//--------------------------------------------------------------------------------------------------
void RimSummaryPlot::reattachAllCurves()
{
    if ( m_summaryCurveCollection )
    {
        m_summaryCurveCollection->reattachPlotCurves();
    }

    m_ensembleCurveSetCollection->reattachPlotCurves();

    for ( RimGridTimeHistoryCurve* curve : m_gridTimeHistoryCurves )
    {
        curve->reattach();
    }

    for ( RimAsciiDataCurve* curve : m_asciiDataCurves )
    {
        curve->reattach();
    }
}

//--------------------------------------------------------------------------------------------------
///
//--------------------------------------------------------------------------------------------------
bool RimSummaryPlot::handleGlobalKeyEvent( QKeyEvent* keyEvent )
{
    return RimSummaryPlotControls::handleKeyEvents( sourceSteppingObjectForKeyEventHandling(), keyEvent );
}

//--------------------------------------------------------------------------------------------------
///
//--------------------------------------------------------------------------------------------------
void RimSummaryPlot::onCurveCollectionChanged( const SignalEmitter* emitter )
{
    updateStackedCurveData();
}

//--------------------------------------------------------------------------------------------------
///
//--------------------------------------------------------------------------------------------------
RimSummaryPlotSourceStepping* RimSummaryPlot::sourceSteppingObjectForKeyEventHandling() const
{
    return m_sourceStepping;
}

//--------------------------------------------------------------------------------------------------
///
//--------------------------------------------------------------------------------------------------
std::vector<caf::PdmFieldHandle*> RimSummaryPlot::fieldsToShowInToolbar()
{
    std::vector<caf::PdmFieldHandle*> toolBarFields;

    {
        auto fields = m_textCurveSetEditor->fieldsToShowInToolbar();
        toolBarFields.insert( std::end( toolBarFields ), std::begin( fields ), std::end( fields ) );
    }

    bool anyFieldsAvailableForSummary = false;

    auto sourceObject = sourceSteppingObjectForKeyEventHandling();
    if ( sourceObject )
    {
        auto fields = sourceObject->fieldsToShowInToolbar();
        toolBarFields.insert( std::end( toolBarFields ), std::begin( fields ), std::end( fields ) );

        anyFieldsAvailableForSummary = !fields.empty();
    }

    if ( !anyFieldsAvailableForSummary )
    {
        // Show ensemble stepping if no fields are available from summary stepping
        auto fields = ensembleCurveSetCollection()->fieldsToShowInToolbar();
        toolBarFields.insert( std::end( toolBarFields ), std::begin( fields ), std::end( fields ) );
    }

    return toolBarFields;
}

//--------------------------------------------------------------------------------------------------
///
//--------------------------------------------------------------------------------------------------
void RimSummaryPlot::setAutoScaleXEnabled( bool enabled )
{
    for ( const auto& ap : m_axisProperties )
    {
        if ( ap->plotAxisType().axis() == RiaDefines::PlotAxis::PLOT_AXIS_TOP ||
             ap->plotAxisType().axis() == RiaDefines::PlotAxis::PLOT_AXIS_BOTTOM )
        {
            ap->setAutoZoom( enabled );
        }
    }
}

//--------------------------------------------------------------------------------------------------
///
//--------------------------------------------------------------------------------------------------
void RimSummaryPlot::setAutoScaleYEnabled( bool enabled )
{
    for ( const auto& ap : m_axisProperties )
    {
        if ( ap->plotAxisType().axis() == RiaDefines::PlotAxis::PLOT_AXIS_LEFT ||
             ap->plotAxisType().axis() == RiaDefines::PlotAxis::PLOT_AXIS_RIGHT )
        {
            ap->setAutoZoom( enabled );
        }
    }
}

//--------------------------------------------------------------------------------------------------
///
//--------------------------------------------------------------------------------------------------
size_t RimSummaryPlot::curveCount() const
{
    return m_summaryCurveCollection->curves().size() + m_gridTimeHistoryCurves.size() + m_asciiDataCurves.size();
}

//--------------------------------------------------------------------------------------------------
///
//--------------------------------------------------------------------------------------------------
bool RimSummaryPlot::isDeletable() const
{
    RimMultiPlot* plotWindow = nullptr;
    firstAncestorOrThisOfType( plotWindow );
    return plotWindow == nullptr;
}

//--------------------------------------------------------------------------------------------------
///
//--------------------------------------------------------------------------------------------------
std::vector<RimPlotAxisPropertiesInterface*> RimSummaryPlot::plotAxes() const
{
    std::vector<RimPlotAxisPropertiesInterface*> axisProps;
    for ( const auto& ap : m_axisProperties )
    {
        axisProps.push_back( ap );
    }

    return axisProps;
}

//--------------------------------------------------------------------------------------------------
///
//--------------------------------------------------------------------------------------------------
void RimSummaryPlot::assignPlotAxis( RimSummaryCurve* destinationCurve )
{
    enum class AxisAssignmentStrategy
    {
        ALL_TO_LEFT,
        ALL_TO_RIGHT,
        ALTERNATING,
        USE_MATCHING_UNIT
    };

    RiaDefines::PlotAxis plotAxis = RiaDefines::PlotAxis::PLOT_AXIS_LEFT;

    auto strategy = AxisAssignmentStrategy::USE_MATCHING_UNIT;
    if ( strategy == AxisAssignmentStrategy::USE_MATCHING_UNIT )
    {
        auto destinationUnit = destinationCurve->unitNameY();

        bool isLeftUsed  = false;
        bool isRightUsed = false;

        for ( auto c : summaryCurves() )
        {
            if ( c == destinationCurve ) continue;

            if ( c->axisY() == RiuPlotAxis::defaultLeft() ) isLeftUsed = true;
            if ( c->axisY() == RiuPlotAxis::defaultRight() ) isRightUsed = true;

            auto currentUnit = c->unitNameY();

            if ( currentUnit == destinationUnit )
            {
                for ( RimPlotAxisPropertiesInterface* axisProperties : m_axisProperties )
                {
                    if ( axisProperties->plotAxisType().axis() == RiaDefines::PlotAxis::PLOT_AXIS_LEFT ||
                         axisProperties->plotAxisType().axis() == RiaDefines::PlotAxis::PLOT_AXIS_RIGHT )
                    {
                        destinationCurve->setLeftOrRightAxisY( c->axisY() );

                        return;
                    }
                }
            }
        }

        if ( !isLeftUsed )
        {
            destinationCurve->setLeftOrRightAxisY( RiuPlotAxis::defaultLeft() );
            return;
        }

        if ( !isRightUsed )
        {
            destinationCurve->setLeftOrRightAxisY( RiuPlotAxis::defaultRight() );
            return;
        }

        strategy = AxisAssignmentStrategy::ALTERNATING;
    }

    if ( strategy == AxisAssignmentStrategy::ALTERNATING )
    {
        size_t axisCountLeft  = 0;
        size_t axisCountRight = 0;
        for ( const auto& ap : m_axisProperties )
        {
            if ( ap->plotAxisType().axis() == RiaDefines::PlotAxis::PLOT_AXIS_LEFT )
                axisCountLeft++;
            else if ( ap->plotAxisType().axis() == RiaDefines::PlotAxis::PLOT_AXIS_RIGHT )
                axisCountRight++;
        }

        if ( axisCountLeft > axisCountRight ) plotAxis = RiaDefines::PlotAxis::PLOT_AXIS_RIGHT;
    }
    else if ( strategy == AxisAssignmentStrategy::ALL_TO_LEFT )
    {
        plotAxis = RiaDefines::PlotAxis::PLOT_AXIS_LEFT;
    }
    else if ( strategy == AxisAssignmentStrategy::ALL_TO_RIGHT )
    {
        plotAxis = RiaDefines::PlotAxis::PLOT_AXIS_RIGHT;
    }

    RiuPlotAxis newPlotAxis = RiuPlotAxis::defaultLeft();
    if ( plotWidget() && plotWidget()->isMultiAxisSupported() )
    {
        QString axisObjectName = "New Axis";
        if ( !destinationCurve->summaryAddressY().uiText().empty() )
            axisObjectName = QString::fromStdString( destinationCurve->summaryAddressY().uiText() );

        newPlotAxis = plotWidget()->createNextPlotAxis( plotAxis );
        addNewAxisProperties( newPlotAxis, axisObjectName );
    }

    destinationCurve->setLeftOrRightAxisY( newPlotAxis );
}

//--------------------------------------------------------------------------------------------------
///
//--------------------------------------------------------------------------------------------------
void RimSummaryPlot::onChildDeleted( caf::PdmChildArrayFieldHandle*      childArray,
                                     std::vector<caf::PdmObjectHandle*>& referringObjects )
{
    if ( childArray == &m_axisProperties )
    {
        for ( caf::PdmObjectHandle* reffingObj : referringObjects )
        {
            auto* curve    = dynamic_cast<RimSummaryCurve*>( reffingObj );
            auto* curveSet = dynamic_cast<RimEnsembleCurveSet*>( reffingObj );
            if ( curve )
            {
                curve->setLeftOrRightAxisY( RiuPlotAxis::defaultLeft() );
            }
            else if ( curveSet )
            {
                curveSet->setLeftOrRightAxisY( RiuPlotAxis::defaultLeft() );
            }
        }

        if ( plotWidget() )
        {
            std::set<RiuPlotAxis> usedPlotAxis;
            for ( const auto& axisProperties : m_axisProperties )
            {
                usedPlotAxis.insert( axisProperties->plotAxisType() );
            }

            plotWidget()->pruneAxes( usedPlotAxis );
            updateAxes();
            plotWidget()->scheduleReplot();
        }
    }
}<|MERGE_RESOLUTION|>--- conflicted
+++ resolved
@@ -94,12 +94,8 @@
 ///
 //--------------------------------------------------------------------------------------------------
 RimSummaryPlot::RimSummaryPlot( bool isCrossPlot )
-<<<<<<< HEAD
-    : m_isCrossPlot( isCrossPlot )
-=======
     : RimPlot()
     , m_isCrossPlot( isCrossPlot )
->>>>>>> 8f0af799
     , createNewPlot( this )
 {
     CAF_PDM_InitScriptableObject( "Summary Plot", ":/SummaryPlotLight16x16.png", "", "A Summary Plot" );
