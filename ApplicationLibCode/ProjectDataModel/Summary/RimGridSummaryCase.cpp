--- conflicted
+++ resolved
@@ -220,13 +220,7 @@
         RimFileSummaryCase* fileSummaryCase = createFileSummaryCaseCopy( *gridCase );
         summaryCaseMainCollection->addCase( fileSummaryCase );
 
-<<<<<<< HEAD
-        std::vector<caf::PdmFieldHandle*> referringFields;
-        gridCase->referringPtrFields( referringFields );
-
-=======
         std::vector<caf::PdmFieldHandle*> referringFields = gridCase->referringPtrFields();
->>>>>>> 67c46288
         for ( caf::PdmFieldHandle* field : referringFields )
         {
             auto ptrField = dynamic_cast<caf::PdmPtrField<RimSummaryCase*>*>( field );
