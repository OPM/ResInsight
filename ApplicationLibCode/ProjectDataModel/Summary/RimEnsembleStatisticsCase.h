--- conflicted
+++ resolved
@@ -57,13 +57,6 @@
     RiaDefines::EclipseUnitSystem unitSystem() const;
 
 private:
-<<<<<<< HEAD
-    void calculate( const std::vector<RimSummaryCase*> sumCases, const RifEclipseSummaryAddress& inputAddress, bool includeIncompleteCurves );
-    void                         clearData();
-    std::vector<RimSummaryCase*> validSummaryCases( const std::vector<RimSummaryCase*> allSumCases,
-                                                    const RifEclipseSummaryAddress&    inputAddress,
-                                                    bool                               includeIncompleteCurves );
-=======
     void calculate( const std::vector<RimSummaryCase*>& sumCases, const RifEclipseSummaryAddress& inputAddress, bool includeIncompleteCurves );
     void                                clearData();
     static std::vector<RimSummaryCase*> validSummaryCases( const std::vector<RimSummaryCase*>& allSumCases,
@@ -72,7 +65,6 @@
     static std::pair<time_t, time_t>    findMinMaxTimeStep( const std::vector<RimSummaryCase*>& sumCases,
                                                             const RifEclipseSummaryAddress&     inputAddress );
     static RiaDefines::DateTimePeriod   findBestResamplingPeriod( time_t minTimeStep, time_t maxTimeStep );
->>>>>>> 67c46288
 
 private:
     std::unique_ptr<RifEnsembleStatisticsReader> m_statisticsReader;
