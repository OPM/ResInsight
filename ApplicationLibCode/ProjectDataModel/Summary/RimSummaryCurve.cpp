--- conflicted
+++ resolved
@@ -470,12 +470,8 @@
     QList<caf::PdmOptionItemInfo> options = this->RimPlotCurve::calculateValueOptions( fieldNeedingOptions );
     if ( !options.isEmpty() ) return options;
 
-<<<<<<< HEAD
-    auto createOptionsForSummaryCase = []( RimSummaryCase* summaryCase, QList<caf::PdmOptionItemInfo>& options ) {
-=======
     auto createOptionsForSummaryCase = []( RimSummaryCase* summaryCase, QList<caf::PdmOptionItemInfo>& options )
     {
->>>>>>> 67c46288
         RimProject*                  proj  = RimProject::current();
         std::vector<RimSummaryCase*> cases = proj->allSummaryCases();
 
