/////////////////////////////////////////////////////////////////////////////////
//
//  Copyright (C) 2016 Statoil ASA
//
//  ResInsight is free software: you can redistribute it and/or modify
//  it under the terms of the GNU General Public License as published by
//  the Free Software Foundation, either version 3 of the License, or
//  (at your option) any later version.
//
//  ResInsight is distributed in the hope that it will be useful, but WITHOUT ANY
//  WARRANTY; without even the implied warranty of MERCHANTABILITY or
//  FITNESS FOR A PARTICULAR PURPOSE.
//
//  See the GNU General Public License at <http://www.gnu.org/licenses/gpl.html>
//  for more details.
//
/////////////////////////////////////////////////////////////////////////////////

#pragma once

#include "RiaDateTimeDefines.h"
#include "RiaPlotDefines.h"

#include "RifEclipseSummaryAddress.h"

#include "RimPlot.h"
#include "RimSummaryDataSourceStepping.h"

#include "RiuQwtPlotWidget.h"
#include "RiuSummaryPlot.h"

#include "cafPdmChildArrayField.h"
#include "cafPdmObjectHandle.h"
#include "cafPdmProxyValueField.h"
#include "cafPdmPtrField.h"

#include <QPointer>

#include <memory>
#include <set>
#include <vector>

class PdmUiTreeOrdering;
class RimAsciiDataCurve;
class RimGridTimeHistoryCurve;
class RimSummaryAddress;
class RimSummaryAddressCollection;
class RimSummaryCase;
class RimSummaryCaseCollection;
class RimSummaryCurve;
class RimSummaryCurveCollection;
class RimEnsembleCurveSet;
class RimEnsembleCurveSetCollection;
class RimSummaryCurveFilter_OBSOLETE;
class RimSummaryTimeAxisProperties;
class RimPlotAxisPropertiesInterface;
class RimPlotAxisProperties;
class RiuSummaryQwtPlot;
class RimSummaryNameHelper;
class RimSummaryPlotNameHelper;
class RimPlotTemplateFileItem;
class RimSummaryPlotSourceStepping;
class RimTimeAxisAnnotation;
class RiaSummaryCurveDefinition;

class QwtInterval;
class QwtPlotCurve;
class QwtPlotTextLabel;

class QKeyEvent;

//==================================================================================================
///
///
//==================================================================================================
class RimSummaryPlot : public RimPlot, public RimSummaryDataSourceStepping
{
    Q_OBJECT;
    CAF_PDM_HEADER_INIT;

public:
    caf::Signal<>                curvesChanged;
    caf::Signal<RimSummaryPlot*> axisChanged;
    caf::Signal<>                plotZoomedByUser;
    caf::Signal<>                titleChanged;
    caf::Signal<RimSummaryPlot*> axisChangedReloadRequired;
    caf::Signal<bool>            autoTitleChanged;

public:
    RimSummaryPlot( bool isCrossPlot = false );
    ~RimSummaryPlot() override;

    void    setDescription( const QString& description );
    QString description() const override;

    void enableAutoPlotTitle( bool enable );
    bool autoPlotTitle() const;

    void addCurveAndUpdate( RimSummaryCurve* curve, bool autoAssignPlotAxis = true );
    void addCurveNoUpdate( RimSummaryCurve* curve, bool autoAssignPlotAxis = true );

    void insertCurve( RimSummaryCurve* curve, size_t insertAtPosition );

    void removeCurve( RimSummaryCurve* curve );

    void deleteCurve( RimSummaryCurve* curve );
    void deleteCurves( const std::vector<RimSummaryCurve*>& curves );

    void deleteCurvesAssosiatedWithCase( RimSummaryCase* summaryCase );
    void deleteAllGridTimeHistoryCurves();

    RimEnsembleCurveSetCollection* ensembleCurveSetCollection() const;

    void addGridTimeHistoryCurve( RimGridTimeHistoryCurve* curve );
    void addGridTimeHistoryCurveNoUpdate( RimGridTimeHistoryCurve* curve );

    std::vector<RimGridTimeHistoryCurve*> gridTimeHistoryCurves() const;

    void addAsciiDataCruve( RimAsciiDataCurve* curve );

    size_t curveCount() const;

    void detachAllCurves() override;
    void reattachAllCurves() override;
    void updateCaseNameHasChanged();

    RimTimeAxisAnnotation* addTimeAnnotation( time_t time );
    RimTimeAxisAnnotation* addTimeRangeAnnotation( time_t startTime, time_t endTime );
    void                   removeTimeAnnotation( RimTimeAxisAnnotation* annotation );
    void                   removeAllTimeAnnotations();

    void updateAxes() override;

    bool isLogarithmicScaleEnabled( RiuPlotAxis plotAxis ) const;

    bool isCurveHighlightSupported() const override;

    RimSummaryTimeAxisProperties* timeAxisProperties();
    time_t                        firstTimeStepOfFirstCurve();

    QWidget* viewWidget() override;

    QString asciiDataForPlotExport() const override;
    QString asciiDataForSummaryPlotExport( RiaDefines::DateTimePeriod resamplingPeriod, bool showTimeAsLongString ) const;

    std::vector<RimSummaryCurve*>       summaryAndEnsembleCurves() const;
    std::set<RiaSummaryCurveDefinition> summaryAndEnsembleCurveDefinitions() const;
    std::vector<RimSummaryCurve*>       summaryCurves() const;
    void                                deleteAllSummaryCurves();
    RimSummaryCurveCollection*          summaryCurveCollection() const;

    void updatePlotTitle();

    const RimSummaryNameHelper* activePlotTitleHelperAllCurves() const;
    const RimSummaryNameHelper* plotTitleHelper() const;
    void                        updateCurveNames();

    void copyAxisPropertiesFromOther( const RimSummaryPlot& sourceSummaryPlot );
    void copyAxisPropertiesFromOther( RiaDefines::PlotAxis plotAxisType, const RimSummaryPlot& sourceSummaryPlot );
    void copyMatchingAxisPropertiesFromOther( const RimSummaryPlot& sourceSummaryPlot );

    void updateAll();
    void updateLegend() override;

    void setPlotInfoLabel( const QString& label );
    void showPlotInfoLabel( bool show );
    void updatePlotInfoLabel();

    bool containsResamplableCurves() const;

    size_t singleColorCurveCount() const;
    void   applyDefaultCurveAppearances();
    void   applyDefaultCurveAppearances( std::vector<RimSummaryCurve*> curvesToUpdate );
    void   applyDefaultCurveAppearances( std::vector<RimEnsembleCurveSet*> ensembleCurvesToUpdate );

    void setNormalizationEnabled( bool enable );
    bool isNormalizationEnabled();

    virtual RimSummaryPlotSourceStepping* sourceSteppingObjectForKeyEventHandling() const;

    void           setAutoScaleXEnabled( bool enabled ) override;
    void           setAutoScaleYEnabled( bool enabled ) override;
    RiuPlotWidget* plotWidget() override;
    void           zoomAll() override;
    void           updateZoomInParentPlot() override;
    void           updateZoomFromParentPlot() override;

    caf::PdmObject* findPdmObjectFromPlotCurve( const RiuPlotCurve* curve ) const override;

    void onAxisSelected( RiuPlotAxis axis, bool toggle ) override;

    static constexpr int precision()
    {
        // Set precision to 8, as this is the precision used in summary data in libEcl
        return 8;
    }

    static void moveCurvesToPlot( RimSummaryPlot* plot, const std::vector<RimSummaryCurve*> curves, int insertAtPosition );

    std::vector<RimSummaryDataSourceStepping::Axis> availableAxes() const override;
    std::vector<RimSummaryCurve*>                   curvesForStepping( RimSummaryDataSourceStepping::Axis axis ) const override;
    std::vector<RimEnsembleCurveSet*>               curveSets() const override;
    std::vector<RimSummaryCurve*>                   allCurves( RimSummaryDataSourceStepping::Axis axis ) const override;

    std::vector<RimPlotAxisPropertiesInterface*> plotAxes() const;
    std::vector<RimPlotAxisProperties*>          plotYAxes() const;

    RimPlotAxisPropertiesInterface* axisPropertiesForPlotAxis( RiuPlotAxis plotAxis ) const;

    RimPlotAxisProperties* addNewAxisProperties( RiaDefines::PlotAxis, const QString& name );

    std::vector<RimPlotCurve*> visibleCurvesForLegend() override;

    RimSummaryPlotSourceStepping* sourceStepper();
    void                          scheduleReplotIfVisible();

public:
    // RimViewWindow overrides
    void deleteViewWidget() override;
    void initAfterRead() override;

    bool isDeletable() const override;

    void handleDroppedObjects( const std::vector<caf::PdmObjectHandle*>& objects ) override;

    caf::PdmFieldHandle* userDescriptionField() override;

private:
    RiuPlotWidget* doCreatePlotViewWidget( QWidget* mainWindowParent = nullptr ) override;

    void updateNameHelperWithCurveData( RimSummaryPlotNameHelper* nameHelper ) const;

    void doUpdateLayout() override;

    void detachAllPlotItems();
    void deleteAllPlotCurves();

    void onCurveCollectionChanged( const SignalEmitter* emitter );
    void onPlotItemSelected( std::shared_ptr<RiuPlotItem> plotItem, bool toggle, int sampleIndex ) override;

    void connectCurveToPlot( RimSummaryCurve* curve, bool update, bool autoAssignPlotAxis );

    RimPlotAxisProperties* addNewAxisProperties( RiuPlotAxis plotAxis, const QString& name );

protected:
    void fieldChangedByUi( const caf::PdmFieldHandle* changedField, const QVariant& oldValue, const QVariant& newValue ) override;
    void childFieldChangedByUi( const caf::PdmFieldHandle* changedChildField ) override;
    void onChildDeleted( caf::PdmChildArrayFieldHandle* childArray, std::vector<caf::PdmObjectHandle*>& referringObjects ) override;

    void defineUiTreeOrdering( caf::PdmUiTreeOrdering& uiTreeOrdering, QString uiConfigName = "" ) override;
    void defineUiOrdering( QString uiConfigName, caf::PdmUiOrdering& uiOrdering ) override;
    void onLoadDataAndUpdate() override;

    QImage snapshotWindowContent() override;

    bool handleGlobalKeyEvent( QKeyEvent* keyEvent ) override;

private slots:
    void onPlotZoomed();
    void onUpdateCurveOrder();

private:
    std::vector<RimSummaryCurve*>         visibleSummaryCurvesForAxis( RiuPlotAxis plotAxis ) const;
    std::vector<RimGridTimeHistoryCurve*> visibleTimeHistoryCurvesForAxis( RiuPlotAxis plotAxis ) const;
    std::vector<RimAsciiDataCurve*>       visibleAsciiDataCurvesForAxis( RiuPlotAxis plotAxis ) const;
    bool                                  hasVisibleCurvesForAxis( RiuPlotAxis plotAxis ) const;
    std::vector<RimSummaryCurve*>         visibleStackedSummaryCurvesForAxis( RiuPlotAxis plotAxis );

    void updateNumericalAxis( RiaDefines::PlotAxis plotAxis );
    void updateZoomForAxis( RimPlotAxisPropertiesInterface* axisProperties );
    void updateZoomForNumericalAxis( RimPlotAxisProperties* axisProperties );
    void updateTimeAxis( RimSummaryTimeAxisProperties* timeAxisProperties );
    void updateZoomForTimeAxis( RimSummaryTimeAxisProperties* timeAxisProperties );

    void createAndSetCustomTimeAxisTickmarks( RimSummaryTimeAxisProperties* timeAxisProperties );
    void overrideTimeAxisSettingsIfTooManyCustomTickmarks( RimSummaryTimeAxisProperties* timeAxisProperties, bool showMessageBox );

    void deletePlotCurvesAndPlotWidget();

    void connectCurveSignals( RimSummaryCurve* curve );
    void disconnectCurveSignals( RimSummaryCurve* curve );

    void curveDataChanged( const caf::SignalEmitter* emitter );
    void curveVisibilityChanged( const caf::SignalEmitter* emitter, bool visible );
    void curveAppearanceChanged( const caf::SignalEmitter* emitter );
    void curveStackingChanged( const caf::SignalEmitter* emitter, bool stacked );
    void curveStackingColorsChanged( const caf::SignalEmitter* emitter, bool stackWithPhaseColors );

    void connectAxisSignals( RimPlotAxisProperties* axis );
    void axisSettingsChanged( const caf::SignalEmitter* emitter );
    void axisLogarithmicChanged( const caf::SignalEmitter* emitter, bool isLogarithmic );
    void axisPositionChanged( const caf::SignalEmitter* emitter,
                              RimPlotAxisProperties*    axisProperties,
                              RiuPlotAxis               oldPlotAxis,
                              RiuPlotAxis               newPlotAxis );

    void timeAxisSettingsChanged( const caf::SignalEmitter* emitter );
    void timeAxisSettingsChangedReloadRequired( const caf::SignalEmitter* emitter );

    void assignPlotAxis( RimSummaryCurve* curve );

    RimSummaryCurve*     addNewCurveY( const RifEclipseSummaryAddress& address, RimSummaryCase* summaryCase );
    RimEnsembleCurveSet* addNewEnsembleCurveY( const RifEclipseSummaryAddress& address, RimSummaryCaseCollection* ensemble );

    void updateStackedCurveData();
    bool updateStackedCurveDataForAxis( RiuPlotAxis plotAxis );
    bool updateStackedCurveDataForRelevantAxes();

<<<<<<< HEAD
    std::pair<int, std::vector<RimSummaryCurve*>>     handleSummaryCaseDrop( RimSummaryCase* summaryCase );
    std::pair<int, std::vector<RimEnsembleCurveSet*>> handleEnsembleDrop( RimSummaryCaseCollection* ensemble );
    std::pair<int, std::vector<RimSummaryCurve*>>     handleAddressCollectionDrop( RimSummaryAddressCollection* addrColl );
    std::pair<int, std::vector<RimSummaryCurve*>>     handleSummaryAddressDrop( RimSummaryAddress* summaryAddr );
=======
    struct CurveInfo;

    CurveInfo handleSummaryCaseDrop( RimSummaryCase* summaryCase );
    CurveInfo handleEnsembleDrop( RimSummaryCaseCollection* ensemble );
    CurveInfo handleAddressCollectionDrop( RimSummaryAddressCollection* addrColl );
    CurveInfo handleSummaryAddressDrop( RimSummaryAddress* summaryAddr );
>>>>>>> 67c46288

    bool isOnlyWaterCutCurvesVisible( RiuPlotAxis plotAxis );

private:
#ifdef USE_QTCHARTS
    caf::PdmField<bool> m_useQtChartsPlot;
#endif
    caf::PdmField<bool> m_normalizeCurveYValues;

    caf::PdmField<bool>    m_useAutoPlotTitle;
    caf::PdmField<QString> m_description;
    caf::PdmField<QString> m_fallbackPlotName;

    caf::PdmChildArrayField<RimGridTimeHistoryCurve*>  m_gridTimeHistoryCurves;
    caf::PdmChildField<RimSummaryCurveCollection*>     m_summaryCurveCollection;
    caf::PdmChildField<RimEnsembleCurveSetCollection*> m_ensembleCurveSetCollection;

    caf::PdmChildArrayField<RimAsciiDataCurve*> m_asciiDataCurves;

    caf::PdmChildField<RimPlotAxisProperties*> m_leftYAxisProperties_OBSOLETE;
    caf::PdmChildField<RimPlotAxisProperties*> m_rightYAxisProperties_OBSOLETE;

    caf::PdmChildField<RimPlotAxisProperties*>        m_bottomAxisProperties_OBSOLETE;
    caf::PdmChildField<RimSummaryTimeAxisProperties*> m_timeAxisProperties_OBSOLETE;

    caf::PdmChildArrayField<RimPlotAxisPropertiesInterface*> m_axisPropertiesArray;

    std::unique_ptr<RiuSummaryPlot>   m_summaryPlot;
    std::unique_ptr<QwtPlotTextLabel> m_plotInfoLabel;

    bool m_isCrossPlot;

    std::unique_ptr<RimSummaryPlotNameHelper>         m_nameHelperAllCurves;
    caf::PdmChildField<RimSummaryPlotSourceStepping*> m_sourceStepping;

    bool m_isValid;
};<|MERGE_RESOLUTION|>--- conflicted
+++ resolved
@@ -306,19 +306,12 @@
     bool updateStackedCurveDataForAxis( RiuPlotAxis plotAxis );
     bool updateStackedCurveDataForRelevantAxes();
 
-<<<<<<< HEAD
-    std::pair<int, std::vector<RimSummaryCurve*>>     handleSummaryCaseDrop( RimSummaryCase* summaryCase );
-    std::pair<int, std::vector<RimEnsembleCurveSet*>> handleEnsembleDrop( RimSummaryCaseCollection* ensemble );
-    std::pair<int, std::vector<RimSummaryCurve*>>     handleAddressCollectionDrop( RimSummaryAddressCollection* addrColl );
-    std::pair<int, std::vector<RimSummaryCurve*>>     handleSummaryAddressDrop( RimSummaryAddress* summaryAddr );
-=======
     struct CurveInfo;
 
     CurveInfo handleSummaryCaseDrop( RimSummaryCase* summaryCase );
     CurveInfo handleEnsembleDrop( RimSummaryCaseCollection* ensemble );
     CurveInfo handleAddressCollectionDrop( RimSummaryAddressCollection* addrColl );
     CurveInfo handleSummaryAddressDrop( RimSummaryAddress* summaryAddr );
->>>>>>> 67c46288
 
     bool isOnlyWaterCutCurvesVisible( RiuPlotAxis plotAxis );
 
