/////////////////////////////////////////////////////////////////////////////////
//
//  Copyright (C) 2017- Statoil ASA
//
//  ResInsight is free software: you can redistribute it and/or modify
//  it under the terms of the GNU General Public License as published by
//  the Free Software Foundation, either version 3 of the License, or
//  (at your option) any later version.
//
//  ResInsight is distributed in the hope that it will be useful, but WITHOUT ANY
//  WARRANTY; without even the implied warranty of MERCHANTABILITY or
//  FITNESS FOR A PARTICULAR PURPOSE.
//
//  See the GNU General Public License at <http://www.gnu.org/licenses/gpl.html>
//  for more details.
//
/////////////////////////////////////////////////////////////////////////////////

#pragma once

#include "cafPdmField.h"
#include "cafPdmFieldCvfColor.h"
#include "cafPdmObject.h"

class RimEnsembleCurveSetInterface;

//==================================================================================================
///
//==================================================================================================
class RimEnsembleStatistics : public caf::PdmObject
{
    CAF_PDM_HEADER_INIT;

public:
    RimEnsembleStatistics( RimEnsembleCurveSetInterface* parentCurveSet = nullptr );

<<<<<<< HEAD
    bool         isActive() const;
    void         setShowStatisticsCurves( bool show );
    bool         showStatisticsCurveLegends() const { return m_showStatisticsCurveLegends; }
    bool         hideEnsembleCurves() const { return m_hideEnsembleCurves; }
    bool         basedOnFilteredCases() const { return m_basedOnFilteredCases; }
    bool         showP10Curve() const { return m_showP10Curve; }
    bool         showP50Curve() const { return m_showP50Curve; }
    bool         showP90Curve() const { return m_showP90Curve; }
    bool         showMeanCurve() const { return m_showMeanCurve; }
    bool         showCurveLabels() const { return m_showCurveLabels; }
=======
    bool isActive() const;
    void setShowStatisticsCurves( bool show );
    bool showStatisticsCurveLegends() const { return m_showStatisticsCurveLegends; }
    bool hideEnsembleCurves() const { return m_hideEnsembleCurves; }
    bool basedOnFilteredCases() const { return m_basedOnFilteredCases; }
    bool showP10Curve() const { return m_showP10Curve; }
    bool showP50Curve() const { return m_showP50Curve; }
    bool showP90Curve() const { return m_showP90Curve; }
    bool showMeanCurve() const { return m_showMeanCurve; }

    bool showCurveLabels() const { return m_showCurveLabels; }
    void enableCurveLabels( bool enable ) { m_showCurveLabels = enable; }

>>>>>>> 67c46288
    cvf::Color3f color() const { return m_color; }
    void         setColor( const cvf::Color3f& color ) { m_color = color; }

    bool includeIncompleteCurves() const { return m_includeIncompleteCurves; }

    void disableP10Curve( bool disable );
    void disableP50Curve( bool disable );
    void disableP90Curve( bool disable );
    void disableMeanCurve( bool disable );

    void showColorField( bool show );

    void fieldChangedByUi( const caf::PdmFieldHandle* changedField, const QVariant& oldValue, const QVariant& newValue ) override;
    void defineUiOrdering( QString uiConfigName, caf::PdmUiOrdering& uiOrdering ) override;

private:
    RimEnsembleCurveSetInterface* m_parentCurveSet;

    caf::PdmField<bool> m_active;
    caf::PdmField<bool> m_showStatisticsCurveLegends;
    caf::PdmField<bool> m_hideEnsembleCurves;
    caf::PdmField<bool> m_basedOnFilteredCases;
    caf::PdmField<bool> m_showP10Curve;
    caf::PdmField<bool> m_showP50Curve;
    caf::PdmField<bool> m_showP90Curve;
    caf::PdmField<bool> m_showMeanCurve;
    caf::PdmField<bool> m_showCurveLabels;
    caf::PdmField<bool> m_includeIncompleteCurves;

    caf::PdmField<QString> m_warningLabel;

    bool                        m_showColorField;
    caf::PdmField<cvf::Color3f> m_color;
};<|MERGE_RESOLUTION|>--- conflicted
+++ resolved
@@ -34,18 +34,6 @@
 public:
     RimEnsembleStatistics( RimEnsembleCurveSetInterface* parentCurveSet = nullptr );
 
-<<<<<<< HEAD
-    bool         isActive() const;
-    void         setShowStatisticsCurves( bool show );
-    bool         showStatisticsCurveLegends() const { return m_showStatisticsCurveLegends; }
-    bool         hideEnsembleCurves() const { return m_hideEnsembleCurves; }
-    bool         basedOnFilteredCases() const { return m_basedOnFilteredCases; }
-    bool         showP10Curve() const { return m_showP10Curve; }
-    bool         showP50Curve() const { return m_showP50Curve; }
-    bool         showP90Curve() const { return m_showP90Curve; }
-    bool         showMeanCurve() const { return m_showMeanCurve; }
-    bool         showCurveLabels() const { return m_showCurveLabels; }
-=======
     bool isActive() const;
     void setShowStatisticsCurves( bool show );
     bool showStatisticsCurveLegends() const { return m_showStatisticsCurveLegends; }
@@ -59,7 +47,6 @@
     bool showCurveLabels() const { return m_showCurveLabels; }
     void enableCurveLabels( bool enable ) { m_showCurveLabels = enable; }
 
->>>>>>> 67c46288
     cvf::Color3f color() const { return m_color; }
     void         setColor( const cvf::Color3f& color ) { m_color = color; }
 
