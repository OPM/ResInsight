/////////////////////////////////////////////////////////////////////////////////
//
//  Copyright (C) 2016 Statoil ASA
//
//  ResInsight is free software: you can redistribute it and/or modify
//  it under the terms of the GNU General Public License as published by
//  the Free Software Foundation, either version 3 of the License, or
//  (at your option) any later version.
//
//  ResInsight is distributed in the hope that it will be useful, but WITHOUT ANY
//  WARRANTY; without even the implied warranty of MERCHANTABILITY or
//  FITNESS FOR A PARTICULAR PURPOSE.
//
//  See the GNU General Public License at <http://www.gnu.org/licenses/gpl.html>
//  for more details.
//
/////////////////////////////////////////////////////////////////////////////////

#include "RimSummaryTimeAxisProperties.h"

#include "RiaApplication.h"
#include "RiaFieldHandleTools.h"
#include "RiaFontCache.h"
#include "RiaPreferences.h"
#include "RiaQDateTimeTools.h"

#include "RimSummaryMultiPlot.h"
#include "RimSummaryPlot.h"

#include "cafPdmUiComboBoxEditor.h"
#include "cafPdmUiDateEditor.h"
#include "cafPdmUiLineEditor.h"
#include "cafPdmUiTimeEditor.h"
#include "cafPdmUiTreeAttributes.h"

#include "cvfAssert.h"

#include "qwt_date.h"

namespace caf
{
template <>
void caf::AppEnum<RimSummaryTimeAxisProperties::TimeModeType>::setUp()
{
    addItem( RimSummaryTimeAxisProperties::DATE, "DATE", "Date" );
    addItem( RimSummaryTimeAxisProperties::TIME_FROM_SIMULATION_START, "TIME_FROM_SIMULATION_START", "Time From Simulation Start" );

    setDefault( RimSummaryTimeAxisProperties::DATE );
}

template <>
void caf::AppEnum<RimSummaryTimeAxisProperties::TimeUnitType>::setUp()
{
    addItem( RimSummaryTimeAxisProperties::SECONDS, "SECONDS", "Seconds" );
    addItem( RimSummaryTimeAxisProperties::MINUTES, "MINUTES", "Minutes" );
    addItem( RimSummaryTimeAxisProperties::HOURS, "HOURS", "Hours" );
    addItem( RimSummaryTimeAxisProperties::DAYS, "DAYS ", "Days" );
    addItem( RimSummaryTimeAxisProperties::MONTHS, "MONTHS", "Months" );
    addItem( RimSummaryTimeAxisProperties::YEARS, "YEARS", "Years" );

    setDefault( RimSummaryTimeAxisProperties::YEARS );
}

template <>
void RimSummaryTimeAxisProperties::TickmarkTypeEnum::setUp()
{
    addItem( RimSummaryTimeAxisProperties::TickmarkType::TICKMARK_COUNT, "COUNT", "Count" );
    addItem( RimSummaryTimeAxisProperties::TickmarkType::TICKMARK_CUSTOM, "CUSTOM", "Custom" );
    setDefault( RimSummaryTimeAxisProperties::TickmarkType::TICKMARK_COUNT );
}

template <>
void RimSummaryTimeAxisProperties::TickmarkIntervalEnum::setUp()
{
    addItem( RimSummaryTimeAxisProperties::TickmarkInterval::MINUTES, "MINUTES", "Minutes" );
    addItem( RimSummaryTimeAxisProperties::TickmarkInterval::HOURS, "HOURS", "Hours" );
    addItem( RimSummaryTimeAxisProperties::TickmarkInterval::DAYS, "DAYS", "Days" );
    addItem( RimSummaryTimeAxisProperties::TickmarkInterval::MONTHS, "MONTHS", "Months" );
    addItem( RimSummaryTimeAxisProperties::TickmarkInterval::YEARS, "YEARS", "Years" );
    setDefault( RimSummaryTimeAxisProperties::TickmarkInterval::YEARS );
}

} // namespace caf

CAF_PDM_SOURCE_INIT( RimSummaryTimeAxisProperties, "SummaryTimeAxisProperties" );

//--------------------------------------------------------------------------------------------------
///
//--------------------------------------------------------------------------------------------------
RimSummaryTimeAxisProperties::RimSummaryTimeAxisProperties()
    : requestLoadDataAndUpdate( this )
{
    CAF_PDM_InitObject( "Time Axis", ":/BottomAxis16x16.png" );

    CAF_PDM_InitField( &m_isActive, "Active", true, "Active" );
    m_isActive.uiCapability()->setUiHidden( true );

    CAF_PDM_InitField( &showTitle, "ShowTitle", false, "Show Title    " );
    CAF_PDM_InitField( &title, "Title", QString( "Time" ), "Title          " );

    CAF_PDM_InitField( &m_isAutoZoom, "AutoZoom", true, "Set Range Automatically" );
    CAF_PDM_InitFieldNoDefault( &m_timeMode, "TimeMode", "Time Mode" );
    CAF_PDM_InitFieldNoDefault( &m_timeUnit, "TimeUnit", "Time Unit" );

    CAF_PDM_InitFieldNoDefault( &m_visibleDateRangeMax, "VisibleDateRangeMax", "Max Date" );
    m_visibleDateRangeMax.uiCapability()->setUiEditorTypeName( caf::PdmUiDateEditor::uiEditorTypeName() );
    CAF_PDM_InitFieldNoDefault( &m_visibleDateRangeMin, "VisibleDateRangeMin", "Min Date" );
    m_visibleDateRangeMin.uiCapability()->setUiEditorTypeName( caf::PdmUiDateEditor::uiEditorTypeName() );

    CAF_PDM_InitFieldNoDefault( &m_visibleTimeRangeMax, "VisibleTimeRangeMax", "MaxTime" );
    m_visibleTimeRangeMax.uiCapability()->setUiEditorTypeName( caf::PdmUiTimeEditor::uiEditorTypeName() );
    m_visibleTimeRangeMax.uiCapability()->setUiLabelPosition( caf::PdmUiItemInfo::HIDDEN );

    CAF_PDM_InitFieldNoDefault( &m_visibleTimeRangeMin, "VisibleTimeRangeMin", "Min Time" );
    m_visibleTimeRangeMin.uiCapability()->setUiEditorTypeName( caf::PdmUiTimeEditor::uiEditorTypeName() );
    m_visibleTimeRangeMin.uiCapability()->setUiLabelPosition( caf::PdmUiItemInfo::HIDDEN );

    CAF_PDM_InitFieldNoDefault( &m_visibleTimeSinceStartRangeMax, "VisibleTimeModeRangeMax", "Max" );
    m_visibleTimeSinceStartRangeMax.uiCapability()->setUiEditorTypeName( caf::PdmUiLineEditor::uiEditorTypeName() );

    CAF_PDM_InitFieldNoDefault( &m_visibleTimeSinceStartRangeMin, "VisibleTimeModeRangeMin", "Min" );
    m_visibleTimeSinceStartRangeMin.uiCapability()->setUiEditorTypeName( caf::PdmUiLineEditor::uiEditorTypeName() );

    CAF_PDM_InitFieldNoDefault( &m_titlePositionEnum, "TitlePosition", "Title Position" );
    CAF_PDM_InitFieldNoDefault( &m_titleFontSize, "FontSize", "Font Size" );
    CAF_PDM_InitFieldNoDefault( &m_valuesFontSize, "ValuesFontSize", "Font Size" );

    CAF_PDM_InitField( &m_automaticDateComponents, "AutoDate", true, "Automatic Date/Time Labels" );
    CAF_PDM_InitFieldNoDefault( &m_dateComponents, "DateComponents", "Set Date Label" );
    CAF_PDM_InitFieldNoDefault( &m_timeComponents, "TimeComponents", "Set Time Label" );

    CAF_PDM_InitFieldNoDefault( &m_dateFormat, "DateFormat", "Date Label Format" );
    m_dateFormat.uiCapability()->setUiEditorTypeName( caf::PdmUiComboBoxEditor::uiEditorTypeName() );
    m_dateFormat = RiaPreferences::current()->dateFormat();

    CAF_PDM_InitFieldNoDefault( &m_timeFormat, "TimeFormat", "Time Label Format" );
    m_timeFormat.uiCapability()->setUiEditorTypeName( caf::PdmUiComboBoxEditor::uiEditorTypeName() );
    m_timeFormat = RiaPreferences::current()->timeFormat();

    CAF_PDM_InitFieldNoDefault( &m_tickmarkType, "TickmarkType", "Tickmark Type" );
    m_tickmarkType.uiCapability()->enableAutoValueSupport( true );

    CAF_PDM_InitFieldNoDefault( &m_tickmarkInterval, "TickmarkInterval", "Tickmark Interval" );
    m_tickmarkInterval.uiCapability()->enableAutoValueSupport( true );

    CAF_PDM_InitField( &m_tickmarkIntervalStep, "TickmarkIntervalStep", 1, "Tickmark Interval Step" );

    CAF_PDM_InitFieldNoDefault( &m_majorTickmarkCount, "MajorTickmarkCount", "Major Tickmark Count" );
    m_majorTickmarkCount.uiCapability()->enableAutoValueSupport( true );

    CAF_PDM_InitFieldNoDefault( &m_annotations, "Annotations", "" );
    m_annotations.uiCapability()->setUiTreeHidden( true );
    m_annotations.uiCapability()->setUiTreeChildrenHidden( true );
}

//--------------------------------------------------------------------------------------------------
///
//--------------------------------------------------------------------------------------------------
RimPlotAxisPropertiesInterface::AxisTitlePositionType RimSummaryTimeAxisProperties::titlePosition() const
{
    return m_titlePositionEnum();
}

//--------------------------------------------------------------------------------------------------
///
//--------------------------------------------------------------------------------------------------
RiuPlotAxis RimSummaryTimeAxisProperties::plotAxisType() const
{
    return RiuPlotAxis::defaultBottom();
}

//--------------------------------------------------------------------------------------------------
///
//--------------------------------------------------------------------------------------------------
int RimSummaryTimeAxisProperties::titleFontSize() const
{
    return caf::FontTools::absolutePointSize( plotFontSize(), m_titleFontSize() );
}

//--------------------------------------------------------------------------------------------------
///
//--------------------------------------------------------------------------------------------------
int RimSummaryTimeAxisProperties::valuesFontSize() const
{
    return caf::FontTools::absolutePointSize( plotFontSize(), m_valuesFontSize() );
}

//--------------------------------------------------------------------------------------------------
///
//--------------------------------------------------------------------------------------------------
caf::FontTools::FontSize RimSummaryTimeAxisProperties::plotFontSize() const
{
    return RiaPreferences::current()->defaultPlotFontSize();
}

//--------------------------------------------------------------------------------------------------
///
//--------------------------------------------------------------------------------------------------
void RimSummaryTimeAxisProperties::defineObjectEditorAttribute( QString uiConfigName, caf::PdmUiEditorAttribute* attribute )
{
    auto summaryMultiPlot = firstAncestorOfType<RimSummaryMultiPlot>();
    if ( summaryMultiPlot && summaryMultiPlot->isTimeAxisLinked() )
    {
        auto* treeItemAttribute = dynamic_cast<caf::PdmUiTreeViewItemAttribute*>( attribute );
        if ( treeItemAttribute )
        {
            treeItemAttribute->tags.clear();
            auto tag  = caf::PdmUiTreeViewItemAttribute::Tag::create();
            tag->icon = caf::IconProvider( ":/chain.png" );

            treeItemAttribute->tags.push_back( std::move( tag ) );
        }
    }
}

//--------------------------------------------------------------------------------------------------
///
//--------------------------------------------------------------------------------------------------
double RimSummaryTimeAxisProperties::visibleRangeMin() const
{
    if ( m_timeMode() == DATE )
    {
        return QwtDate::toDouble( visibleDateTimeMin() );
    }
    else
        return m_visibleTimeSinceStartRangeMin();
}

//--------------------------------------------------------------------------------------------------
///
//--------------------------------------------------------------------------------------------------
double RimSummaryTimeAxisProperties::visibleRangeMax() const
{
    if ( m_timeMode() == DATE )
    {
        return QwtDate::toDouble( visibleDateTimeMax() );
    }
    else
        return m_visibleTimeSinceStartRangeMax();
}

//--------------------------------------------------------------------------------------------------
///
//--------------------------------------------------------------------------------------------------
void RimSummaryTimeAxisProperties::setVisibleRangeMin( double value )
{
    if ( m_timeMode() == DATE )
    {
        QDateTime dateTime              = QwtDate::toDateTime( value );
        m_visibleTimeSinceStartRangeMin = fromDateToDisplayTime( dateTime );
        setVisibleDateTimeMin( dateTime );
    }
    else
    {
        m_visibleTimeSinceStartRangeMin = value;
        QDateTime dateTime              = fromDisplayTimeToDate( value );
        setVisibleDateTimeMin( dateTime );
    }
}

//--------------------------------------------------------------------------------------------------
///
//--------------------------------------------------------------------------------------------------
void RimSummaryTimeAxisProperties::setVisibleRangeMax( double value )
{
    if ( m_timeMode() == DATE )
    {
        QDateTime dateTime              = QwtDate::toDateTime( value );
        m_visibleTimeSinceStartRangeMax = fromDateToDisplayTime( dateTime );
        setVisibleDateTimeMax( dateTime );
    }
    else
    {
        m_visibleTimeSinceStartRangeMax = value;
        QDateTime dateTime              = fromDisplayTimeToDate( value );
        setVisibleDateTimeMax( dateTime );
    }
}

//--------------------------------------------------------------------------------------------------
///
//--------------------------------------------------------------------------------------------------
bool RimSummaryTimeAxisProperties::isAutoZoom() const
{
    return m_isAutoZoom;
}

//--------------------------------------------------------------------------------------------------
///
//--------------------------------------------------------------------------------------------------
void RimSummaryTimeAxisProperties::setAutoZoom( bool enableAutoZoom )
{
    m_isAutoZoom = enableAutoZoom;
}

//--------------------------------------------------------------------------------------------------
///
//--------------------------------------------------------------------------------------------------
void RimSummaryTimeAxisProperties::updateTimeVisibleRange()
{
    m_visibleTimeSinceStartRangeMax = fromDateToDisplayTime( visibleDateTimeMax() );
    m_visibleTimeSinceStartRangeMin = fromDateToDisplayTime( visibleDateTimeMin() );
}

//--------------------------------------------------------------------------------------------------
///
//--------------------------------------------------------------------------------------------------
void RimSummaryTimeAxisProperties::updateDateVisibleRange()
{
    setVisibleDateTimeMin( fromDisplayTimeToDate( m_visibleTimeSinceStartRangeMin() ) );
    setVisibleDateTimeMax( fromDisplayTimeToDate( m_visibleTimeSinceStartRangeMax() ) );
}

//--------------------------------------------------------------------------------------------------
///
//--------------------------------------------------------------------------------------------------
QDateTime RimSummaryTimeAxisProperties::fromDisplayTimeToDate( double displayTime )
{
    RimSummaryPlot* rimSummaryPlot    = firstAncestorOrThisOfType<RimSummaryPlot>();
    time_t          startOfSimulation = rimSummaryPlot->firstTimeStepOfFirstCurve();

    time_t    secsSinceSimulationStart = displayTime / fromTimeTToDisplayUnitScale();
    QDateTime date;
    date.setTime_t( startOfSimulation + secsSinceSimulationStart );

    return date;
}

//--------------------------------------------------------------------------------------------------
///
//--------------------------------------------------------------------------------------------------
double RimSummaryTimeAxisProperties::fromDateToDisplayTime( const QDateTime& displayTime )
{
    time_t secsSinceEpoc = displayTime.toSecsSinceEpoch();

    RimSummaryPlot* rimSummaryPlot    = firstAncestorOrThisOfType<RimSummaryPlot>();
    time_t          startOfSimulation = rimSummaryPlot->firstTimeStepOfFirstCurve();

    return fromTimeTToDisplayUnitScale() * ( secsSinceEpoc - startOfSimulation );
}

//--------------------------------------------------------------------------------------------------
///
//--------------------------------------------------------------------------------------------------
bool RimSummaryTimeAxisProperties::isActive() const
{
    return m_isActive;
}

//--------------------------------------------------------------------------------------------------
///
//--------------------------------------------------------------------------------------------------
QDateTime RimSummaryTimeAxisProperties::visibleDateTimeMin() const
{
    return RiaQDateTimeTools::createUtcDateTime( m_visibleDateRangeMin(), m_visibleTimeRangeMin() );
}

//--------------------------------------------------------------------------------------------------
///
//--------------------------------------------------------------------------------------------------
QDateTime RimSummaryTimeAxisProperties::visibleDateTimeMax() const
{
    return RiaQDateTimeTools::createUtcDateTime( m_visibleDateRangeMax(), m_visibleTimeRangeMax() );
}

//--------------------------------------------------------------------------------------------------
///
//--------------------------------------------------------------------------------------------------
void RimSummaryTimeAxisProperties::setVisibleDateTimeMin( const QDateTime& dateTime )
{
    m_visibleDateRangeMin = dateTime.date();
    m_visibleTimeRangeMin = dateTime.time();
}

//--------------------------------------------------------------------------------------------------
///
//--------------------------------------------------------------------------------------------------
void RimSummaryTimeAxisProperties::setVisibleDateTimeMax( const QDateTime& dateTime )
{
    m_visibleDateRangeMax = dateTime.date();
    m_visibleTimeRangeMax = dateTime.time();
}

//--------------------------------------------------------------------------------------------------
///
//--------------------------------------------------------------------------------------------------
void RimSummaryTimeAxisProperties::setTickmarkInterval( TickmarkInterval interval )
{
    m_tickmarkInterval = interval;
}

//--------------------------------------------------------------------------------------------------
///
//--------------------------------------------------------------------------------------------------
void RimSummaryTimeAxisProperties::setTickmarkIntervalStep( int step )
{
    m_tickmarkIntervalStep = step;
}

//--------------------------------------------------------------------------------------------------
/// Create evenly distributed tickmarks between min and max with rounded values dependent on
/// the currently active tickmark step.
//--------------------------------------------------------------------------------------------------
QList<double> RimSummaryTimeAxisProperties::createTickmarkList( const QDateTime& minDateTime, const QDateTime& maxDateTime ) const
{
    const auto& [tickmarkInterval, tickmarkStep] = tickmarkIntervalAndStep();

    // Ensure no infinite loop
    if ( tickmarkStep < 1 ) return {};

    // Convert from list of QDateTime items to double values for Qwt
<<<<<<< HEAD
    auto toDoubleList = []( const QList<QDateTime>& dateTimeList ) {
=======
    auto toDoubleList = []( const QList<QDateTime>& dateTimeList )
    {
>>>>>>> 67c46288
        QList<double> output;
        for ( const auto& elm : dateTimeList )
        {
            output.push_back( QwtDate::toDouble( elm ) );
        }
        return output;
    };

    QList<QDateTime> dateTimeList;
    if ( tickmarkInterval == RimSummaryTimeAxisProperties::TickmarkInterval::YEARS )
    {
        dateTimeList = { QDateTime( QDate( minDateTime.date().year(), 1, 1 ), QTime( 0, 0 ), Qt::UTC ) };
        while ( dateTimeList.back() < maxDateTime )
        {
            const auto nextYear = dateTimeList.back().addYears( tickmarkStep );
            dateTimeList.push_back( nextYear );
        }
    }
    else if ( tickmarkInterval == RimSummaryTimeAxisProperties::TickmarkInterval::MONTHS )
    {
        dateTimeList = { QDateTime( QDate( minDateTime.date().year(), 1, 1 ), QTime( 0, 0 ), Qt::UTC ) };
        while ( dateTimeList.back() < maxDateTime )
        {
            const auto nextMonth = dateTimeList.back().addMonths( tickmarkStep );
            dateTimeList.push_back( nextMonth );
        }
    }
    else if ( tickmarkInterval == RimSummaryTimeAxisProperties::TickmarkInterval::DAYS )
    {
        dateTimeList = {
            QDateTime( QDate( minDateTime.date().year(), minDateTime.date().month(), minDateTime.date().day() ), QTime( 0, 0 ), Qt::UTC ) };
        while ( dateTimeList.back() < maxDateTime )
        {
            const auto nextDay = dateTimeList.back().addDays( tickmarkStep );
            dateTimeList.push_back( nextDay );
        }
    }
    else if ( tickmarkInterval == RimSummaryTimeAxisProperties::TickmarkInterval::HOURS )
    {
        dateTimeList = { QDateTime( QDate( minDateTime.date().year(), minDateTime.date().month(), minDateTime.date().day() ),
                                    QTime( minDateTime.time().hour(), 0 ),
                                    Qt::UTC ) };
        while ( dateTimeList.back() < maxDateTime )
        {
            const auto nextHour = dateTimeList.back().addSecs( static_cast<qint64>( tickmarkStep * 60 * 60 ) );
            dateTimeList.push_back( nextHour );
        }
    }
    else if ( tickmarkInterval == RimSummaryTimeAxisProperties::TickmarkInterval::MINUTES )
    {
        dateTimeList = { QDateTime( QDate( minDateTime.date().year(), minDateTime.date().month(), minDateTime.date().day() ),
                                    QTime( minDateTime.time().hour(), minDateTime.time().minute() ),
                                    Qt::UTC ) };
        while ( dateTimeList.back() < maxDateTime )
        {
            const auto nextMinute = dateTimeList.back().addSecs( static_cast<qint64>( tickmarkStep * 60 ) );
            dateTimeList.push_back( nextMinute );
        }
    }
    else
    {
        CAF_ASSERT( "Tickmark interval type not handled!" );
    }

    return toDoubleList( dateTimeList );
}

//--------------------------------------------------------------------------------------------------
///
//--------------------------------------------------------------------------------------------------
double RimSummaryTimeAxisProperties::getTickmarkIntervalDouble()
{
    const auto& [tickmarkInterval, tickmarkStep] = tickmarkIntervalAndStep();

    QDateTime initialInterval = QDateTime::fromMSecsSinceEpoch( 0 );
    if ( tickmarkInterval == RimSummaryTimeAxisProperties::TickmarkInterval::YEARS )
    {
        auto interval = initialInterval.addYears( tickmarkStep );
        return QwtDate::toDouble( interval );
    }
    if ( tickmarkInterval == RimSummaryTimeAxisProperties::TickmarkInterval::MONTHS )
    {
        auto interval = initialInterval.addMonths( tickmarkStep );
        return QwtDate::toDouble( interval );
    }
    if ( tickmarkInterval == RimSummaryTimeAxisProperties::TickmarkInterval::DAYS )
    {
        auto interval = initialInterval.addDays( static_cast<qint64>( tickmarkStep ) );
        return QwtDate::toDouble( interval );
    }
    if ( tickmarkInterval == RimSummaryTimeAxisProperties::TickmarkInterval::HOURS )
    {
        const qint64 secs     = static_cast<qint64>( tickmarkStep ) * 60 * 60;
        auto         interval = initialInterval.addSecs( secs );
        return QwtDate::toDouble( interval );
    }
    if ( tickmarkInterval == RimSummaryTimeAxisProperties::TickmarkInterval::MINUTES )
    {
        const qint64 secs     = static_cast<qint64>( tickmarkStep ) * 60;
        auto         interval = initialInterval.addSecs( secs );
        return QwtDate::toDouble( interval );
    }

    CAF_ASSERT( "Tickmark interval type not handled!" );
    return 0.0;
}

//--------------------------------------------------------------------------------------------------
///
//--------------------------------------------------------------------------------------------------
RimSummaryTimeAxisProperties::TickmarkType RimSummaryTimeAxisProperties::tickmarkType() const
{
    return m_tickmarkType();
}

//--------------------------------------------------------------------------------------------------
///
//--------------------------------------------------------------------------------------------------
std::pair<RimSummaryTimeAxisProperties::TickmarkInterval, int> RimSummaryTimeAxisProperties::tickmarkIntervalAndStep() const
{
    return std::pair<TickmarkInterval, int>( m_tickmarkInterval(), m_tickmarkIntervalStep() );
}

//--------------------------------------------------------------------------------------------------
///
//--------------------------------------------------------------------------------------------------
RimSummaryTimeAxisProperties::LegendTickmarkCount RimSummaryTimeAxisProperties::majorTickmarkCount() const
{
    return m_majorTickmarkCount();
}

//--------------------------------------------------------------------------------------------------
///
//--------------------------------------------------------------------------------------------------
void RimSummaryTimeAxisProperties::setMajorTickmarkCount( LegendTickmarkCount count )
{
    m_majorTickmarkCount = count;
}

//--------------------------------------------------------------------------------------------------
///
//--------------------------------------------------------------------------------------------------
void RimSummaryTimeAxisProperties::setAutoValueForMajorTickmarkCount( LegendTickmarkCount count )
{
    auto enumValue = static_cast<std::underlying_type_t<LegendTickmarkCount>>( count );

    m_majorTickmarkCount.uiCapability()->setAutoValue( enumValue );
}

//--------------------------------------------------------------------------------------------------
///
//--------------------------------------------------------------------------------------------------
void RimSummaryTimeAxisProperties::enableAutoValueForMajorTickmarkCount( bool enable )
{
    m_majorTickmarkCount.uiCapability()->enableAutoValue( enable );
}

//--------------------------------------------------------------------------------------------------
///
//--------------------------------------------------------------------------------------------------
const QString RimSummaryTimeAxisProperties::objectName() const
{
    return title();
}

//--------------------------------------------------------------------------------------------------
///
//--------------------------------------------------------------------------------------------------
const QString RimSummaryTimeAxisProperties::axisTitleText() const
{
    return title();
}

//--------------------------------------------------------------------------------------------------
///
//--------------------------------------------------------------------------------------------------
QList<caf::PdmOptionItemInfo> RimSummaryTimeAxisProperties::calculateValueOptions( const caf::PdmFieldHandle* fieldNeedingOptions )
{
    QList<caf::PdmOptionItemInfo> options;

    if ( fieldNeedingOptions == &m_dateFormat )
    {
        for ( auto dateFormat : RiaQDateTimeTools::supportedDateFormats() )
        {
            QDate   exampleDate = QDate( 2019, 8, 16 );
            QString fullDateFormat =
                RiaQDateTimeTools::dateFormatString( dateFormat,
                                                     dateComponents( RiaDefines::DateFormatComponents::DATE_FORMAT_YEAR_MONTH_DAY ) );
            QString uiText = QString( "%1 (%2)" ).arg( fullDateFormat ).arg( exampleDate.toString( fullDateFormat ) );
            uiText.replace( "AP", "AM/PM" );
            options.push_back( caf::PdmOptionItemInfo( uiText, QVariant::fromValue( dateFormat ) ) );
        }
    }
    else if ( fieldNeedingOptions == &m_timeFormat )
    {
        for ( auto timeFormat : RiaQDateTimeTools::supportedTimeFormats() )
        {
            QTime   exampleTime = QTime( 15, 48, 22 );
            QString timeFormatString =
                RiaQDateTimeTools::timeFormatString( timeFormat,
                                                     timeComponents( RiaDefines::TimeFormatComponents::TIME_FORMAT_HOUR_MINUTE_SECOND ) );
            QString uiText = QString( "%1 (%2)" ).arg( timeFormatString ).arg( exampleTime.toString( timeFormatString ) );
            uiText.replace( "AP", "AM/PM" );
            options.push_back( caf::PdmOptionItemInfo( uiText, QVariant::fromValue( timeFormat ) ) );
        }
    }
    return options;
}

//--------------------------------------------------------------------------------------------------
///
//--------------------------------------------------------------------------------------------------
caf::PdmFieldHandle* RimSummaryTimeAxisProperties::objectToggleField()
{
    return &m_isActive;
}

//--------------------------------------------------------------------------------------------------
///
//--------------------------------------------------------------------------------------------------
RimSummaryTimeAxisProperties::TimeModeType RimSummaryTimeAxisProperties::timeMode() const
{
    return m_timeMode();
}

//--------------------------------------------------------------------------------------------------
///
//--------------------------------------------------------------------------------------------------
void RimSummaryTimeAxisProperties::setTimeMode( TimeModeType val )
{
    m_timeMode = val;
}

//--------------------------------------------------------------------------------------------------
/// https://www.unitconverters.net/time-converter.html
//--------------------------------------------------------------------------------------------------
double RimSummaryTimeAxisProperties::fromTimeTToDisplayUnitScale()
{
    double scale = 1.0;
    switch ( m_timeUnit() )
    {
        case SECONDS:
            break;
        case MINUTES:
            scale = 1.0 / 60.0;
            break;
        case HOURS:
            scale = 1.0 / ( 60.0 * 60.0 );
            break;
        case DAYS:
            scale = 1.0 / ( 60.0 * 60.0 * 24.0 );
            break;
        case MONTHS:
            scale = 3.805175038E-7;
            break;
        case YEARS:
            scale = 1.0 / 31556952.0;
            break;

        default:
            CVF_ASSERT( false );
            break;
    }

    return scale;
}

//--------------------------------------------------------------------------------------------------
/// https://www.unitconverters.net/time-converter.html
//--------------------------------------------------------------------------------------------------
double RimSummaryTimeAxisProperties::fromDaysToDisplayUnitScale()
{
    double scale = 1.0;
    switch ( m_timeUnit() )
    {
        case SECONDS:
            scale = 60.0 * 60.0 * 24.0;
            break;
        case MINUTES:
            scale = 60.0 * 24.0;
            break;
        case HOURS:
            scale = 24.0;
            break;
        case DAYS:
            break;
        case MONTHS:
            scale = 1.0 / 30.416666667;
            break;
        case YEARS:
            scale = 1.0 / 365.2425;
            break;
        default:
            CVF_ASSERT( false );
            break;
    }

    return scale;
}

//--------------------------------------------------------------------------------------------------
///
//--------------------------------------------------------------------------------------------------
RiaDefines::DateFormatComponents RimSummaryTimeAxisProperties::dateComponents( RiaDefines::DateFormatComponents fallback ) const
{
    if ( m_automaticDateComponents() ) return fallback;

    RiaDefines::DateFormatComponents components = m_dateComponents();

    return components;
}

//--------------------------------------------------------------------------------------------------
///
//--------------------------------------------------------------------------------------------------
RiaDefines::TimeFormatComponents RimSummaryTimeAxisProperties::timeComponents( RiaDefines::TimeFormatComponents fallback ) const
{
    if ( m_automaticDateComponents() ) return fallback;

    RiaDefines::TimeFormatComponents components = m_timeComponents();

    return components;
}

//--------------------------------------------------------------------------------------------------
///
//--------------------------------------------------------------------------------------------------
std::vector<RimPlotAxisAnnotation*> RimSummaryTimeAxisProperties::annotations() const
{
    return m_annotations.childrenByType();
}

//--------------------------------------------------------------------------------------------------
///
//--------------------------------------------------------------------------------------------------
void RimSummaryTimeAxisProperties::appendAnnotation( RimPlotAxisAnnotation* annotation )
{
    m_annotations.push_back( annotation );
}

//--------------------------------------------------------------------------------------------------
///
//--------------------------------------------------------------------------------------------------
void RimSummaryTimeAxisProperties::removeAllAnnotations()
{
    m_annotations.deleteChildren();
}

//--------------------------------------------------------------------------------------------------
///
//--------------------------------------------------------------------------------------------------
void RimSummaryTimeAxisProperties::removeAnnotation( RimTimeAxisAnnotation* annotation )
{
    m_annotations.removeChild( annotation );
}

//--------------------------------------------------------------------------------------------------
///
//--------------------------------------------------------------------------------------------------
const QString& RimSummaryTimeAxisProperties::dateFormat() const
{
    return m_dateFormat();
}

//--------------------------------------------------------------------------------------------------
///
//--------------------------------------------------------------------------------------------------
const QString& RimSummaryTimeAxisProperties::timeFormat() const
{
    return m_timeFormat();
}

//--------------------------------------------------------------------------------------------------
///
//--------------------------------------------------------------------------------------------------
void RimSummaryTimeAxisProperties::defineUiOrdering( QString uiConfigName, caf::PdmUiOrdering& uiOrdering )
{
    caf::PdmUiGroup& titleGroup = *( uiOrdering.addNewGroup( "Axis Title" ) );
    titleGroup.add( &showTitle );
    titleGroup.add( &title );
    title.uiCapability()->setUiReadOnly( !showTitle() );
    if ( showTitle() )
    {
        titleGroup.add( &m_titlePositionEnum );
        titleGroup.add( &m_titleFontSize );
    }

    caf::PdmUiGroup* timeGroup = uiOrdering.addNewGroup( "Time Values" );
    timeGroup->add( &m_timeMode );
    if ( m_timeMode() == DATE )
    {
        timeGroup->add( &m_visibleDateRangeMax, true );
        timeGroup->add( &m_visibleTimeRangeMax, false );
        timeGroup->add( &m_visibleDateRangeMin, true );
        timeGroup->add( &m_visibleTimeRangeMin, false );
    }
    else
    {
        timeGroup->add( &m_timeUnit );
        timeGroup->add( &m_visibleTimeSinceStartRangeMax );
        timeGroup->add( &m_visibleTimeSinceStartRangeMin );
    }

    caf::PdmUiGroup* tickmarkDistributionGroup = timeGroup->addNewGroup( "Tickmark Distribution" );
    tickmarkDistributionGroup->add( &m_tickmarkType );
    m_tickmarkType.uiCapability()->setUiReadOnly( m_timeMode() == TIME_FROM_SIMULATION_START );
    if ( m_tickmarkType() == TickmarkType::TICKMARK_COUNT )
    {
        tickmarkDistributionGroup->add( &m_majorTickmarkCount );
    }
    if ( m_tickmarkType() == TickmarkType::TICKMARK_CUSTOM && m_timeMode() == DATE )
    {
        tickmarkDistributionGroup->add( &m_tickmarkInterval );
        tickmarkDistributionGroup->add( &m_tickmarkIntervalStep );
    }

    caf::PdmUiGroup* tickmarkLabelGroup = timeGroup->addNewGroup( "Tickmark Label Format" );
    tickmarkLabelGroup->setCollapsedByDefault();
    tickmarkLabelGroup->add( &m_valuesFontSize );
    if ( m_timeMode() == DATE )
    {
        tickmarkLabelGroup->add( &m_automaticDateComponents );
        if ( !m_automaticDateComponents() )
        {
            tickmarkLabelGroup->add( &m_dateComponents );
            tickmarkLabelGroup->add( &m_timeComponents );
        }
        if ( m_automaticDateComponents() || m_dateComponents() != RiaDefines::DateFormatComponents::DATE_FORMAT_NONE )
        {
            tickmarkLabelGroup->add( &m_dateFormat );
        }
        if ( m_automaticDateComponents() || m_timeComponents() != RiaDefines::TimeFormatComponents::TIME_FORMAT_NONE )
        {
            tickmarkLabelGroup->add( &m_timeFormat );
        }
    }

    uiOrdering.skipRemainingFields( true );
}

//--------------------------------------------------------------------------------------------------
///
//--------------------------------------------------------------------------------------------------
void RimSummaryTimeAxisProperties::fieldChangedByUi( const caf::PdmFieldHandle* changedField, const QVariant& oldValue, const QVariant& newValue )
{
    RimSummaryPlot* rimSummaryPlot = firstAncestorOrThisOfType<RimSummaryPlot>();
    if ( !rimSummaryPlot ) return;

    if ( changedField == &m_visibleDateRangeMax )
    {
        QDate test = newValue.toDate();
        if ( !test.isValid() )
        {
            m_visibleDateRangeMax = oldValue.toDate();
        }

        updateTimeVisibleRange();
        m_isAutoZoom = false;
    }
    else if ( changedField == &m_visibleTimeRangeMax )
    {
        QTime test = newValue.toTime();
        if ( !test.isValid() )
        {
            m_visibleTimeRangeMax = oldValue.toTime();
        }

        updateTimeVisibleRange();
        m_isAutoZoom = false;
    }
    else if ( changedField == &m_visibleDateRangeMin )
    {
        QDate test = newValue.toDate();
        if ( !test.isValid() )
        {
            m_visibleDateRangeMin = oldValue.toDate();
        }

        updateTimeVisibleRange();
        m_isAutoZoom = false;
    }
    else if ( changedField == &m_visibleTimeRangeMin )
    {
        QTime test = newValue.toTime();
        if ( !test.isValid() )
        {
            m_visibleTimeRangeMin = oldValue.toTime();
        }

        updateTimeVisibleRange();
        m_isAutoZoom = false;
    }
    else if ( changedField == &m_visibleTimeSinceStartRangeMin || changedField == &m_visibleTimeSinceStartRangeMax )
    {
        updateDateVisibleRange();
        m_isAutoZoom = false;
    }
    else if ( changedField == &m_timeMode )
    {
        if ( m_timeMode() == TimeModeType::TIME_FROM_SIMULATION_START )
        {
            m_tickmarkType = TickmarkType::TICKMARK_COUNT;
        }
        // Changing this setting requires a full update of the plot
        requestLoadDataAndUpdate.send();
        return;
    }
    else if ( changedField == &m_timeUnit || changedField == &m_dateFormat || changedField == &m_timeFormat )
    {
        // Changing these settings requires a full update of the plot
        requestLoadDataAndUpdate.send();
        return;
    }
    else if ( changedField == &m_tickmarkType && m_tickmarkType == TickmarkType::TICKMARK_CUSTOM )
    {
        m_isAutoZoom = false;
    }

    settingsChanged.send();
}

//--------------------------------------------------------------------------------------------------
///
//--------------------------------------------------------------------------------------------------
void RimSummaryTimeAxisProperties::defineEditorAttribute( const caf::PdmFieldHandle* field,
                                                          QString                    uiConfigName,
                                                          caf::PdmUiEditorAttribute* attribute )
{
    if ( field == &m_visibleDateRangeMin || field == &m_visibleDateRangeMax )
    {
        auto dateAttrib = dynamic_cast<caf::PdmUiDateEditorAttribute*>( attribute );
        if ( dateAttrib )
        {
            dateAttrib->dateFormat =
                RiaQDateTimeTools::dateFormatString( m_dateFormat(), RiaDefines::DateFormatComponents::DATE_FORMAT_YEAR_MONTH_DAY );
        }
    }
    else if ( field == &m_visibleTimeRangeMin || field == &m_visibleTimeRangeMax )
    {
        auto timeAttrib = dynamic_cast<caf::PdmUiTimeEditorAttribute*>( attribute );
        if ( timeAttrib )
        {
            timeAttrib->timeFormat =
                RiaQDateTimeTools::timeFormatString( m_timeFormat(), RiaDefines::TimeFormatComponents::TIME_FORMAT_HOUR_MINUTE_SECOND );
        }
    }
}<|MERGE_RESOLUTION|>--- conflicted
+++ resolved
@@ -409,12 +409,8 @@
     if ( tickmarkStep < 1 ) return {};
 
     // Convert from list of QDateTime items to double values for Qwt
-<<<<<<< HEAD
-    auto toDoubleList = []( const QList<QDateTime>& dateTimeList ) {
-=======
     auto toDoubleList = []( const QList<QDateTime>& dateTimeList )
     {
->>>>>>> 67c46288
         QList<double> output;
         for ( const auto& elm : dateTimeList )
         {
