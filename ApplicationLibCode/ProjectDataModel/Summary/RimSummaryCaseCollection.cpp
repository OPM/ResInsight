--- conflicted
+++ resolved
@@ -96,15 +96,9 @@
 
     // Sort by variation bin (highest first) but keep name as sorting parameter when parameters have the same variation
     // index
-<<<<<<< HEAD
-    std::stable_sort( parameterVector.begin(), parameterVector.end(), [&bins]( const RigEnsembleParameter& lhs, const RigEnsembleParameter& rhs ) {
-        return lhs.variationBin > rhs.variationBin;
-    } );
-=======
     std::stable_sort( parameterVector.begin(),
                       parameterVector.end(),
                       []( const RigEnsembleParameter& lhs, const RigEnsembleParameter& rhs ) { return lhs.variationBin > rhs.variationBin; } );
->>>>>>> 67c46288
 }
 
 //--------------------------------------------------------------------------------------------------
