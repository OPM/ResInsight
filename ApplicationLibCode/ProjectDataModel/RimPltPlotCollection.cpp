--- conflicted
+++ resolved
@@ -104,10 +104,7 @@
 
     std::string                          errorIdName = ( wellPath->name() + " " + eclCase->caseUserDescription() ).toStdString();
     cvf::ref<RigEclipseWellLogExtractor> extractor   = new RigEclipseWellLogExtractor( eclCaseData, wellPathGeometry, errorIdName );
-<<<<<<< HEAD
-=======
-
->>>>>>> 67c46288
+
     m_extractors.push_back( extractor.p() );
 
     return extractor.p();
@@ -128,24 +125,15 @@
     RigWellPath*        wellPathGeometry = wellPath->wellPathGeometry();
     for ( size_t exIdx = 0; exIdx < m_geomExtractors.size(); ++exIdx )
     {
-<<<<<<< HEAD
-        if ( m_geomExtractors[exIdx]->caseData() == geomCaseData && m_geomExtractors[exIdx]->wellPathGeometry() == wellPathGeometry )
-=======
         if ( ( m_geomExtractors[exIdx]->caseData() == geomCaseData ) &&
              ( m_geomExtractors[exIdx]->wellPathGeometry() == wellPathGeometry ) && ( m_geomExtractors[exIdx]->partId() == partId ) )
->>>>>>> 67c46288
         {
             return m_geomExtractors[exIdx].p();
         }
     }
 
     std::string                          errorIdName = ( wellPath->name() + " " + geomCase->caseUserDescription() ).toStdString();
-<<<<<<< HEAD
-    cvf::ref<RigGeoMechWellLogExtractor> extractor   = new RigGeoMechWellLogExtractor( geomCaseData, wellPathGeometry, errorIdName );
-    m_geomExtractors.push_back( extractor.p() );
-=======
     cvf::ref<RigGeoMechWellLogExtractor> extractor = new RigGeoMechWellLogExtractor( geomCaseData, partId, wellPathGeometry, errorIdName );
->>>>>>> 67c46288
 
     if ( extractor->valid() )
     {
