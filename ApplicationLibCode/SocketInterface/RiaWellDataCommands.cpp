/////////////////////////////////////////////////////////////////////////////////
//
//  Copyright (C) 2011-     Statoil ASA
//  Copyright (C) 2013-     Ceetron Solutions AS
//  Copyright (C) 2011-2012 Ceetron AS
//
//  ResInsight is free software: you can redistribute it and/or modify
//  it under the terms of the GNU General Public License as published by
//  the Free Software Foundation, either version 3 of the License, or
//  (at your option) any later version.
//
//  ResInsight is distributed in the hope that it will be useful, but WITHOUT ANY
//  WARRANTY; without even the implied warranty of MERCHANTABILITY or
//  FITNESS FOR A PARTICULAR PURPOSE.
//
//  See the GNU General Public License at <http://www.gnu.org/licenses/gpl.html>
//  for more details.
//
/////////////////////////////////////////////////////////////////////////////////

#include "RiaSocketCommand.h"
#include "RiaSocketServer.h"
#include "RiaSocketTools.h"

#include "RigEclipseCaseData.h"
#include "RigGridBase.h"
#include "RigSimWellData.h"
#include "RigWellResultFrame.h"
#include "RigWellResultPoint.h"

#include "RimEclipseCase.h"

#include "cvfCollection.h"

#include <QTcpSocket>

//--------------------------------------------------------------------------------------------------
///
//--------------------------------------------------------------------------------------------------
class RiaGetWellNames : public RiaSocketCommand
{
public:
    static QString commandName() { return QString( "GetWellNames" ); }

    bool interpretCommand( RiaSocketServer* server, const QList<QByteArray>& args, QDataStream& socketStream ) override
    {
        int             caseId  = args[1].toInt();
        RimEclipseCase* rimCase = server->findReservoir( caseId );
        if ( !rimCase )
        {
            server->showErrorMessage( RiaSocketServer::tr( "ResInsight SocketServer: \n" ) +
                                      RiaSocketServer::tr( "Could not find the case with ID : \"%1\"" ).arg( caseId ) );

            return true;
        }

        std::vector<QString> wellNames;

        const cvf::Collection<RigSimWellData>& wells = rimCase->eclipseCaseData()->wellResults();

        for ( size_t wIdx = 0; wIdx < wells.size(); ++wIdx )
        {
            wellNames.push_back( wells[wIdx]->m_wellName );
        }

        quint64 byteCount = sizeof( quint64 );
        quint64 wellCount = wellNames.size();

        for ( size_t wIdx = 0; wIdx < wellCount; wIdx++ )
        {
            byteCount += wellNames[wIdx].size() * sizeof( QChar );
        }

        socketStream << byteCount;
        socketStream << wellCount;

        for ( size_t wIdx = 0; wIdx < wellCount; wIdx++ )
        {
            socketStream << wellNames[wIdx];
        }

        return true;
    }
};

static bool RiaGetWellNames_init = RiaSocketCommandFactory::instance()->registerCreator<RiaGetWellNames>( RiaGetWellNames::commandName() );

//--------------------------------------------------------------------------------------------------
///
//--------------------------------------------------------------------------------------------------
class RiaGetWellStatus : public RiaSocketCommand
{
public:
    static QString commandName() { return QString( "GetWellStatus" ); }

    bool interpretCommand( RiaSocketServer* server, const QList<QByteArray>& args, QDataStream& socketStream ) override
    {
        int     caseId   = args[1].toInt();
        QString wellName = args[2];

        RimEclipseCase* rimCase = server->findReservoir( caseId );
        if ( !rimCase )
        {
            server->showErrorMessage( RiaSocketServer::tr( "ResInsight SocketServer: \n" ) +
                                      RiaSocketServer::tr( "Could not find the case with ID : \"%1\"" ).arg( caseId ) );

            return true;
        }

        // Create a list of all the requested time steps

        std::vector<size_t> requestedTimesteps;
        // First find the well result for the correct well

        const cvf::Collection<RigSimWellData>& allWellRes = rimCase->eclipseCaseData()->wellResults();
        cvf::ref<RigSimWellData>               currentWellResult;
        for ( size_t tsIdx = 0; tsIdx < allWellRes.size(); ++tsIdx )
        {
            if ( allWellRes[tsIdx]->m_wellName == wellName )
            {
                currentWellResult = allWellRes[tsIdx];
                break;
            }
        }

        if ( currentWellResult.isNull() )
        {
            server->showErrorMessage( RiaSocketServer::tr( "ResInsight SocketServer: \n" ) +
                                      RiaSocketServer::tr( "Could not find the well with name : \"%1\"" ).arg( wellName ) );

            return true;
        }

        if ( args.size() <= 3 )
        {
            // Select all timesteps.

            for ( size_t tsIdx = 0; tsIdx < currentWellResult->m_resultTimeStepIndexToWellTimeStepIndex.size(); ++tsIdx )
            {
                requestedTimesteps.push_back( tsIdx );
            }
        }
        else
        {
            bool timeStepReadError = false;
            for ( int argIdx = 3; argIdx < args.size(); ++argIdx )
            {
                bool conversionOk = false;
                int  tsIdx        = args[argIdx].toInt( &conversionOk );

                if ( conversionOk )
                {
                    requestedTimesteps.push_back( tsIdx );
                }
                else
                {
                    timeStepReadError = true;
                }
            }

            if ( timeStepReadError )
            {
                server->showErrorMessage( RiaSocketServer::tr( "ResInsight SocketServer: riGetGridProperty : \n" ) +
                                          RiaSocketServer::tr( "An error occurred while interpreting the requested timesteps." ) );
            }
        }

        std::vector<QString> wellTypes;
        std::vector<qint32>  wellStatuses;

        for ( size_t tsIdx = 0; tsIdx < requestedTimesteps.size(); ++tsIdx )
        {
            QString wellType   = "NotDefined";
            qint32  wellStatus = 0;
            if ( currentWellResult->hasWellResult( tsIdx ) )
            {
                switch ( currentWellResult->wellResultFrame( tsIdx )->productionType() )
                {
                    case RiaDefines::WellProductionType::PRODUCER:
                        wellType = "Producer";
                        break;
                    case RiaDefines::WellProductionType::OIL_INJECTOR:
                        wellType = "OilInjector";
                        break;
                    case RiaDefines::WellProductionType::WATER_INJECTOR:
                        wellType = "WaterInjector";
                        break;
                    case RiaDefines::WellProductionType::GAS_INJECTOR:
                        wellType = "GasInjector";
                        break;
                }

                wellStatus = currentWellResult->wellResultFrame( tsIdx )->isOpen() ? 1 : 0;
            }

            wellTypes.push_back( wellType );
            wellStatuses.push_back( wellStatus );
        }

        quint64 byteCount     = sizeof( quint64 );
        quint64 timeStepCount = wellTypes.size();

        for ( size_t tsIdx = 0; tsIdx < timeStepCount; tsIdx++ )
        {
            byteCount += wellTypes[tsIdx].size() * sizeof( QChar );
            byteCount += sizeof( qint32 );
        }

        socketStream << byteCount;
        socketStream << timeStepCount;

        for ( size_t tsIdx = 0; tsIdx < timeStepCount; tsIdx++ )
        {
            socketStream << wellTypes[tsIdx];
            socketStream << wellStatuses[tsIdx];
        }

        return true;
    }
};

static bool RiaGetWellStatus_init = RiaSocketCommandFactory::instance()->registerCreator<RiaGetWellStatus>( RiaGetWellStatus::commandName() );

//--------------------------------------------------------------------------------------------------
///
//--------------------------------------------------------------------------------------------------
class RiaGetWellCells : public RiaSocketCommand
{
public:
    static QString commandName() { return QString( "GetWellCells" ); }

    bool interpretCommand( RiaSocketServer* server, const QList<QByteArray>& args, QDataStream& socketStream ) override
    {
        int     caseId      = args[1].toInt();
        QString wellName    = args[2];
        size_t  timeStepIdx = args[3].toInt() - 1; // Interpret timeStepIdx from octave as 1-based

        RimEclipseCase* rimCase = server->findReservoir( caseId );
        if ( !rimCase )
        {
            server->showErrorMessage( RiaSocketServer::tr( "ResInsight SocketServer: \n" ) +
                                      RiaSocketServer::tr( "Could not find the case with ID : \"%1\"" ).arg( caseId ) );

            socketStream << (quint64)0;
            return true;
        }

        const cvf::Collection<RigSimWellData>& allWellRes = rimCase->eclipseCaseData()->wellResults();
        cvf::ref<RigSimWellData>               currentWellResult;
        for ( size_t cIdx = 0; cIdx < allWellRes.size(); ++cIdx )
        {
            if ( allWellRes[cIdx]->m_wellName == wellName )
            {
                currentWellResult = allWellRes[cIdx];
                break;
            }
        }

        if ( currentWellResult.isNull() )
        {
            server->showErrorMessage( RiaSocketServer::tr( "ResInsight SocketServer: \n" ) +
                                      RiaSocketServer::tr( "Could not find the well with name : \"%1\"" ).arg( wellName ) );

            socketStream << (quint64)0;
            return true;
        }

        if ( !currentWellResult->hasWellResult( timeStepIdx ) )
        {
            socketStream << (quint64)0;
            return true;
        }

        std::vector<qint32> cellIs;
        std::vector<qint32> cellJs;
        std::vector<qint32> cellKs;
        std::vector<qint32> gridIndices;
        std::vector<qint32> cellStatuses;
        std::vector<qint32> branchIds;
        std::vector<qint32> segmentIds;

        // Fetch results
        const RigWellResultFrame* wellResFrame = currentWellResult->wellResultFrame( timeStepIdx );
        std::vector<RigGridBase*> grids;
        rimCase->eclipseCaseData()->allGrids( &grids );

        for ( const auto& wellResultBranch : wellResFrame->wellResultBranches() )
        {
<<<<<<< HEAD
            const std::vector<RigWellResultPoint>& branchResPoints = wellResFrame->m_wellResultBranches[bIdx].m_branchResultPoints;
            for ( size_t rpIdx = 0; rpIdx < branchResPoints.size(); ++rpIdx )
=======
            for ( const auto& branchResultPoint : wellResultBranch.branchResultPoints() )
>>>>>>> 67c46288
            {
                if ( branchResultPoint.isCell() )
                {
                    size_t i;
                    size_t j;
                    size_t k;
<<<<<<< HEAD
                    size_t gridIdx = resPoint.gridIndex();
                    grids[gridIdx]->ijkFromCellIndex( resPoint.cellIndex(), &i, &j, &k );
                    bool isOpen    = resPoint.isOpen();
                    int  branchId  = resPoint.branchId();
                    int  segmentId = resPoint.segmentId();

=======
                    size_t gridIdx = branchResultPoint.gridIndex();
                    grids[gridIdx]->ijkFromCellIndex( branchResultPoint.cellIndex(), &i, &j, &k );
                    bool isOpen    = branchResultPoint.isOpen();
                    int  branchId  = branchResultPoint.branchId();
                    int  segmentId = branchResultPoint.segmentId();
>>>>>>> 67c46288
                    cellIs.push_back( static_cast<qint32>( i + 1 ) ); // NB: 1-based index in Octave
                    cellJs.push_back( static_cast<qint32>( j + 1 ) ); // NB: 1-based index in Octave
                    cellKs.push_back( static_cast<qint32>( k + 1 ) ); // NB: 1-based index in Octave
                    gridIndices.push_back( static_cast<qint32>( gridIdx ) );
                    cellStatuses.push_back( isOpen ? static_cast<qint32>( 1 ) : static_cast<qint32>( 0 ) );
                    branchIds.push_back( branchId );
                    segmentIds.push_back( segmentId );
                }
            }
        }

        quint64 byteCount = sizeof( quint64 );
        quint64 cellCount = cellIs.size();

        byteCount += cellCount * ( 7 * sizeof( qint32 ) );

        socketStream << byteCount;
        socketStream << cellCount;

        for ( size_t cIdx = 0; cIdx < cellCount; cIdx++ )
        {
            socketStream << cellIs[cIdx];
            socketStream << cellJs[cIdx];
            socketStream << cellKs[cIdx];
            socketStream << gridIndices[cIdx];
            socketStream << cellStatuses[cIdx];
            socketStream << branchIds[cIdx];
            socketStream << segmentIds[cIdx];
        }

        return true;
    }
};

static bool RiaGetWellCells_init = RiaSocketCommandFactory::instance()->registerCreator<RiaGetWellCells>( RiaGetWellCells::commandName() );<|MERGE_RESOLUTION|>--- conflicted
+++ resolved
@@ -286,32 +286,18 @@
 
         for ( const auto& wellResultBranch : wellResFrame->wellResultBranches() )
         {
-<<<<<<< HEAD
-            const std::vector<RigWellResultPoint>& branchResPoints = wellResFrame->m_wellResultBranches[bIdx].m_branchResultPoints;
-            for ( size_t rpIdx = 0; rpIdx < branchResPoints.size(); ++rpIdx )
-=======
             for ( const auto& branchResultPoint : wellResultBranch.branchResultPoints() )
->>>>>>> 67c46288
             {
                 if ( branchResultPoint.isCell() )
                 {
                     size_t i;
                     size_t j;
                     size_t k;
-<<<<<<< HEAD
-                    size_t gridIdx = resPoint.gridIndex();
-                    grids[gridIdx]->ijkFromCellIndex( resPoint.cellIndex(), &i, &j, &k );
-                    bool isOpen    = resPoint.isOpen();
-                    int  branchId  = resPoint.branchId();
-                    int  segmentId = resPoint.segmentId();
-
-=======
                     size_t gridIdx = branchResultPoint.gridIndex();
                     grids[gridIdx]->ijkFromCellIndex( branchResultPoint.cellIndex(), &i, &j, &k );
                     bool isOpen    = branchResultPoint.isOpen();
                     int  branchId  = branchResultPoint.branchId();
                     int  segmentId = branchResultPoint.segmentId();
->>>>>>> 67c46288
                     cellIs.push_back( static_cast<qint32>( i + 1 ) ); // NB: 1-based index in Octave
                     cellJs.push_back( static_cast<qint32>( j + 1 ) ); // NB: 1-based index in Octave
                     cellKs.push_back( static_cast<qint32>( k + 1 ) ); // NB: 1-based index in Octave
