/////////////////////////////////////////////////////////////////////////////////
//
//  Copyright (C) 2019-     Equinor ASA
//
//  ResInsight is free software: you can redistribute it and/or modify
//  it under the terms of the GNU General Public License as published by
//  the Free Software Foundation, either version 3 of the License, or
//  (at your option) any later version.
//
//  ResInsight is distributed in the hope that it will be useful, but WITHOUT ANY
//  WARRANTY; without even the implied warranty of MERCHANTABILITY or
//  FITNESS FOR A PARTICULAR PURPOSE.
//
//  See the GNU General Public License at <http://www.gnu.org/licenses/gpl.html>
//  for more details.
//
/////////////////////////////////////////////////////////////////////////////////

#include "RivIntersectionResultsColoringTools.h"

#include "RiaOffshoreSphericalCoords.h"
#include "RiaResultNames.h"

#include "RimEclipseCase.h"
#include "RimEclipseCellColors.h"
#include "RimEclipseView.h"
#include "RimGeoMechCellColors.h"
#include "RimGeoMechView.h"
#include "RimGridView.h"
#include "RimIntersection.h"
#include "RimIntersectionResultDefinition.h"
#include "RimRegularLegendConfig.h"
#include "RimTernaryLegendConfig.h"

#include "RigFemPartCollection.h"
#include "RigFemPartResultsCollection.h"
#include "RigFemResultAddress.h"
#include "RigGeoMechCaseData.h"
#include "RigResultAccessorFactory.h"

#include "RivIntersectionGeometryGeneratorInterface.h"
#include "RivIntersectionVertexWeights.h"
#include "RivScalarMapperUtils.h"
#include "RivTernaryTextureCoordsCreator.h"

#include "RiuGeoMechXfTensorResultAccessor.h"

#include "cvfGeometryTools.h"
#include "cvfStructGridGeometryGenerator.h"

//--------------------------------------------------------------------------------------------------
///
//--------------------------------------------------------------------------------------------------
void RivIntersectionResultsColoringTools::calculateIntersectionResultColors( int              timeStepIndex,
                                                                             bool             useSeparateIntersectionResDefTimeStep,
                                                                             RimIntersection* rimIntersectionHandle,
                                                                             const RivIntersectionGeometryGeneratorInterface* intersectionGeomGenIF,
                                                                             const cvf::ScalarMapper*      explicitScalarColorMapper,
                                                                             const RivTernaryScalarMapper* explicitTernaryColorMapper,
                                                                             cvf::Part*                    intersectionFacesPart,
                                                                             cvf::Vec2fArray*              intersectionFacesTextureCoords )
{
    if ( !intersectionGeomGenIF || !intersectionGeomGenIF->isAnyGeometryPresent() ) return;

    auto gridView = rimIntersectionHandle->firstAncestorOrThisOfType<RimGridView>();
    if ( !gridView ) return;

    bool isLightingDisabled = gridView->isLightingDisabled();

    RimEclipseResultDefinition*   eclipseResDef      = nullptr;
    RimGeoMechResultDefinition*   geomResultDef      = nullptr;
    const cvf::ScalarMapper*      scalarColorMapper  = explicitScalarColorMapper;
    const RivTernaryScalarMapper* ternaryColorMapper = explicitTernaryColorMapper;

    // Separate intersection result

    RimIntersectionResultDefinition* sepResDef = rimIntersectionHandle->activeSeparateResultDefinition();
    if ( sepResDef && sepResDef->activeCase() )
    {
        if ( sepResDef->isEclipseResultDefinition() )
        {
            eclipseResDef = sepResDef->eclipseResultDefinition();
        }
        else
        {
            geomResultDef = sepResDef->geoMechResultDefinition();
        }

        if ( !scalarColorMapper ) scalarColorMapper = sepResDef->regularLegendConfig()->scalarMapper();
        if ( !ternaryColorMapper ) ternaryColorMapper = sepResDef->ternaryLegendConfig()->scalarMapper();
        if ( useSeparateIntersectionResDefTimeStep )
        {
            timeStepIndex = sepResDef->timeStep();
        }
    }

    // Ordinary result

    if ( !eclipseResDef && !geomResultDef )
    {
        auto eclipseView = rimIntersectionHandle->firstAncestorOrThisOfType<RimEclipseView>();
        if ( eclipseView )
        {
            eclipseResDef = eclipseView->cellResult();
            if ( !scalarColorMapper ) scalarColorMapper = eclipseView->cellResult()->legendConfig()->scalarMapper();
            if ( !ternaryColorMapper ) ternaryColorMapper = eclipseView->cellResult()->ternaryLegendConfig()->scalarMapper();
        }

        auto geoView = rimIntersectionHandle->firstAncestorOrThisOfType<RimGeoMechView>();
        if ( geoView )
        {
            geomResultDef = geoView->cellResult();
            if ( !scalarColorMapper ) scalarColorMapper = geoView->cellResult()->legendConfig()->scalarMapper();
        }
    }

    if ( eclipseResDef )
    {
        if ( eclipseResDef->isTernarySaturationSelected() )
        {
            RivIntersectionResultsColoringTools::updateEclipseTernaryCellResultColors( eclipseResDef,
                                                                                       ternaryColorMapper,
                                                                                       timeStepIndex,
                                                                                       isLightingDisabled,
                                                                                       intersectionGeomGenIF->triangleToCellIndex(),
                                                                                       intersectionFacesPart,
                                                                                       intersectionFacesTextureCoords );
        }
        else
        {
            RivIntersectionResultsColoringTools::updateEclipseCellResultColors( eclipseResDef,
                                                                                scalarColorMapper,
                                                                                timeStepIndex,
                                                                                isLightingDisabled,
                                                                                intersectionGeomGenIF->triangleToCellIndex(),
                                                                                intersectionFacesPart,
                                                                                intersectionFacesTextureCoords );
        }
    }
    else if ( geomResultDef )
    {
        RivIntersectionResultsColoringTools::updateGeoMechCellResultColors( geomResultDef,
                                                                            timeStepIndex,
                                                                            scalarColorMapper,
                                                                            isLightingDisabled,
                                                                            intersectionGeomGenIF,
                                                                            intersectionFacesPart,
                                                                            intersectionFacesTextureCoords );
        return;
    }
}

//--------------------------------------------------------------------------------------------------
///
//--------------------------------------------------------------------------------------------------
void RivIntersectionResultsColoringTools::updateEclipseCellResultColors( const RimEclipseResultDefinition* eclipseResDef,
                                                                         const cvf::ScalarMapper*          scalarColorMapper,
                                                                         size_t                            timeStepIndex,
                                                                         bool                              isLightingDisabled,
                                                                         const std::vector<size_t>&        triangleToCellIndexMapping,
                                                                         cvf::Part*                        intersectionFacesPart,
                                                                         cvf::Vec2fArray*                  intersectionFacesTextureCoords )
{
    RigEclipseCaseData* eclipseCaseData = eclipseResDef->eclipseCase()->eclipseCaseData();

    cvf::ref<RigResultAccessor> resultAccessor;

    if ( !RiaResultNames::isPerCellFaceResult( eclipseResDef->resultVariable() ) )

    {
        resultAccessor = RigResultAccessorFactory::createFromResultDefinition( eclipseCaseData, 0, timeStepIndex, eclipseResDef );
    }

    if ( resultAccessor.isNull() )
    {
        resultAccessor = new RigHugeValResultAccessor;
    }

    RivIntersectionResultsColoringTools::calculateEclipseTextureCoordinates( intersectionFacesTextureCoords,
                                                                             triangleToCellIndexMapping,
                                                                             resultAccessor.p(),
                                                                             scalarColorMapper );

    RivScalarMapperUtils::applyTextureResultsToPart( intersectionFacesPart,
                                                     intersectionFacesTextureCoords,
                                                     scalarColorMapper,
                                                     1.0,
                                                     caf::FC_NONE,
                                                     isLightingDisabled );
}

//--------------------------------------------------------------------------------------------------
///
//--------------------------------------------------------------------------------------------------
void RivIntersectionResultsColoringTools::updateEclipseTernaryCellResultColors( const RimEclipseResultDefinition* eclipseResDef,
                                                                                const RivTernaryScalarMapper*     ternaryColorMapper,
                                                                                size_t                            timeStepIndex,
                                                                                bool                              isLightingDisabled,
                                                                                const std::vector<size_t>& triangleToCellIndexMapping,
                                                                                cvf::Part*                 intersectionFacesPart,
                                                                                cvf::Vec2fArray*           intersectionFacesTextureCoords )
{
    RivTernaryTextureCoordsCreator texturer( eclipseResDef, ternaryColorMapper, timeStepIndex );

    texturer.createTextureCoords( intersectionFacesTextureCoords, triangleToCellIndexMapping );

    RivScalarMapperUtils::applyTernaryTextureResultsToPart( intersectionFacesPart,
                                                            intersectionFacesTextureCoords,
                                                            ternaryColorMapper,
                                                            1.0,
                                                            caf::FC_NONE,
                                                            isLightingDisabled );
}

//--------------------------------------------------------------------------------------------------
///
//--------------------------------------------------------------------------------------------------
void RivIntersectionResultsColoringTools::updateGeoMechCellResultColors( const RimGeoMechResultDefinition* geomResultDef,
                                                                         int                               viewerTimeStepIndex,
                                                                         const cvf::ScalarMapper*          scalarColorMapper,
                                                                         bool                              isLightingDisabled,
                                                                         const RivIntersectionGeometryGeneratorInterface* geomGenerator,
                                                                         cvf::Part*       intersectionFacesPart,
                                                                         cvf::Vec2fArray* intersectionFacesTextureCoords )
{
    RigGeoMechCaseData* caseData = nullptr;
    RigFemResultAddress resVarAddress;
    {
        caseData      = geomResultDef->ownerCaseData();
        resVarAddress = geomResultDef->resultAddress();
    }

    if ( !caseData ) return;

    auto [stepIdx, frameIdx] = caseData->femPartResults()->stepListIndexToTimeStepAndDataFrameIndex( viewerTimeStepIndex );

    const std::vector<size_t>&                       triangleToCellIdx = geomGenerator->triangleToCellIndex();
    const cvf::Vec3fArray*                           triangelVxes      = geomGenerator->triangleVxes();
    const std::vector<RivIntersectionVertexWeights>& vertexWeights     = geomGenerator->triangleVxToCellCornerInterpolationWeights();

    if ( resVarAddress.resultPosType == RIG_ELEMENT )
    {
        if ( caseData->femPartResults()->partCount() == 1 )
        {
            const std::vector<float>& resultValues = caseData->femPartResults()->resultValues( resVarAddress, 0, stepIdx, frameIdx );

            RivIntersectionResultsColoringTools::calculateElementBasedGeoMechTextureCoords( intersectionFacesTextureCoords,
                                                                                            resultValues,
                                                                                            triangleToCellIdx,
                                                                                            scalarColorMapper );
        }
        else
        {
            std::vector<float> resultValues;
            caseData->femPartResults()->globalResultValues( resVarAddress, stepIdx, frameIdx, resultValues );

            RivIntersectionResultsColoringTools::calculateElementBasedGeoMechTextureCoords( intersectionFacesTextureCoords,
                                                                                            resultValues,
                                                                                            triangleToCellIdx,
                                                                                            scalarColorMapper );
        }
    }
    else if ( resVarAddress.resultPosType == RIG_ELEMENT_NODAL_FACE )
    {
        // Special direction sensitive result calculation

        if ( caseData->femPartResults()->partCount() == 1 ) // only supported for single-part geomech cases
        {
            if ( resVarAddress.componentName == "Pazi" || resVarAddress.componentName == "Pinc" )
            {
                RivIntersectionResultsColoringTools::calculatePlaneAngleTextureCoords( intersectionFacesTextureCoords,
                                                                                       triangelVxes,
                                                                                       resVarAddress,
                                                                                       scalarColorMapper );
            }
            else
            {
                RivIntersectionResultsColoringTools::calculateGeoMechTensorXfTextureCoords( intersectionFacesTextureCoords,
                                                                                            triangelVxes,
                                                                                            vertexWeights,
                                                                                            caseData,
                                                                                            resVarAddress,
                                                                                            0,
                                                                                            stepIdx,
                                                                                            frameIdx,
                                                                                            scalarColorMapper );
            }
        }
        else
            return;
    }
    else
    {
        // Do a "Hack" to show elm nodal and not nodal POR results

        if ( resVarAddress.resultPosType == RIG_NODAL && resVarAddress.fieldName == "POR-Bar" )
        {
            resVarAddress.resultPosType = RIG_ELEMENT_NODAL;
        }
        bool isElementNodalResult = !( resVarAddress.resultPosType == RIG_NODAL );

        if ( caseData->femPartResults()->partCount() == 1 )
        {
            const std::vector<float>& resultValues = caseData->femPartResults()->resultValues( resVarAddress, 0, stepIdx, frameIdx );
            RivIntersectionResultsColoringTools::calculateNodeOrElementNodeBasedGeoMechTextureCoords( intersectionFacesTextureCoords,
                                                                                                      vertexWeights,
                                                                                                      resultValues,
                                                                                                      isElementNodalResult,
                                                                                                      caseData->femParts(),
                                                                                                      scalarColorMapper );
        }
        else
        {
            std::vector<float> resultValues;
            caseData->femPartResults()->globalResultValues( resVarAddress, stepIdx, frameIdx, resultValues );

            RivIntersectionResultsColoringTools::calculateNodeOrElementNodeBasedGeoMechTextureCoords( intersectionFacesTextureCoords,
                                                                                                      vertexWeights,
                                                                                                      resultValues,
                                                                                                      isElementNodalResult,
                                                                                                      caseData->femParts(),
                                                                                                      scalarColorMapper );
        }
    }

    RivScalarMapperUtils::applyTextureResultsToPart( intersectionFacesPart,
                                                     intersectionFacesTextureCoords,
                                                     scalarColorMapper,
                                                     1.0,
                                                     caf::FC_NONE,
                                                     isLightingDisabled );
}

//--------------------------------------------------------------------------------------------------
/// Calculates the texture coordinates in a "nearly" one dimensional texture.
/// Undefined values are coded with a y-texturecoordinate value of 1.0 instead of the normal 0.5
//--------------------------------------------------------------------------------------------------
void RivIntersectionResultsColoringTools::calculateEclipseTextureCoordinates( cvf::Vec2fArray*           textureCoords,
                                                                              const std::vector<size_t>& triangleToCellIdxMap,
                                                                              const RigResultAccessor*   resultAccessor,
                                                                              const cvf::ScalarMapper*   mapper )
{
    if ( !resultAccessor ) return;

    size_t numVertices = triangleToCellIdxMap.size() * 3;

    textureCoords->resize( numVertices );
    cvf::Vec2f* rawPtr = textureCoords->ptr();

    int triangleCount = static_cast<int>( triangleToCellIdxMap.size() );

#pragma omp parallel for
    for ( int tIdx = 0; tIdx < triangleCount; tIdx++ )
    {
        double     cellScalarValue = resultAccessor->cellScalarGlobIdx( triangleToCellIdxMap[tIdx] );
        cvf::Vec2f texCoord        = mapper->mapToTextureCoord( cellScalarValue );
        if ( cellScalarValue == HUGE_VAL || cellScalarValue != cellScalarValue ) // a != a is true for NAN's
        {
            texCoord[1] = 1.0f;
        }

        size_t j;
        for ( j = 0; j < 3; j++ )
        {
            rawPtr[tIdx * 3 + j] = texCoord;
        }
    }
}

//--------------------------------------------------------------------------------------------------
///
//--------------------------------------------------------------------------------------------------
void RivIntersectionResultsColoringTools::calculateElementBasedGeoMechTextureCoords( cvf::Vec2fArray*           textureCoords,
                                                                                     const std::vector<float>&  resultValues,
                                                                                     const std::vector<size_t>& triangleToCellIdx,
                                                                                     const cvf::ScalarMapper*   mapper )
{
    textureCoords->resize( triangleToCellIdx.size() * 3 );

    if ( resultValues.size() == 0 )
    {
        textureCoords->setAll( cvf::Vec2f( 0.0, 1.0f ) );
    }
    else
    {
        cvf::Vec2f* rawPtr = textureCoords->ptr();

        for ( size_t triangleIdx = 0; triangleIdx < triangleToCellIdx.size(); triangleIdx++ )
        {
            size_t resIdx   = triangleToCellIdx[triangleIdx];
            float  resValue = resultValues[resIdx];

            size_t triangleVxIdx = triangleIdx * 3;

            if ( resValue == HUGE_VAL || resValue != resValue ) // a != a is true for NAN's
            {
                rawPtr[triangleVxIdx][1]     = 1.0f;
                rawPtr[triangleVxIdx + 1][1] = 1.0f;
                rawPtr[triangleVxIdx + 2][1] = 1.0f;
            }
            else
            {
                rawPtr[triangleVxIdx]     = mapper->mapToTextureCoord( resValue );
                rawPtr[triangleVxIdx + 1] = mapper->mapToTextureCoord( resValue );
                rawPtr[triangleVxIdx + 2] = mapper->mapToTextureCoord( resValue );
            }
        }
    }
}

//--------------------------------------------------------------------------------------------------
///
//--------------------------------------------------------------------------------------------------
void RivIntersectionResultsColoringTools::calculateGeoMechTensorXfTextureCoords( cvf::Vec2fArray*       textureCoords,
                                                                                 const cvf::Vec3fArray* triangelVertices,
                                                                                 const std::vector<RivIntersectionVertexWeights>& vertexWeights,
<<<<<<< HEAD
                                                                                 RigGeoMechCaseData*                              caseData,
=======
                                                                                 RigGeoMechCaseData*        caseData,
>>>>>>> 67c46288
                                                                                 const RigFemResultAddress& resVarAddress,
                                                                                 int                        partIdx,
                                                                                 int                        timeStepIdx,
                                                                                 int                        frameIdx,
                                                                                 const cvf::ScalarMapper*   mapper )
{
    RiuGeoMechXfTensorResultAccessor accessor( caseData->femPartResults(), resVarAddress, partIdx, timeStepIdx, frameIdx );

    textureCoords->resize( vertexWeights.size() );
    cvf::Vec2f* rawPtr   = textureCoords->ptr();
    int         vxCount  = static_cast<int>( vertexWeights.size() );
    int         triCount = vxCount / 3;

#pragma omp parallel for schedule( dynamic )
    for ( int triangleIdx = 0; triangleIdx < triCount; ++triangleIdx )
    {
        int   triangleVxStartIdx = triangleIdx * 3;
        float values[3];

        accessor.calculateInterpolatedValue( &( ( *triangelVertices )[triangleVxStartIdx] ), &( vertexWeights[triangleVxStartIdx] ), values );

        rawPtr[triangleVxStartIdx + 0] = ( values[0] != std::numeric_limits<float>::infinity() ) ? mapper->mapToTextureCoord( values[0] )
                                                                                                 : cvf::Vec2f( 0.0f, 1.0f );
        rawPtr[triangleVxStartIdx + 1] = ( values[1] != std::numeric_limits<float>::infinity() ) ? mapper->mapToTextureCoord( values[1] )
                                                                                                 : cvf::Vec2f( 0.0f, 1.0f );
        rawPtr[triangleVxStartIdx + 2] = ( values[2] != std::numeric_limits<float>::infinity() ) ? mapper->mapToTextureCoord( values[2] )
                                                                                                 : cvf::Vec2f( 0.0f, 1.0f );
    }
}

//--------------------------------------------------------------------------------------------------
///
//--------------------------------------------------------------------------------------------------
void RivIntersectionResultsColoringTools::calculatePlaneAngleTextureCoords( cvf::Vec2fArray*           textureCoords,
                                                                            const cvf::Vec3fArray*     triangelVertices,
                                                                            const RigFemResultAddress& resVarAddress,
                                                                            const cvf::ScalarMapper*   mapper )
{
    textureCoords->resize( triangelVertices->size() );
    cvf::Vec2f* rawPtr   = textureCoords->ptr();
    int         vxCount  = static_cast<int>( triangelVertices->size() );
    int         triCount = vxCount / 3;

    std::function<float( const RiaOffshoreSphericalCoords& )> operation;
    if ( resVarAddress.componentName == "Pazi" )
    {
        operation = []( const RiaOffshoreSphericalCoords& sphCoord ) { return (float)sphCoord.azi(); };
    }
    else if ( resVarAddress.componentName == "Pinc" )
    {
        operation = []( const RiaOffshoreSphericalCoords& sphCoord ) { return (float)sphCoord.inc(); };
    }

#pragma omp parallel for schedule( dynamic )
    for ( int triangleIdx = 0; triangleIdx < triCount; ++triangleIdx )
    {
        int triangleVxStartIdx = triangleIdx * 3;

        const cvf::Vec3f* triangle = &( ( *triangelVertices )[triangleVxStartIdx] );
        cvf::Mat3f rotMx = cvf::GeometryTools::computePlaneHorizontalRotationMx( triangle[1] - triangle[0], triangle[2] - triangle[0] );

        RiaOffshoreSphericalCoords sphCoord( cvf::Vec3f( rotMx.rowCol( 2, 0 ), rotMx.rowCol( 2, 1 ), rotMx.rowCol( 2, 2 ) ) ); // Use Ez from
                                                                                                                               // the matrix
                                                                                                                               // as plane
                                                                                                                               // normal

        float      angle               = cvf::Math::toDegrees( operation( sphCoord ) );
        cvf::Vec2f texCoord            = ( angle != std::numeric_limits<float>::infinity() ) ? mapper->mapToTextureCoord( angle )
                                                                                             : cvf::Vec2f( 0.0f, 1.0f );
        rawPtr[triangleVxStartIdx + 0] = texCoord;
        rawPtr[triangleVxStartIdx + 1] = texCoord;
        rawPtr[triangleVxStartIdx + 2] = texCoord;
    }
}<|MERGE_RESOLUTION|>--- conflicted
+++ resolved
@@ -414,11 +414,7 @@
 void RivIntersectionResultsColoringTools::calculateGeoMechTensorXfTextureCoords( cvf::Vec2fArray*       textureCoords,
                                                                                  const cvf::Vec3fArray* triangelVertices,
                                                                                  const std::vector<RivIntersectionVertexWeights>& vertexWeights,
-<<<<<<< HEAD
-                                                                                 RigGeoMechCaseData*                              caseData,
-=======
                                                                                  RigGeoMechCaseData*        caseData,
->>>>>>> 67c46288
                                                                                  const RigFemResultAddress& resVarAddress,
                                                                                  int                        partIdx,
                                                                                  int                        timeStepIdx,
