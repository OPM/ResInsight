--- conflicted
+++ resolved
@@ -45,10 +45,7 @@
     void             cellCornerVertices( size_t cellIndex, cvf::Vec3d cellCorners[8] ) const override;
     void             cellCornerIndices( size_t cellIndex, size_t cornerIndices[8] ) const override;
     const RigFault*  findFaultFromCellIndexAndCellFace( size_t reservoirCellIndex, cvf::StructGridInterface::FaceType face ) const override;
-<<<<<<< HEAD
-=======
     void             setKIntervalFilter( bool enabled, std::string kIntervalStr ) override;
->>>>>>> 67c46288
 
 private:
     cvf::cref<RigFemPartCollection> m_femParts;
