/////////////////////////////////////////////////////////////////////////////////
//
//  Copyright (C) 2021 - Equinor ASA
//
//  ResInsight is free software: you can redistribute it and/or modify
//  it under the terms of the GNU General Public License as published by
//  the Free Software Foundation, either version 3 of the License, or
//  (at your option) any later version.
//
//  ResInsight is distributed in the hope that it will be useful, but WITHOUT ANY
//  WARRANTY; without even the implied warranty of MERCHANTABILITY or
//  FITNESS FOR A PARTICULAR PURPOSE.
//
//  See the GNU General Public License at <http://www.gnu.org/licenses/gpl.html>
//  for more details.
//
/////////////////////////////////////////////////////////////////////////////////

#pragma once

#include "cvfBoundingBox.h"
#include "cvfObject.h"
#include "cvfVector3.h"

#include "cvfStructGrid.h"

#include <string>
#include <vector>

class RigFault;

//--------------------------------------------------------------------------------------------------
/// Interface definition used to compute the geometry for planes intersecting a grid
//--------------------------------------------------------------------------------------------------
class RivIntersectionHexGridInterface : public cvf::Object
{
public:
    virtual cvf::Vec3d       displayOffset() const                                                                            = 0;
    virtual cvf::BoundingBox boundingBox() const                                                                              = 0;
    virtual void findIntersectingCells( const cvf::BoundingBox& intersectingBB, std::vector<size_t>* intersectedCells ) const = 0;
    virtual bool useCell( size_t cellIndex ) const                                                                            = 0;
    virtual void cellCornerVertices( size_t cellIndex, cvf::Vec3d cellCorners[8] ) const                                      = 0;
    virtual void cellCornerIndices( size_t cellIndex, size_t cornerIndices[8] ) const                                         = 0;
    virtual const RigFault* findFaultFromCellIndexAndCellFace( size_t reservoirCellIndex, cvf::StructGridInterface::FaceType face ) const = 0;
<<<<<<< HEAD
=======
    virtual void setKIntervalFilter( bool enabled, std::string kIntervalStr ) = 0;
>>>>>>> 67c46288
};<|MERGE_RESOLUTION|>--- conflicted
+++ resolved
@@ -42,8 +42,5 @@
     virtual void cellCornerVertices( size_t cellIndex, cvf::Vec3d cellCorners[8] ) const                                      = 0;
     virtual void cellCornerIndices( size_t cellIndex, size_t cornerIndices[8] ) const                                         = 0;
     virtual const RigFault* findFaultFromCellIndexAndCellFace( size_t reservoirCellIndex, cvf::StructGridInterface::FaceType face ) const = 0;
-<<<<<<< HEAD
-=======
     virtual void setKIntervalFilter( bool enabled, std::string kIntervalStr ) = 0;
->>>>>>> 67c46288
 };