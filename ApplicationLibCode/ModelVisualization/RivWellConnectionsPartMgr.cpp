/////////////////////////////////////////////////////////////////////////////////
//
//  Copyright (C) 2016-     Statoil ASA
//
//  ResInsight is free software: you can redistribute it and/or modify
//  it under the terms of the GNU General Public License as published by
//  the Free Software Foundation, either version 3 of the License, or
//  (at your option) any later version.
//
//  ResInsight is distributed in the hope that it will be useful, but WITHOUT ANY
//  WARRANTY; without even the implied warranty of MERCHANTABILITY or
//  FITNESS FOR A PARTICULAR PURPOSE.
//
//  See the GNU General Public License at <http://www.gnu.org/licenses/gpl.html>
//  for more details.
//
/////////////////////////////////////////////////////////////////////////////////

#include "RivWellConnectionsPartMgr.h"

#include "RimEclipseResultCase.h"
#include "RimEclipseView.h"
#include "RimSimWellInView.h"
#include "RimSimWellInViewCollection.h"

#include "RigActiveCellInfo.h"
#include "RigEclipseCaseData.h"
#include "RigFlowDiagResults.h"
#include "RigMainGrid.h"
#include "RigSimWellData.h"
#include "RigWellResultFrame.h"

#include "cafDisplayCoordTransform.h"
#include "cafEffectGenerator.h"

#include "cvfDrawableGeo.h"
#include "cvfModelBasicList.h"
#include "cvfPart.h"

#include <cmath>

//--------------------------------------------------------------------------------------------------
///
//--------------------------------------------------------------------------------------------------
RivWellConnectionsPartMgr::RivWellConnectionsPartMgr( RimEclipseView* reservoirView, RimSimWellInView* well )
{
    m_rimReservoirView = reservoirView;
    m_rimWell          = well;
    m_useCurvedArrows  = true;
}

//--------------------------------------------------------------------------------------------------
///
//--------------------------------------------------------------------------------------------------
RivWellConnectionsPartMgr::~RivWellConnectionsPartMgr()
{
}

//--------------------------------------------------------------------------------------------------
///
//--------------------------------------------------------------------------------------------------
void RivWellConnectionsPartMgr::appendDynamicGeometryPartsToModel( cvf::ModelBasicList* model, size_t frameIndex )
{
    if ( m_rimReservoirView.isNull() ) return;
    if ( !m_rimReservoirView->eclipseCase() ) return;
    if ( !m_rimWell->showWell() ) return;
    if ( !m_rimWell->simWellData()->hasWellResult( frameIndex ) ) return;
<<<<<<< HEAD
    if ( !m_rimWell->simWellData()->wellResultFrame( frameIndex )->m_isOpen ) return;
    if ( m_rimWell->simWellData()->wellResultFrame( frameIndex )->m_productionType == RiaDefines::WellProductionType::UNDEFINED_PRODUCTION_TYPE )
        return;

    bool isProducer = ( m_rimWell->simWellData()->wellResultFrame( frameIndex )->m_productionType == RiaDefines::WellProductionType::PRODUCER );
=======
    if ( !m_rimWell->simWellData()->wellResultFrame( frameIndex )->isOpen() ) return;
    if ( m_rimWell->simWellData()->wellResultFrame( frameIndex )->productionType() == RiaDefines::WellProductionType::UNDEFINED_PRODUCTION_TYPE )
        return;

    bool isProducer = ( m_rimWell->simWellData()->wellResultFrame( frameIndex )->productionType() == RiaDefines::WellProductionType::PRODUCER );
>>>>>>> 67c46288
    double pipeRadius = m_rimWell->pipeRadius();

    cvf::Vec3d                           wellHeadTop;
    cvf::Vec3d                           wellHeadBottom;
    double                               characteristicCellSize;
    double                               mainArrowZHeight;
    cvf::ref<caf::DisplayCoordTransform> displayCordXf;
    RigFlowDiagResults*                  flowResults;

    std::string injectorName;
    std::string producerName;
    std::string crossFlowInjectorName;
    std::string crossFlowProducerName;

    double fluxWidthScale = 0.0;

    {
        RimEclipseResultCase* eclResCase = dynamic_cast<RimEclipseResultCase*>( m_rimReservoirView->eclipseCase() );
        if ( !eclResCase ) return;

        if ( !eclResCase->defaultFlowDiagSolution() ) return;

        flowResults                      = eclResCase->defaultFlowDiagSolution()->flowDiagResults();
        displayCordXf                    = m_rimReservoirView->displayCoordTransform();
        RigEclipseCaseData* rigReservoir = m_rimReservoirView->eclipseCase()->eclipseCaseData();

        characteristicCellSize = rigReservoir->mainGrid()->characteristicIJCellSize();

        m_rimWell->wellHeadTopBottomPosition( static_cast<int>( frameIndex ), &wellHeadTop, &wellHeadBottom );
        wellHeadTop    = displayCordXf->transformToDisplayCoord( wellHeadTop );
        wellHeadBottom = displayCordXf->transformToDisplayCoord( wellHeadBottom );
        wellHeadTop.z() += characteristicCellSize;

        cvf::Vec3d activeCellsBoundingBoxMax =
            displayCordXf->transformToDisplayCoord( m_rimReservoirView->currentActiveCellInfo()->geometryBoundingBox().max() );
        mainArrowZHeight = activeCellsBoundingBoxMax.z() + 1.5 * characteristicCellSize; // Above the bbox somewhat;

        if ( isProducer )
        {
            producerName          = m_rimWell->name().toStdString();
            crossFlowInjectorName = RimFlowDiagSolution::addCrossFlowEnding( m_rimWell->name() ).toStdString();
        }
        else
        {
            injectorName          = m_rimWell->name().toStdString();
            crossFlowProducerName = RimFlowDiagSolution::addCrossFlowEnding( m_rimWell->name() ).toStdString();
        }

        double maxAbsFlux = flowResults->maxAbsPairFlux( static_cast<int>( frameIndex ) );
        if ( maxAbsFlux != 0.0 ) fluxWidthScale = characteristicCellSize / maxAbsFlux;
    }

    bool                        enableLighting = !m_rimReservoirView->isLightingDisabled();
    RimSimWellInViewCollection* wellColl       = m_rimReservoirView->wellCollection();

    // Create potentially two the arrows to/from m_rimWell for each of the other wells in the model.
    // One arrow for the "official" state of the well, and one to account for cross flow contributions

    for ( RimSimWellInView* otherWell : wellColl->wells )
    {
        if ( otherWell == m_rimWell ) continue;
        if ( !otherWell->simWellData()->hasWellResult( frameIndex ) ) continue;
        if ( !otherWell->simWellData()->wellResultFrame( frameIndex )->isOpen() ) continue;
        if ( otherWell->simWellData()->wellResultFrame( frameIndex )->productionType() ==
             RiaDefines::WellProductionType::UNDEFINED_PRODUCTION_TYPE )
            continue;

        bool isOtherProducer =
<<<<<<< HEAD
            ( otherWell->simWellData()->wellResultFrame( frameIndex )->m_productionType == RiaDefines::WellProductionType::PRODUCER );
=======
            ( otherWell->simWellData()->wellResultFrame( frameIndex )->productionType() == RiaDefines::WellProductionType::PRODUCER );
>>>>>>> 67c46288

        {
            std::string otherWellName   = otherWell->name().toStdString();
            std::string otherWellXfName = RimFlowDiagSolution::addCrossFlowEnding( otherWell->name() ).toStdString();

            if ( isProducer != isOtherProducer )
            {
                if ( isOtherProducer )
                {
                    producerName          = otherWellName;
                    crossFlowInjectorName = otherWellXfName;
                }
                else
                {
                    injectorName          = otherWellName;
                    crossFlowProducerName = otherWellXfName;
                }
            }
            else
            {
                if ( isProducer )
                {
                    injectorName          = otherWellXfName;
                    crossFlowProducerName = otherWellName;
                }
                else
                {
                    producerName          = otherWellXfName;
                    crossFlowInjectorName = otherWellName;
                }
            }
        }

        std::pair<double, double> injProdFluxPair =
            flowResults->injectorProducerPairFluxes( injectorName, producerName, static_cast<int>( frameIndex ) );
        std::pair<double, double> injProdFluxPairXF =
            flowResults->injectorProducerPairFluxes( crossFlowInjectorName, crossFlowProducerName, static_cast<int>( frameIndex ) );

        const double fluxThreshold = 0.0; // Todo : Needs threshold in Gui

        if ( fabs( injProdFluxPair.first ) <= fluxThreshold && fabs( injProdFluxPair.second ) <= fluxThreshold &&
             fabs( injProdFluxPairXF.first ) <= fluxThreshold && fabs( injProdFluxPairXF.second ) <= fluxThreshold )
            continue;

        float width   = fluxWidthScale * ( isProducer ? injProdFluxPair.second : injProdFluxPair.first );
        float widthXf = fluxWidthScale * ( !isProducer ? injProdFluxPairXF.second : injProdFluxPairXF.first );

        cvf::Vec3d otherWellHeadTop;
        cvf::Vec3d otherWellHeadBottom;
        {
            otherWell->wellHeadTopBottomPosition( static_cast<int>( frameIndex ), &otherWellHeadTop, &otherWellHeadBottom );
            otherWellHeadTop    = displayCordXf->transformToDisplayCoord( otherWellHeadTop );
            otherWellHeadBottom = displayCordXf->transformToDisplayCoord( otherWellHeadBottom );
            otherWellHeadTop.z() += characteristicCellSize;
        }

        {
            cvf::Vec3f startPoint = cvf::Vec3f( 0.5 * ( wellHeadTop + otherWellHeadTop ) );
            if ( m_useCurvedArrows ) startPoint.z() = mainArrowZHeight;
            cvf::Vec3f   endPoint = cvf::Vec3f( wellHeadTop + ( 3 * pipeRadius * ( otherWellHeadTop - wellHeadTop ).getNormalized() ) );
            cvf::Color4f arrowColor( otherWell->wellPipeColor() );

            if ( fabs( injProdFluxPair.first ) > fluxThreshold && fabs( injProdFluxPair.second ) > fluxThreshold )
            {
                if ( isProducer == isOtherProducer )
                {
                    startPoint.z() -= 0.5 * characteristicCellSize;
                    endPoint.z() -= 0.5 * characteristicCellSize;
                }
                cvf::ref<cvf::Part> arrowPart = createArrowPart( startPoint, endPoint, width, isProducer, arrowColor, enableLighting );
                model->addPart( arrowPart.p() );
            }

            if ( fabs( injProdFluxPairXF.first ) > fluxThreshold && fabs( injProdFluxPairXF.second ) > fluxThreshold )
            {
                startPoint.z() -= 0.5 * characteristicCellSize;
                endPoint.z() -= 0.5 * characteristicCellSize;
                cvf::ref<cvf::Part> arrowPart = createArrowPart( startPoint, endPoint, widthXf, !isProducer, arrowColor, enableLighting );
                model->addPart( arrowPart.p() );
            }
        }
    }
}

//--------------------------------------------------------------------------------------------------
///
//--------------------------------------------------------------------------------------------------
cvf::ref<cvf::Part> RivWellConnectionsPartMgr::createArrowPart( const cvf::Vec3f&   startPoint,
                                                                const cvf::Vec3f&   endPoint,
                                                                float               width,
                                                                bool                isProducer,
                                                                const cvf::Color4f& arrowColor,
                                                                bool                enableLighting )
{
    cvf::ref<cvf::Part> part = new cvf::Part;
    part->setName( "RivWellConnectionsPartMgr::createArrowPart" );

    cvf::ref<cvf::DrawableGeo> geo = createArrowGeometry( startPoint, endPoint, width, isProducer );

    part->setDrawable( geo.p() );
    caf::SurfaceEffectGenerator surfaceGen( arrowColor, caf::PO_1 );
    surfaceGen.enableLighting( enableLighting );

    cvf::ref<cvf::Effect> eff = surfaceGen.generateCachedEffect();

    part->setEffect( eff.p() );

    return part;
}

//--------------------------------------------------------------------------------------------------
///
//--------------------------------------------------------------------------------------------------
cvf::ref<cvf::DrawableGeo>
    RivWellConnectionsPartMgr::createArrowGeometry( const cvf::Vec3f& startPoint, const cvf::Vec3f& endPoint, double width, bool useArrowEnd )
{
    // Vertex layout
    //              _ -  _
    // __________ -         - _
    //                            -        Producer end:   Injector end
    // 0        2 4 6 8 10 20 12 14        16                 16
    // :  flat  : : : :  :  :  :  : end        18         18
    // 1        3 5 7 9 11 19 13 15        17                 17

    static const cvf::uint producerArrowFaceList[8 * 5 + 4] = { 4, 0,  1,  3,  2,  4, 2,  3,  5,  4,  4, 4,  5,  7,  6,
                                                                4, 6,  7,  9,  8,  4, 8,  9,  11, 10, 4, 10, 11, 20, 19,
                                                                4, 19, 20, 13, 12, 4, 12, 13, 15, 14, 3, 16, 17, 18 };

    static const cvf::uint injectorArrowFaceList[8 * 5 + 8] = { 4,  0,  1,  3, 2,  4,  2,  3,  5,  4,  4,  4,  5,  7,  6,  4,
                                                                6,  7,  9,  8, 4,  8,  9,  11, 10, 4,  10, 11, 20, 19, 4,  19,
                                                                20, 13, 12, 4, 12, 13, 15, 14, 3,  14, 18, 16, 3,  18, 15, 17 };

    cvf::Vec3f endPointInTopPlane = endPoint;
    if ( m_useCurvedArrows ) endPointInTopPlane.z() = startPoint.z();

    cvf::Vec3f heightDiff = cvf::Vec3f::ZERO;
    if ( m_useCurvedArrows ) heightDiff.z() = ( startPoint.z() - endPoint.z() );

    cvf::Vec3f fromTo = endPointInTopPlane - startPoint;
    float      length = fromTo.length();

    float      halfWidth   = width * 0.5;
    cvf::Vec3f widthVector = halfWidth * ( fromTo.getNormalized() ^ -cvf::Vec3f::Z_AXIS );

    float      heightScale    = 0.3 * length * 0.15;
    cvf::Vec3f heightScaleVec = cvf::Vec3f::ZERO;

    if ( m_useCurvedArrows ) heightScaleVec.z() = heightScale;

    float endStart = 0.4f;
    float endStep  = ( 1.0f - endStart ) / 7.5f;

    cvf::ref<cvf::Vec3fArray> arrowVertexArray = new cvf::Vec3fArray;
    arrowVertexArray->resize( 18 + 3 );

    ( *arrowVertexArray )[0] = 0.0f * fromTo + startPoint + widthVector;
    ( *arrowVertexArray )[1] = 0.0f * fromTo + startPoint - widthVector;
    ( *arrowVertexArray )[2] = endStart * fromTo + startPoint + widthVector;
    ( *arrowVertexArray )[3] = endStart * fromTo + startPoint - widthVector;

    ( *arrowVertexArray )[4] = ( 1 * endStep + endStart ) * fromTo + startPoint + widthVector + 0.250f * heightScaleVec; // 0.0250f *
                                                                                                                         // heightDiff;
    ( *arrowVertexArray )[5] = ( 1 * endStep + endStart ) * fromTo + startPoint - widthVector + 0.250f * heightScaleVec; // 0.0250f *
                                                                                                                         // heightDiff;
    ( *arrowVertexArray )[6] = ( 2 * endStep + endStart ) * fromTo + startPoint + widthVector + 0.750f * heightScaleVec; // 0.0750f *
                                                                                                                         // heightDiff;
    ( *arrowVertexArray )[7] = ( 2 * endStep + endStart ) * fromTo + startPoint - widthVector + 0.750f * heightScaleVec; // 0.0750f *
                                                                                                                         // heightDiff;
    ( *arrowVertexArray )[8] = ( 3 * endStep + endStart ) * fromTo + startPoint + widthVector + 1.000f * heightScaleVec; // 0.1000f *
                                                                                                                         // heightDiff;
    ( *arrowVertexArray )[9] = ( 3 * endStep + endStart ) * fromTo + startPoint - widthVector + 1.000f * heightScaleVec; // 0.1000f *
                                                                                                                         // heightDiff;
    ( *arrowVertexArray )[10] = ( 4 * endStep + endStart ) * fromTo + startPoint + widthVector + 0.875f * heightScaleVec; // 0.0875f *
                                                                                                                          // heightDiff;
    ( *arrowVertexArray )[11] = ( 4 * endStep + endStart ) * fromTo + startPoint - widthVector + 0.875f * heightScaleVec; // 0.0875f *
                                                                                                                          // heightDiff;
    ( *arrowVertexArray )[19] = ( 4.7f * endStep + endStart ) * fromTo + startPoint + widthVector + 0.400f * heightScaleVec; // 0.0875f *
                                                                                                                             // heightDiff;
    ( *arrowVertexArray )[20] = ( 4.7f * endStep + endStart ) * fromTo + startPoint - widthVector + 0.400f * heightScaleVec; // 0.0875f *
                                                                                                                             // heightDiff;

    ( *arrowVertexArray )[12] = ( 5 * endStep + endStart ) * fromTo + startPoint + widthVector;
    ( *arrowVertexArray )[13] = ( 5 * endStep + endStart ) * fromTo + startPoint - widthVector;

    ( *arrowVertexArray )[14] = ( 6 * endStep + endStart ) * fromTo + startPoint + widthVector - 0.5f * heightDiff;
    ( *arrowVertexArray )[15] = ( 6 * endStep + endStart ) * fromTo + startPoint - widthVector - 0.5f * heightDiff;

    if ( useArrowEnd )
    {
        ( *arrowVertexArray )[16] = ( 6 * endStep + endStart ) * fromTo + startPoint + 1.6f * widthVector - 0.5f * heightDiff;
        ( *arrowVertexArray )[17] = ( 6 * endStep + endStart ) * fromTo + startPoint - 1.6f * widthVector - 0.5f * heightDiff;
        ( *arrowVertexArray )[18] = 1.0f * fromTo + startPoint - 1.0f * heightDiff;
    }
    else
    {
        ( *arrowVertexArray )[16] = 1.0f * fromTo + startPoint + 0.5f * widthVector - 1.0f * heightDiff;
        ( *arrowVertexArray )[17] = 1.0f * fromTo + startPoint - 0.5f * widthVector - 1.0f * heightDiff;
        ( *arrowVertexArray )[18] = ( 6 * endStep + endStart ) * fromTo + startPoint - 0.5f * heightDiff;
    }

    cvf::ref<cvf::DrawableGeo> geo = new cvf::DrawableGeo;
    geo->setVertexArray( arrowVertexArray.p() );

    if ( useArrowEnd )
        geo->setFromFaceList( cvf::UIntArray( producerArrowFaceList, 8 * 5 + 4 ) );
    else
        geo->setFromFaceList( cvf::UIntArray( injectorArrowFaceList, 8 * 5 + 8 ) );

    geo->computeNormals();

    return geo;
}<|MERGE_RESOLUTION|>--- conflicted
+++ resolved
@@ -65,19 +65,11 @@
     if ( !m_rimReservoirView->eclipseCase() ) return;
     if ( !m_rimWell->showWell() ) return;
     if ( !m_rimWell->simWellData()->hasWellResult( frameIndex ) ) return;
-<<<<<<< HEAD
-    if ( !m_rimWell->simWellData()->wellResultFrame( frameIndex )->m_isOpen ) return;
-    if ( m_rimWell->simWellData()->wellResultFrame( frameIndex )->m_productionType == RiaDefines::WellProductionType::UNDEFINED_PRODUCTION_TYPE )
-        return;
-
-    bool isProducer = ( m_rimWell->simWellData()->wellResultFrame( frameIndex )->m_productionType == RiaDefines::WellProductionType::PRODUCER );
-=======
     if ( !m_rimWell->simWellData()->wellResultFrame( frameIndex )->isOpen() ) return;
     if ( m_rimWell->simWellData()->wellResultFrame( frameIndex )->productionType() == RiaDefines::WellProductionType::UNDEFINED_PRODUCTION_TYPE )
         return;
 
     bool isProducer = ( m_rimWell->simWellData()->wellResultFrame( frameIndex )->productionType() == RiaDefines::WellProductionType::PRODUCER );
->>>>>>> 67c46288
     double pipeRadius = m_rimWell->pipeRadius();
 
     cvf::Vec3d                           wellHeadTop;
@@ -146,11 +138,7 @@
             continue;
 
         bool isOtherProducer =
-<<<<<<< HEAD
-            ( otherWell->simWellData()->wellResultFrame( frameIndex )->m_productionType == RiaDefines::WellProductionType::PRODUCER );
-=======
             ( otherWell->simWellData()->wellResultFrame( frameIndex )->productionType() == RiaDefines::WellProductionType::PRODUCER );
->>>>>>> 67c46288
 
         {
             std::string otherWellName   = otherWell->name().toStdString();
