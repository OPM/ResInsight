/////////////////////////////////////////////////////////////////////////////////
//
//  Copyright (C) 2016-     Statoil ASA
//
//  ResInsight is free software: you can redistribute it and/or modify
//  it under the terms of the GNU General Public License as published by
//  the Free Software Foundation, either version 3 of the License, or
//  (at your option) any later version.
//
//  ResInsight is distributed in the hope that it will be useful, but WITHOUT ANY
//  WARRANTY; without even the implied warranty of MERCHANTABILITY or
//  FITNESS FOR A PARTICULAR PURPOSE.
//
//  See the GNU General Public License at <http://www.gnu.org/licenses/gpl.html>
//  for more details.
//
/////////////////////////////////////////////////////////////////////////////////

#pragma once

#include "cvfObject.h"

#include "cafPdmPointer.h"
#include "cvfColor4.h"
#include "cvfVector3.h"

#include <list>
#include <utility>
#include <vector>

namespace cvf
{
class ModelBasicList;
class DrawableGeo;
class Part;
} // namespace cvf

class RimEclipseView;
class RimSimWellInView;
class RivPipeGeometryGenerator;

struct RigWellResultPoint;

class RivWellConnectionsPartMgr : public cvf::Object
{
public:
    RivWellConnectionsPartMgr( RimEclipseView* reservoirView, RimSimWellInView* well );
    ~RivWellConnectionsPartMgr() override;

    void appendDynamicGeometryPartsToModel( cvf::ModelBasicList* model, size_t frameIndex );

private:
<<<<<<< HEAD
    cvf::ref<cvf::Part>        createArrowPart( const cvf::Vec3f&   startPoint,
                                                const cvf::Vec3f&   endPoint,
                                                float               width,
                                                bool                isProducer,
                                                const cvf::Color4f& arrowColor,
                                                bool                enableLighting );
=======
    cvf::ref<cvf::Part> createArrowPart( const cvf::Vec3f&   startPoint,
                                         const cvf::Vec3f&   endPoint,
                                         float               width,
                                         bool                isProducer,
                                         const cvf::Color4f& arrowColor,
                                         bool                enableLighting );
>>>>>>> 67c46288
    cvf::ref<cvf::DrawableGeo> createArrowGeometry( const cvf::Vec3f& startPoint, const cvf::Vec3f& endPoint, double width, bool useArrowEnd );

private:
    caf::PdmPointer<RimEclipseView>   m_rimReservoirView;
    caf::PdmPointer<RimSimWellInView> m_rimWell;

    bool m_useCurvedArrows;
};<|MERGE_RESOLUTION|>--- conflicted
+++ resolved
@@ -50,21 +50,12 @@
     void appendDynamicGeometryPartsToModel( cvf::ModelBasicList* model, size_t frameIndex );
 
 private:
-<<<<<<< HEAD
-    cvf::ref<cvf::Part>        createArrowPart( const cvf::Vec3f&   startPoint,
-                                                const cvf::Vec3f&   endPoint,
-                                                float               width,
-                                                bool                isProducer,
-                                                const cvf::Color4f& arrowColor,
-                                                bool                enableLighting );
-=======
     cvf::ref<cvf::Part> createArrowPart( const cvf::Vec3f&   startPoint,
                                          const cvf::Vec3f&   endPoint,
                                          float               width,
                                          bool                isProducer,
                                          const cvf::Color4f& arrowColor,
                                          bool                enableLighting );
->>>>>>> 67c46288
     cvf::ref<cvf::DrawableGeo> createArrowGeometry( const cvf::Vec3f& startPoint, const cvf::Vec3f& endPoint, double width, bool useArrowEnd );
 
 private:
