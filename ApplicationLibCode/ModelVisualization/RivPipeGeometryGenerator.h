/////////////////////////////////////////////////////////////////////////////////
//
//  Copyright (C) Statoil ASA
//  Copyright (C) Ceetron Solutions AS
//  Copyright (C) 2011-2012 Ceetron AS
//
//  ResInsight is free software: you can redistribute it and/or modify
//  it under the terms of the GNU General Public License as published by
//  the Free Software Foundation, either version 3 of the License, or
//  (at your option) any later version.
//
//  ResInsight is distributed in the hope that it will be useful, but WITHOUT ANY
//  WARRANTY; without even the implied warranty of MERCHANTABILITY or
//  FITNESS FOR A PARTICULAR PURPOSE.
//
//  See the GNU General Public License at <http://www.gnu.org/licenses/gpl.html>
//  for more details.
//
/////////////////////////////////////////////////////////////////////////////////

#pragma once

#include "cvfArray.h"
#include "cvfColor3.h"
#include "cvfPart.h"
#include "cvfVector3.h"

#include <vector>

namespace cvf
{
class DrawableGeo;
class ScalarMapper;
} // namespace cvf

class RivObjectSourceInfo;

class RivPipeGeometryGenerator : public cvf::Object
{
public:
    RivPipeGeometryGenerator();
    ~RivPipeGeometryGenerator() override;

    // Coordinates and orientations
    void                       setPipeCenterCoords( const cvf::Vec3dArray* coords );
    cvf::cref<cvf::Vec3dArray> pipeCenterCoords() const;

    // Appearance
    void setRadius( double radius );
    void setCrossSectionVertexCount( size_t vertexCount );

    cvf::ref<cvf::DrawableGeo> createPipeSurface();
    cvf::ref<cvf::DrawableGeo> createCenterLine();

    void pipeSurfaceTextureCoords( cvf::Vec2fArray*           textureCoords,
                                   const std::vector<double>& segmentResults,
                                   const cvf::ScalarMapper*   mapper ) const;
    void centerlineTextureCoords( cvf::Vec2fArray* textureCoords, const std::vector<double>& segmentResults, const cvf::ScalarMapper* mapper ) const;

    void   setFirstVisibleSegmentIndex( size_t segmentIndex );
    size_t segmentIndexFromTriangleIndex( size_t triangleIndex ) const;

    static void cylinderWithCenterLineParts( cvf::Collection<cvf::Part>*    destinationParts,
                                             const std::vector<cvf::Vec3d>& centerCoords,
                                             const cvf::Color3f&            color,
                                             double                         radius );

    static void tubeWithCenterLinePartsAndVariableWidth( cvf::Collection<cvf::Part>*    destinationParts,
                                                         const std::vector<cvf::Vec3d>& centerCoords,
                                                         const std::vector<double>&     radii,
                                                         const cvf::Color3f&            color );

private:
    void clearComputedData();
    void updateFilteredPipeCenterCoords();

    size_t findFirstSegmentWithLength( double squareDistanceTolerance );

    static void computeCircle( double                   radius,
                               size_t                   tesselationCount,
                               const cvf::Vec3d&        center,
                               const cvf::Vec3d&        orient1,
                               const cvf::Vec3d&        orient2,
                               std::vector<cvf::Vec3d>* nodes );

    static cvf::ref<cvf::DrawableGeo> generateLine( const cvf::Vec3dArray* coords );
    static cvf::ref<cvf::DrawableGeo>
<<<<<<< HEAD
                                      generateExtrudedCylinder( double radius, size_t crossSectionNodeCount, const cvf::Vec3dArray* cylinderCenterCoords );
=======
        generateExtrudedCylinder( double radius, size_t crossSectionNodeCount, const cvf::Vec3dArray* cylinderCenterCoords );
>>>>>>> 67c46288
    static cvf::ref<cvf::DrawableGeo> generateVariableRadiusTube( size_t                     crossSectionNodeCount,
                                                                  const cvf::Vec3dArray*     cylinderCenterCoords,
                                                                  const std::vector<double>& radii );

    static void computeExtrudedCoordsAndNormals( cvf::Vec3d               intersectionCoord,
                                                 cvf::Vec3d               intersectionPlaneNormal,
                                                 cvf::Vec3d               segmentDirection,
                                                 size_t                   crossSectionNodeCount,
                                                 std::vector<cvf::Vec3d>* extrudedNodes,
                                                 std::vector<cvf::Vec3f>* crossSectionVertices,
                                                 std::vector<cvf::Vec3f>* cylinderSegmentNormals );

private:
    cvf::cref<cvf::Vec3dArray> m_originalPipeCenterCoords;

    // Based on m_originalPipeCenterCoords, produce list of coords where coords at the same location is removed
    // When a bend is detected, extra bend coordinates are inserted
    std::vector<cvf::Vec3d> m_filteredPipeCenterCoords;

    // Map from generated cylinder segments to pipe result indices
    std::vector<size_t> m_filteredPipeSegmentToResult;

    size_t m_firstVisibleSegmentIndex;

    double m_radius;

    // Pipe bends with a opening angle below given angle is modified with extra bend coordinates
    double m_minimumBendAngle;

    // Scaling factor used to control how far from original pipe position the extra bend coordinates are located
    // This will affect how sharp or smooth bend will appear
    double m_bendScalingFactor;

    size_t m_crossSectionNodeCount;
};<|MERGE_RESOLUTION|>--- conflicted
+++ resolved
@@ -85,11 +85,7 @@
 
     static cvf::ref<cvf::DrawableGeo> generateLine( const cvf::Vec3dArray* coords );
     static cvf::ref<cvf::DrawableGeo>
-<<<<<<< HEAD
-                                      generateExtrudedCylinder( double radius, size_t crossSectionNodeCount, const cvf::Vec3dArray* cylinderCenterCoords );
-=======
         generateExtrudedCylinder( double radius, size_t crossSectionNodeCount, const cvf::Vec3dArray* cylinderCenterCoords );
->>>>>>> 67c46288
     static cvf::ref<cvf::DrawableGeo> generateVariableRadiusTube( size_t                     crossSectionNodeCount,
                                                                   const cvf::Vec3dArray*     cylinderCenterCoords,
                                                                   const std::vector<double>& radii );
