--- conflicted
+++ resolved
@@ -78,11 +78,7 @@
 
     void appendFracturePerforationLengthParts( const RimEclipseView& activeView, cvf::ModelBasicList* model );
 
-<<<<<<< HEAD
-    cvf::ref<cvf::Part>        createStimPlanMeshPart( const RimEclipseView& activeView );
-=======
     cvf::ref<cvf::Part> createStimPlanMeshPart( const RimEclipseView& activeView );
->>>>>>> 67c46288
     cvf::ref<cvf::DrawableGeo> createStimPlanMeshDrawable( RimMeshFractureTemplate* stimPlanFracTemplate, const RimEclipseView& activeView );
 
     void createVisibleFracturePolygons( RimMeshFractureTemplate* stimPlanFracTemplate, const RimEclipseView& activeView );
