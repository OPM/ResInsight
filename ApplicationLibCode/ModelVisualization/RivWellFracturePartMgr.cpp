/////////////////////////////////////////////////////////////////////////////////
//
//  Copyright (C) 2017     Statoil ASA
//
//  ResInsight is free software: you can redistribute it and/or modify
//  it under the terms of the GNU General Public License as published by
//  the Free Software Foundation, either version 3 of the License, or
//  (at your option) any later version.
//
//  ResInsight is distributed in the hope that it will be useful, but WITHOUT ANY
//  WARRANTY; without even the implied warranty of MERCHANTABILITY or
//  FITNESS FOR A PARTICULAR PURPOSE.
//
//  See the GNU General Public License at <http://www.gnu.org/licenses/gpl.html>
//  for more details.
//
/////////////////////////////////////////////////////////////////////////////////

#include "RiaColorTables.h"
#include "RiaFractureDefines.h"

#include "RigCellGeometryTools.h"
#include "RigFractureCell.h"
#include "RigFractureGrid.h"
#include "RigHexIntersectionTools.h"
#include "RigMainGrid.h"
#include "RigWellPath.h"

#include "RimCase.h"
#include "RimEclipseCase.h"
#include "RimEclipseView.h"
#include "RimEllipseFractureTemplate.h"
#include "RimFracture.h"
#include "RimFractureContainment.h"
#include "RimFractureContainmentTools.h"
#include "RimFractureTemplate.h"
#include "RimMeshFractureTemplate.h"
#include "RimRegularLegendConfig.h"
#include "RimSimWellInView.h"
#include "RimStimPlanColors.h"
#include "RimWellPath.h"
#include "RimWellPathCollection.h"

#include "RivFaultGeometryGenerator.h"
#include "RivObjectSourceInfo.h"
#include "RivPartPriority.h"
#include "RivPipeGeometryGenerator.h"
#include "RivWellFracturePartMgr.h"

#include "cafDisplayCoordTransform.h"
#include "cafEffectGenerator.h"

#include "cvfAssert.h"
#include "cvfDrawableGeo.h"
#include "cvfGeometryTools.h"
#include "cvfModelBasicList.h"
#include "cvfPart.h"
#include "cvfPrimitiveSet.h"
#include "cvfPrimitiveSetDirect.h"
#include "cvfPrimitiveSetIndexedUInt.h"
#include "cvfRenderStateDepth.h"
#include "cvfScalarMapperContinuousLinear.h"
#include "cvfStructGridGeometryGenerator.h"
#include "cvfTransform.h"

#include <cmath>

//--------------------------------------------------------------------------------------------------
///
//--------------------------------------------------------------------------------------------------
RivWellFracturePartMgr::RivWellFracturePartMgr( RimFracture* fracture )
    : m_rimFracture( fracture )
{
}

//--------------------------------------------------------------------------------------------------
///
//--------------------------------------------------------------------------------------------------
RivWellFracturePartMgr::~RivWellFracturePartMgr()
{
}

//--------------------------------------------------------------------------------------------------
///
//--------------------------------------------------------------------------------------------------
void RivWellFracturePartMgr::appendGeometryPartsToModel( cvf::ModelBasicList* model, const RimEclipseView& eclView )
{
    if ( !m_rimFracture->isChecked() || !eclView.fractureColors()->isChecked() ) return;

    if ( !m_rimFracture->fractureTemplate() ) return;

    m_visibleFracturePolygons.clear();

    double characteristicCellSize = eclView.ownerCase()->characteristicCellSize();

    cvf::Collection<cvf::Part> parts;
    RimMeshFractureTemplate*   stimPlanFracTemplate = dynamic_cast<RimMeshFractureTemplate*>( m_rimFracture->fractureTemplate() );

    if ( stimPlanFracTemplate )
    {
        createVisibleFracturePolygons( stimPlanFracTemplate, eclView );

        if ( eclView.fractureColors()->stimPlanResultColorType() == RimStimPlanColors::SINGLE_ELEMENT_COLOR )
        {
            auto part = createStimPlanElementColorSurfacePart( eclView );
            if ( part.notNull() ) parts.push_back( part.p() );
        }
        else
        {
            auto part = createStimPlanColorInterpolatedSurfacePart( eclView );
            if ( part.notNull() ) parts.push_back( part.p() );
        }

        if ( eclView.fractureColors()->showStimPlanMesh() )
        {
            auto part = createStimPlanMeshPart( eclView );
            if ( part.notNull() ) parts.push_back( part.p() );
        }
    }
    else
    {
        auto part = createEllipseSurfacePart( eclView );
        if ( part.notNull() ) parts.push_back( part.p() );
    }

    double distanceToCenterLine = 1.0;
    {
        auto wellPathColl = m_rimFracture->firstAncestorOrThisOfType<RimWellPathCollection>();
        if ( wellPathColl )
        {
            distanceToCenterLine = wellPathColl->wellPathRadiusScaleFactor() * characteristicCellSize;
        }

        auto simWell = m_rimFracture->firstAncestorOrThisOfType<RimSimWellInView>();
        if ( simWell )
        {
            distanceToCenterLine = simWell->pipeRadius();
        }
    }

    // Make sure the distance is slightly smaller than the pipe radius to make the pipe is visible through the fracture
    distanceToCenterLine *= 0.1;

    if ( distanceToCenterLine < 0.03 )
    {
        distanceToCenterLine = 0.03;
    }

    auto fractureMatrix = m_rimFracture->transformMatrix();

    if ( m_rimFracture->fractureTemplate() && m_rimFracture->fractureTemplate()->orientationType() == RimFractureTemplate::ALONG_WELL_PATH )
    {
        cvf::Vec3d partTranslation = distanceToCenterLine * cvf::Vec3d( fractureMatrix.col( 2 ) );

        for ( auto& part : parts )
        {
            RivWellFracturePartMgr::addPartAtPositiveAndNegativeTranslation( model, part.p(), partTranslation );
        }
    }
    else
    {
        for ( auto& part : parts )
        {
            model->addPart( part.p() );
        }
    }

    if ( m_rimFracture->fractureTemplate() )
    {
        // Position the containment mask outside the fracture parts
        // Always duplicate the containment mask parts

        {
            auto maskOfFractureAreasOutsideGrid = createMaskOfFractureOutsideGrid( eclView );
            if ( maskOfFractureAreasOutsideGrid.notNull() )
            {
                double scaleFactor = 0.03;
                if ( m_rimFracture->fractureTemplate()->orientationType() == RimFractureTemplate::ALONG_WELL_PATH )
                {
                    scaleFactor = 2 * distanceToCenterLine;
                }

                cvf::Vec3d partTranslation = scaleFactor * cvf::Vec3d( fractureMatrix.col( 2 ) );

                RivWellFracturePartMgr::addPartAtPositiveAndNegativeTranslation( model, maskOfFractureAreasOutsideGrid.p(), partTranslation );
            }
        }

        if ( m_rimFracture->fractureTemplate()->fractureContainment()->isEnabled() )
        {
            // Position the containment mask outside the fracture parts
            // Always duplicate the containment mask parts

            auto containmentMask = createContainmentMaskPart( eclView );
            if ( containmentMask.notNull() )
            {
                double scaleFactor = 0.03;
                if ( m_rimFracture->fractureTemplate() &&
                     m_rimFracture->fractureTemplate()->orientationType() == RimFractureTemplate::ALONG_WELL_PATH )
                {
                    scaleFactor = 2 * distanceToCenterLine;
                }

                cvf::Vec3d partTranslation = scaleFactor * cvf::Vec3d( fractureMatrix.col( 2 ) );

                RivWellFracturePartMgr::addPartAtPositiveAndNegativeTranslation( model, containmentMask.p(), partTranslation );
            }
        }
    }

    appendFracturePerforationLengthParts( eclView, model );
}

//--------------------------------------------------------------------------------------------------
///
//--------------------------------------------------------------------------------------------------
const QString RivWellFracturePartMgr::resultInfoText( const RimEclipseView& activeView, cvf::Vec3d domainIntersectionPoint ) const
{
    QString text;

    if ( m_rimFracture.isNull() ) return text;

    auto* ellipseFractureTemplate = dynamic_cast<RimEllipseFractureTemplate*>( m_rimFracture->fractureTemplate() );
    auto* stimPlanTemplate        = dynamic_cast<RimMeshFractureTemplate*>( m_rimFracture->fractureTemplate() );

    if ( ellipseFractureTemplate )
    {
        text.append( "Result value: CONDUCTIVITY " );
        text.append( QString::number( ellipseFractureTemplate->conductivity() ) + "\n" );
    }
    else if ( stimPlanTemplate )
    {
        const RigFractureCell* cell = getFractureCellAtDomainCoord( domainIntersectionPoint );
        if ( cell )
        {
            QString resultNameFromColors = activeView.fractureColors()->uiResultName();
            QString resultUnitFromColors = activeView.fractureColors()->unit();

            double resultValue = stimPlanTemplate->resultValueAtIJ( m_rimFracture->fractureGrid(),
                                                                    resultNameFromColors,
                                                                    resultUnitFromColors,
                                                                    stimPlanTemplate->activeTimeStepIndex(),
                                                                    cell->getI(),
                                                                    cell->getJ() );

            QString resultValueText = QString( "%1" ).arg( resultValue );

            QString iText = QString::number( cell->getI() );
            QString jText = QString::number( cell->getJ() );

            RimStimPlanColors* stimPlanColors = activeView.fractureColors();
            if ( stimPlanColors )
            {
                // Conductivity
                text.append( "Result value: " );

                QString resultName = stimPlanTemplate->mapUiResultNameToFileResultName( stimPlanColors->uiResultName() );
                text.append( resultName + " " );
                text.append( resultValueText + "\n" );
            }

            // Cell index
            text.append( "Cell Index: " );
            text.append( iText + ", " + jText + "\n" );
        }
    }

    return text;
}

//--------------------------------------------------------------------------------------------------
///
//--------------------------------------------------------------------------------------------------
const RigFractureCell* RivWellFracturePartMgr::getFractureCellAtDomainCoord( cvf::Vec3d domainCoord ) const
{
    if ( !m_rimFracture ) return nullptr;

    cvf::Mat4d toFractureXf  = m_rimFracture->transformMatrix().getInverted();
    cvf::Vec3d fractureCoord = domainCoord.getTransformedPoint( toFractureXf );

    auto* stimPlanTempl = dynamic_cast<RimMeshFractureTemplate*>( m_rimFracture->fractureTemplate() );
    if ( !stimPlanTempl ) return nullptr;

    const RigFractureGrid* grid = m_rimFracture->fractureGrid();
    if ( !grid ) return nullptr;

    size_t                              cellI = cvf::UNDEFINED_SIZE_T;
    size_t                              cellJ = cvf::UNDEFINED_SIZE_T;
    const std::vector<RigFractureCell>& cells = grid->fractureCells();

    for ( size_t i = 0; i < grid->iCellCount(); i++ )
    {
        const RigFractureCell&  cell    = cells[i * grid->jCellCount()];
        std::vector<cvf::Vec3d> polygon = cell.getPolygon();
        double                  xmin    = polygon[0].x();
        double                  xmax    = polygon[2].x();
        if ( fractureCoord.x() >= xmin && fractureCoord.x() <= xmax )
        {
            cellI = cell.getI();
            break;
        }
    }

    for ( size_t j = 0; j < grid->jCellCount(); j++ )
    {
        const RigFractureCell&  cell    = cells[j];
        std::vector<cvf::Vec3d> polygon = cell.getPolygon();
        double                  ymin    = polygon[2].y();
        double                  ymax    = polygon[0].y();
        if ( fractureCoord.y() >= ymin && fractureCoord.y() <= ymax )
        {
            cellJ = cell.getJ();
            break;
        }
    }

    if ( cellI != cvf::UNDEFINED_SIZE_T && cellJ != cvf::UNDEFINED_SIZE_T )
    {
        return &grid->cellFromIndex( grid->getGlobalIndexFromIJ( cellI, cellJ ) );
    }
    return nullptr;
}

//--------------------------------------------------------------------------------------------------
///
//--------------------------------------------------------------------------------------------------
cvf::ref<cvf::Part> RivWellFracturePartMgr::createEllipseSurfacePart( const RimEclipseView& activeView )
{
    auto displayCoordTransform = activeView.displayCoordTransform();
    if ( displayCoordTransform.isNull() ) return nullptr;

    if ( m_rimFracture )
    {
        std::vector<cvf::uint>  triangleIndices;
        std::vector<cvf::Vec3f> nodeDisplayCoords;

        {
            std::vector<cvf::Vec3f> nodeCoords;
            m_rimFracture->triangleGeometry( &nodeCoords, &triangleIndices );

            cvf::Mat4d fractureXf = m_rimFracture->transformMatrix();
            nodeDisplayCoords     = transformToFractureDisplayCoords( nodeCoords, fractureXf, *displayCoordTransform );
        }

        if ( triangleIndices.empty() || nodeDisplayCoords.empty() )
        {
            return nullptr;
        }

        cvf::ref<cvf::DrawableGeo> geo = buildDrawableGeoFromTriangles( triangleIndices, nodeDisplayCoords );
        CVF_ASSERT( geo.notNull() );

        cvf::ref<cvf::Part> surfacePart = new cvf::Part( 0, "FractureSurfacePart_ellipse" );
        surfacePart->setDrawable( geo.p() );
        surfacePart->setSourceInfo( new RivObjectSourceInfo( m_rimFracture ) );

        cvf::Color4f fractureColor = cvf::Color4f( activeView.fractureColors()->defaultColor() );

        RimRegularLegendConfig* legendConfig = nullptr;
        if ( activeView.fractureColors() && activeView.fractureColors()->isChecked() )
        {
            legendConfig = activeView.fractureColors()->activeLegend();
        }

        if ( legendConfig && legendConfig->scalarMapper() )
        {
            cvf::Color3ub resultColor = cvf::Color3ub( RiaColorTables::undefinedCellColor() );

            if ( activeView.fractureColors()->uiResultName() == RiaDefines::conductivityResultName() )
            {
                RimEllipseFractureTemplate* ellipseFractureTemplate =
                    dynamic_cast<RimEllipseFractureTemplate*>( m_rimFracture->fractureTemplate() );
                if ( ellipseFractureTemplate )
                {
                    double conductivity = ellipseFractureTemplate->conductivity();
                    resultColor         = legendConfig->scalarMapper()->mapToColor( conductivity );
                }
            }

            fractureColor.set( cvf::Color3f::fromByteColor( resultColor.r(), resultColor.g(), resultColor.b() ) );
        }

        caf::SurfaceEffectGenerator surfaceGen( fractureColor, caf::PO_1 );
        cvf::ref<cvf::Effect>       eff = surfaceGen.generateCachedEffect();
        surfacePart->setEffect( eff.p() );

        return surfacePart;
    }

    return nullptr;
}

//--------------------------------------------------------------------------------------------------
///
//--------------------------------------------------------------------------------------------------
cvf::ref<cvf::Part> RivWellFracturePartMgr::createStimPlanColorInterpolatedSurfacePart( const RimEclipseView& activeView )
{
    CVF_ASSERT( m_rimFracture );
    RimMeshFractureTemplate* stimPlanFracTemplate = dynamic_cast<RimMeshFractureTemplate*>( m_rimFracture->fractureTemplate() );
    CVF_ASSERT( stimPlanFracTemplate );

    auto displayCoordTransform = activeView.displayCoordTransform();
    if ( displayCoordTransform.isNull() ) return nullptr;

    // Note that the filtering and result mapping code below couples closely to the triangulation and vertex layout
    // returned by triangleGeometry() If this ever changes, the entire code must be revisited
    std::vector<cvf::uint>  triangleIndices;
    std::vector<cvf::Vec3f> nodeDisplayCoords;
    {
        std::vector<cvf::Vec3f> nodeCoords;
        m_rimFracture->triangleGeometry( &nodeCoords, &triangleIndices );

        if ( triangleIndices.empty() || nodeCoords.empty() )
        {
            return nullptr;
        }

        cvf::Mat4d fractureXf = m_rimFracture->transformMatrix();
        nodeDisplayCoords     = transformToFractureDisplayCoords( nodeCoords, fractureXf, *displayCoordTransform );
    }

    RimRegularLegendConfig* legendConfig = nullptr;
    if ( activeView.fractureColors() && activeView.fractureColors()->isChecked() )
    {
        legendConfig = activeView.fractureColors()->activeLegend();
    }

    // Show selected result on the surface geometry and filter out triangles that have result values near 0
    if ( legendConfig )
    {
        // Construct array with per node result values that correspond to the node coordinates of the triangle mesh
        // Since some time steps don't have result vales, we initialize the array to well known values before populating it
        std::vector<double> perNodeResultValues( nodeDisplayCoords.size(), HUGE_VAL );
        {
            size_t idx = 0;

            const std::vector<std::vector<double>> dataToPlot =
                stimPlanFracTemplate->resultValues( activeView.fractureColors()->uiResultName(),
                                                    activeView.fractureColors()->unit(),
                                                    stimPlanFracTemplate->activeTimeStepIndex() );
            for ( const std::vector<double>& dataAtY : dataToPlot )
            {
                for ( double val : dataAtY )
                {
                    perNodeResultValues[idx++] = val;
                }
            }
        }
        CVF_ASSERT( perNodeResultValues.size() == nodeDisplayCoords.size() );

        std::vector<cvf::uint> triIndicesToInclude;
        for ( size_t i = 0; i < triangleIndices.size(); i += 6 )
        {
            // Include all triangles where at least one of the vertices in the triangle pair has a value above threshold
            bool includeThisTrianglePair = false;
            for ( size_t j = 0; j < 6; j++ )
            {
                if ( stimPlanFracTemplate->isValidResult( perNodeResultValues[triangleIndices[i + j]] ) )
                {
                    includeThisTrianglePair = true;
                }
            }

            if ( includeThisTrianglePair )
            {
                for ( size_t j = 0; j < 6; j++ )
                {
                    triIndicesToInclude.push_back( triangleIndices[i + j] );
                }
            }
        }

        if ( triIndicesToInclude.empty() )
        {
            return nullptr;
        }

        cvf::ref<cvf::DrawableGeo> geo          = buildDrawableGeoFromTriangles( triIndicesToInclude, nodeDisplayCoords );
        const cvf::ScalarMapper*   scalarMapper = legendConfig->scalarMapper();
        CVF_ASSERT( scalarMapper );

        cvf::ref<cvf::Vec2fArray> textureCoords = new cvf::Vec2fArray( nodeDisplayCoords.size() );
        textureCoords->setAll( cvf::Vec2f( 0.5f, 1.0f ) );
        for ( size_t i = 0; i < perNodeResultValues.size(); i++ )
        {
            const double val = perNodeResultValues[i];
            if ( val < HUGE_VAL && val == val )
            {
                textureCoords->set( i, scalarMapper->mapToTextureCoord( val ) );
            }
        }
        geo->setTextureCoordArray( textureCoords.p() );

        cvf::ref<cvf::Part> surfacePart = createScalarMapperPart( geo.p(), scalarMapper, m_rimFracture, activeView.isLightingDisabled() );

        return surfacePart;
    }
    else
    {
        // No result is mapped, show the entire StimPlan surface with default color

        return createSingleColorSurfacePart( triangleIndices, nodeDisplayCoords, activeView.fractureColors()->defaultColor() );
    }
}

//--------------------------------------------------------------------------------------------------
///
//--------------------------------------------------------------------------------------------------
cvf::ref<cvf::Part> RivWellFracturePartMgr::createSingleColorSurfacePart( const std::vector<cvf::uint>&  triangleIndices,
                                                                          const std::vector<cvf::Vec3f>& nodeCoords,
                                                                          const cvf::Color3f&            color )
{
    cvf::ref<cvf::DrawableGeo> geo = buildDrawableGeoFromTriangles( triangleIndices, nodeCoords );

    cvf::ref<cvf::Part> surfacePart = new cvf::Part( 0, "FractureSurfacePart_stimPlan" );
    surfacePart->setDrawable( geo.p() );
    surfacePart->setPriority( RivPartPriority::PartType::BaseLevel );
    surfacePart->setSourceInfo( new RivObjectSourceInfo( m_rimFracture ) );

    cvf::Color4f                fractureColor = cvf::Color4f( color );
    caf::SurfaceEffectGenerator surfaceGen( fractureColor, caf::PO_1 );
    cvf::ref<cvf::Effect>       eff = surfaceGen.generateCachedEffect();
    surfacePart->setEffect( eff.p() );

    return surfacePart;
}

//--------------------------------------------------------------------------------------------------
///
//--------------------------------------------------------------------------------------------------
cvf::ref<cvf::Part> RivWellFracturePartMgr::createStimPlanElementColorSurfacePart( const RimEclipseView& activeView )
{
    CVF_ASSERT( m_rimFracture );
    RimMeshFractureTemplate* stimPlanFracTemplate = dynamic_cast<RimMeshFractureTemplate*>( m_rimFracture->fractureTemplate() );
    CVF_ASSERT( stimPlanFracTemplate );

    if ( !m_rimFracture->fractureGrid() ) return nullptr;

    auto displayCoordTransform = activeView.displayCoordTransform();
    if ( displayCoordTransform.isNull() ) return nullptr;

    std::vector<cvf::Vec3f>   stimPlanMeshVertices;
    cvf::ref<cvf::Vec2fArray> textureCoords = new cvf::Vec2fArray;
    const cvf::ScalarMapper*  scalarMapper  = nullptr;

    {
        std::vector<RigFractureCell> stimPlanCells = m_rimFracture->fractureGrid()->fractureCells();

        RimRegularLegendConfig* legendConfig = nullptr;
        if ( activeView.fractureColors() && activeView.fractureColors()->isChecked() && activeView.fractureColors()->activeLegend() )
        {
            legendConfig = activeView.fractureColors()->activeLegend();

            scalarMapper = legendConfig->scalarMapper();

            QString resultNameFromColors = activeView.fractureColors()->uiResultName();
            QString resultUnitFromColors = activeView.fractureColors()->unit();

            std::vector<double> prCellResults = stimPlanFracTemplate->fractureGridResults( resultNameFromColors,
                                                                                           resultUnitFromColors,
                                                                                           stimPlanFracTemplate->activeTimeStepIndex() );

            textureCoords->reserve( prCellResults.size() * 4 );

            for ( size_t cIdx = 0; cIdx < stimPlanCells.size(); ++cIdx )
            {
                if ( stimPlanFracTemplate->isValidResult( prCellResults[cIdx] ) )
                {
                    const RigFractureCell&  stimPlanCell        = stimPlanCells[cIdx];
                    std::vector<cvf::Vec3d> stimPlanCellPolygon = stimPlanCell.getPolygon();
                    for ( const cvf::Vec3d& cellCorner : stimPlanCellPolygon )
                    {
                        stimPlanMeshVertices.push_back( static_cast<cvf::Vec3f>( cellCorner ) );
                        textureCoords->add( scalarMapper->mapToTextureCoord( prCellResults[cIdx] ) );
                    }
                }
            }

            textureCoords->squeeze();
        }
        else
        {
            for ( const auto& stimPlanCell : stimPlanCells )
            {
                for ( const auto& cellCorner : stimPlanCell.getPolygon() )
                {
                    stimPlanMeshVertices.push_back( static_cast<cvf::Vec3f>( cellCorner ) );
                }
            }
        }
    }

    if ( stimPlanMeshVertices.empty() )
    {
        return nullptr;
    }

<<<<<<< HEAD
    cvf::Mat4d              fractureXf        = m_rimFracture->transformMatrix();
=======
    cvf::Mat4d fractureXf = m_rimFracture->transformMatrix();
>>>>>>> 67c46288
    std::vector<cvf::Vec3f> nodeDisplayCoords = transformToFractureDisplayCoords( stimPlanMeshVertices, fractureXf, *displayCoordTransform );

    std::vector<cvf::uint> triIndicesToInclude;

    size_t cellCount = stimPlanMeshVertices.size() / 4;
    for ( cvf::uint i = 0; i < cellCount; i++ )
    {
        triIndicesToInclude.push_back( i * 4 + 0 );
        triIndicesToInclude.push_back( i * 4 + 1 );
        triIndicesToInclude.push_back( i * 4 + 2 );

        triIndicesToInclude.push_back( i * 4 + 0 );
        triIndicesToInclude.push_back( i * 4 + 2 );
        triIndicesToInclude.push_back( i * 4 + 3 );
    }

    // Show selected result on the surface geometry and filter out triangles that have result values near 0
    if ( scalarMapper )
    {
        if ( triIndicesToInclude.empty() )
        {
            return nullptr;
        }

        cvf::ref<cvf::DrawableGeo> geo = buildDrawableGeoFromTriangles( triIndicesToInclude, nodeDisplayCoords );
        geo->setTextureCoordArray( textureCoords.p() );

        cvf::ref<cvf::Part> surfacePart = createScalarMapperPart( geo.p(), scalarMapper, m_rimFracture, activeView.isLightingDisabled() );

        return surfacePart;
    }
    else
    {
        // No result is mapped, show the entire StimPlan surface with default color

        return createSingleColorSurfacePart( triIndicesToInclude, nodeDisplayCoords, activeView.fractureColors()->defaultColor() );
    }
}

//--------------------------------------------------------------------------------------------------
///
//--------------------------------------------------------------------------------------------------
cvf::ref<cvf::Part> RivWellFracturePartMgr::createContainmentMaskPart( const RimEclipseView& activeView )
{
    std::vector<cvf::Vec3d> borderPolygonLocalCS = fractureBorderPolygon();
    cvf::Mat4d              frMx                 = m_rimFracture->transformMatrix();

    cvf::BoundingBox        frBBox;
    std::vector<cvf::Vec3d> borderPolygonLocalCsd;
    for ( const auto& pv : borderPolygonLocalCS )
    {
        cvf::Vec3d pvd( pv );
        borderPolygonLocalCsd.push_back( pvd );
        pvd.transformPoint( frMx );
        frBBox.add( pvd );
    }

    std::vector<size_t> cellCandidates;
    activeView.mainGrid()->findIntersectingCells( frBBox, &cellCandidates );

    auto displCoordTrans = activeView.displayCoordTransform();

    std::vector<cvf::Vec3f> maskTriangles;

<<<<<<< HEAD
    RimEclipseCase* eclipseCase = nullptr;
    activeView.firstAncestorOrThisOfType( eclipseCase );
=======
    auto eclipseCase                     = activeView.firstAncestorOrThisOfType<RimEclipseCase>();
>>>>>>> 67c46288
    auto reservoirCellIndicesOpenForFlow = RimFractureContainmentTools::reservoirCellIndicesOpenForFlow( eclipseCase, m_rimFracture );

    for ( size_t resCellIdx : cellCandidates )
    {
        if ( !m_rimFracture->isEclipseCellOpenForFlow( activeView.mainGrid(), reservoirCellIndicesOpenForFlow, resCellIdx ) )
        {
            // Calculate Eclipse cell intersection with fracture plane

            std::array<cvf::Vec3d, 8> corners;
            activeView.mainGrid()->cellCornerVertices( resCellIdx, corners.data() );

            std::vector<std::vector<cvf::Vec3d>> eclCellPolygons;
            bool hasIntersection = RigHexIntersectionTools::planeHexIntersectionPolygons( corners, frMx, eclCellPolygons );

            if ( !hasIntersection || eclCellPolygons.empty() ) continue;

            // Transform eclCell - plane intersection onto fracture

            cvf::Mat4d invertedTransformMatrix = frMx.getInverted();
            for ( std::vector<cvf::Vec3d>& eclCellPolygon : eclCellPolygons )
            {
                for ( cvf::Vec3d& v : eclCellPolygon )
                {
                    v.transformPoint( invertedTransformMatrix );
                }
            }

            cvf::Vec3d fractureNormal = cvf::Vec3d( frMx.col( 2 ) );
            for ( const std::vector<cvf::Vec3d>& eclCellPolygon : eclCellPolygons )
            {
                // Clip Eclipse cell polygon with fracture border

                std::vector<std::vector<cvf::Vec3d>> clippedPolygons =
                    RigCellGeometryTools::intersectionWithPolygon( eclCellPolygon, borderPolygonLocalCsd );
                for ( auto& clippedPolygon : clippedPolygons )
                {
                    for ( auto& v : clippedPolygon )
                    {
                        v.transformPoint( frMx );
                    }
                }

                // Create triangles from the clipped polygons

                for ( auto& clippedPolygon : clippedPolygons )
                {
                    cvf::EarClipTesselator tess;
                    tess.setNormal( fractureNormal );
                    cvf::Vec3dArray cvfNodes( clippedPolygon );
                    tess.setGlobalNodeArray( cvfNodes );
                    std::vector<size_t> polyIndexes;
                    for ( size_t idx = 0; idx < clippedPolygon.size(); ++idx )
                        polyIndexes.push_back( idx );
                    tess.setPolygonIndices( polyIndexes );

                    std::vector<size_t> triangleIndices;
                    tess.calculateTriangles( &triangleIndices );

                    for ( size_t idx : triangleIndices )
                    {
                        maskTriangles.push_back( cvf::Vec3f( displCoordTrans->transformToDisplayCoord( clippedPolygon[idx] ) ) );
                    }
                }
            }
        }
    }

    if ( maskTriangles.size() >= 3 )
    {
        cvf::ref<cvf::DrawableGeo> maskTriangleGeo = new cvf::DrawableGeo;
        maskTriangleGeo->setVertexArray( new cvf::Vec3fArray( maskTriangles ) );

        cvf::ref<cvf::PrimitiveSetDirect> primitives = new cvf::PrimitiveSetDirect( cvf::PT_TRIANGLES );
        primitives->setIndexCount( maskTriangles.size() );
        maskTriangleGeo->addPrimitiveSet( primitives.p() );
        maskTriangleGeo->computeNormals();

        cvf::ref<cvf::Part> containmentMaskPart = new cvf::Part( 0, "FractureContainmentMaskPart" );
        containmentMaskPart->setDrawable( maskTriangleGeo.p() );
        containmentMaskPart->setSourceInfo( new RivObjectSourceInfo( m_rimFracture ) );

        cvf::Color4f maskColor = cvf::Color4f( cvf::Color3f( cvf::Color3::GRAY ) );

        caf::SurfaceEffectGenerator surfaceGen( maskColor, caf::PO_NONE );
        cvf::ref<cvf::Effect>       eff = surfaceGen.generateCachedEffect();
        containmentMaskPart->setEffect( eff.p() );

        return containmentMaskPart;
    }

    return nullptr;
}

//--------------------------------------------------------------------------------------------------
/// Create mask for the parts outside the grid cells of the reservoir
//--------------------------------------------------------------------------------------------------
cvf::ref<cvf::Part> RivWellFracturePartMgr::createMaskOfFractureOutsideGrid( const RimEclipseView& activeView )
{
    cvf::Mat4d frMx = m_rimFracture->transformMatrix();

    std::vector<cvf::Vec3f> maskTriangles;

    auto displCoordTrans = activeView.displayCoordTransform();

    for ( const auto& visibleFracturePolygon : m_visibleFracturePolygons )
    {
        std::vector<cvf::Vec3d> borderOfFractureCellPolygonLocalCsd;
        cvf::BoundingBox        frBBox;

        for ( const auto& pv : visibleFracturePolygon )
        {
            cvf::Vec3d pvd( pv );
            borderOfFractureCellPolygonLocalCsd.push_back( pvd );
            pvd.transformPoint( frMx );
            frBBox.add( pvd );
        }

        std::vector<std::vector<cvf::Vec3d>> clippedPolygons;

        std::vector<size_t> cellCandidates;
        activeView.mainGrid()->findIntersectingCells( frBBox, &cellCandidates );
        if ( cellCandidates.empty() )
        {
            clippedPolygons.push_back( borderOfFractureCellPolygonLocalCsd );
        }
        else
        {
            // Check if fracture polygon is fully inside the grid

            bool allPointsInsideGrid = true;
            for ( const auto& v : borderOfFractureCellPolygonLocalCsd )
            {
                auto         pointInDomainCoords = v.getTransformedPoint( frMx );
                bool         pointInsideGrid     = false;
                RigMainGrid* mainGrid            = activeView.mainGrid();

                std::array<cvf::Vec3d, 8> corners;
                for ( size_t cellIndex : cellCandidates )
                {
                    mainGrid->cellCornerVertices( cellIndex, corners.data() );

                    if ( RigHexIntersectionTools::isPointInCell( pointInDomainCoords, corners.data() ) )
                    {
                        pointInsideGrid = true;
                        break;
                    }
                }

                if ( !pointInsideGrid )
                {
                    allPointsInsideGrid = false;
                    break;
                }
            }

            if ( !allPointsInsideGrid )
            {
                std::vector<std::vector<cvf::Vec3d>> allEclCellPolygons;
                for ( size_t resCellIdx : cellCandidates )
                {
                    // Calculate Eclipse cell intersection with fracture plane

                    std::array<cvf::Vec3d, 8> corners;
                    activeView.mainGrid()->cellCornerVertices( resCellIdx, corners.data() );

                    std::vector<std::vector<cvf::Vec3d>> eclCellPolygons;
                    bool hasIntersection = RigHexIntersectionTools::planeHexIntersectionPolygons( corners, frMx, eclCellPolygons );

                    if ( !hasIntersection || eclCellPolygons.empty() ) continue;

                    // Transform eclCell - plane intersection onto fracture

                    cvf::Mat4d invertedTransformMatrix = frMx.getInverted();
                    for ( std::vector<cvf::Vec3d>& eclCellPolygon : eclCellPolygons )
                    {
                        for ( cvf::Vec3d& v : eclCellPolygon )
                        {
                            v.transformPoint( invertedTransformMatrix );
                        }

                        allEclCellPolygons.push_back( eclCellPolygon );
                    }
                }

                {
                    std::vector<std::vector<cvf::Vec3d>> polys =
                        RigCellGeometryTools::subtractPolygons( borderOfFractureCellPolygonLocalCsd, allEclCellPolygons );

                    for ( const auto& polygon : polys )
                    {
                        clippedPolygons.push_back( polygon );
                    }
                }
            }
        }

        for ( auto& clippedPolygon : clippedPolygons )
        {
            for ( auto& point : clippedPolygon )
            {
                point.transformPoint( frMx );
            }
        }

        // Create triangles from the clipped polygons
        cvf::Vec3d fractureNormal = cvf::Vec3d( frMx.col( 2 ) );

        for ( const auto& clippedPolygon : clippedPolygons )
        {
            cvf::EarClipTesselator tess;
            tess.setNormal( fractureNormal );
            cvf::Vec3dArray cvfNodes( clippedPolygon );
            tess.setGlobalNodeArray( cvfNodes );
            std::vector<size_t> polyIndexes;
            for ( size_t idx = 0; idx < clippedPolygon.size(); ++idx )
                polyIndexes.push_back( idx );
            tess.setPolygonIndices( polyIndexes );

            std::vector<size_t> triangleIndices;
            tess.calculateTriangles( &triangleIndices );

            for ( size_t idx : triangleIndices )
            {
                maskTriangles.push_back( cvf::Vec3f( displCoordTrans->transformToDisplayCoord( clippedPolygon[idx] ) ) );
            }
        }
    }

    if ( maskTriangles.size() >= 3 )
    {
        cvf::ref<cvf::DrawableGeo> maskTriangleGeo = new cvf::DrawableGeo;
        maskTriangleGeo->setVertexArray( new cvf::Vec3fArray( maskTriangles ) );

        cvf::ref<cvf::PrimitiveSetDirect> primitives = new cvf::PrimitiveSetDirect( cvf::PT_TRIANGLES );
        primitives->setIndexCount( maskTriangles.size() );
        maskTriangleGeo->addPrimitiveSet( primitives.p() );
        maskTriangleGeo->computeNormals();

        cvf::ref<cvf::Part> containmentMaskPart = new cvf::Part( 0, "FractureContainmentMaskPart" );
        containmentMaskPart->setDrawable( maskTriangleGeo.p() );
        containmentMaskPart->setSourceInfo( new RivObjectSourceInfo( m_rimFracture ) );

        cvf::Color4f maskColor = cvf::Color4f( cvf::Color3f( cvf::Color3::GRAY ) );

        caf::SurfaceEffectGenerator surfaceGen( maskColor, caf::PO_NONE );
        cvf::ref<cvf::Effect>       eff = surfaceGen.generateCachedEffect();
        containmentMaskPart->setEffect( eff.p() );

        return containmentMaskPart;
    }

    return nullptr;
}

//--------------------------------------------------------------------------------------------------
///
//--------------------------------------------------------------------------------------------------
void RivWellFracturePartMgr::appendFracturePerforationLengthParts( const RimEclipseView& activeView, cvf::ModelBasicList* model )
{
    if ( !m_rimFracture->isChecked() ) return;

    if ( !m_rimFracture->fractureTemplate() ) return;
    if ( m_rimFracture->fractureTemplate()->orientationType() != RimFractureTemplate::ALONG_WELL_PATH ) return;

    auto displayCoordTransform = activeView.displayCoordTransform();
    if ( displayCoordTransform.isNull() ) return;

    double characteristicCellSize = activeView.ownerCase()->characteristicCellSize();
    double wellPathRadius         = 1.0;

    {
        auto rimWellPath = m_rimFracture->firstAncestorOrThisOfType<RimWellPath>();
        if ( rimWellPath )
        {
            wellPathRadius = rimWellPath->wellPathRadius( characteristicCellSize );
        }
    }

    {
        auto simWell = m_rimFracture->firstAncestorOrThisOfType<RimSimWellInView>();
        if ( simWell )
        {
            wellPathRadius = simWell->pipeRadius();
        }
    }

    std::vector<cvf::Vec3d> displayCoords =
        displayCoordTransform->transformToDisplayCoords( m_rimFracture->perforationLengthCenterLineCoords() );

    if ( !displayCoords.empty() )
    {
        cvf::ref<RivObjectSourceInfo> objectSourceInfo  = new RivObjectSourceInfo( m_rimFracture );
        double                        perforationRadius = wellPathRadius * 1.2;
        cvf::Collection<cvf::Part>    parts;

        RivPipeGeometryGenerator::cylinderWithCenterLineParts( &parts,
                                                               displayCoords,
                                                               RiaColorTables::wellPathComponentColors()[RiaDefines::WellPathComponentType::PERFORATION_INTERVAL],
                                                               perforationRadius );

        for ( auto part : parts )
        {
            part->setSourceInfo( objectSourceInfo.p() );
            model->addPart( part.p() );
        }
    }
}

//--------------------------------------------------------------------------------------------------
///
//--------------------------------------------------------------------------------------------------
cvf::ref<cvf::Part> RivWellFracturePartMgr::createStimPlanMeshPart( const RimEclipseView& activeView )
{
    if ( !m_rimFracture->fractureTemplate() ) return nullptr;

    RimMeshFractureTemplate* stimPlanFracTemplate = dynamic_cast<RimMeshFractureTemplate*>( m_rimFracture->fractureTemplate() );
    if ( !stimPlanFracTemplate ) return nullptr;

    cvf::ref<cvf::DrawableGeo> stimPlanMeshGeo = createStimPlanMeshDrawable( stimPlanFracTemplate, activeView );
    if ( stimPlanMeshGeo.notNull() )
    {
        cvf::ref<cvf::Part> stimPlanMeshPart = new cvf::Part( 0, "StimPlanMesh" );
        stimPlanMeshPart->setDrawable( stimPlanMeshGeo.p() );

        stimPlanMeshPart->updateBoundingBox();
        stimPlanMeshPart->setPriority( RivPartPriority::PartType::TransparentMeshLines );

        caf::MeshEffectGenerator lineEffGen( cvf::Color3::BLACK );
        lineEffGen.setLineWidth( 1.0f );
        cvf::ref<cvf::Effect> eff = lineEffGen.generateCachedEffect();

        stimPlanMeshPart->setEffect( eff.p() );

        return stimPlanMeshPart;
    }

    return nullptr;
}

//--------------------------------------------------------------------------------------------------
///
//--------------------------------------------------------------------------------------------------
void RivWellFracturePartMgr::createVisibleFracturePolygons( RimMeshFractureTemplate* stimPlanFracTemplate, const RimEclipseView& activeView )
{
    if ( !m_rimFracture->fractureGrid() ) return;

    std::vector<RigFractureCell> stimPlanCells = m_rimFracture->fractureGrid()->fractureCells();

    QString resultNameFromColors = activeView.fractureColors()->uiResultName();
    QString resultUnitFromColors = activeView.fractureColors()->unit();

    std::vector<double> prCellResults =
        stimPlanFracTemplate->fractureGridResults( resultNameFromColors, resultUnitFromColors, stimPlanFracTemplate->activeTimeStepIndex() );

    m_visibleFracturePolygons.clear();
    for ( size_t cIdx = 0; cIdx < stimPlanCells.size(); ++cIdx )
    {
        if ( stimPlanFracTemplate->isValidResult( prCellResults[cIdx] ) )
        {
            const RigFractureCell&  stimPlanCell        = stimPlanCells[cIdx];
            std::vector<cvf::Vec3d> stimPlanCellPolygon = stimPlanCell.getPolygon();
            m_visibleFracturePolygons.push_back( stimPlanCellPolygon );
        }
    }
}

//--------------------------------------------------------------------------------------------------
///
//--------------------------------------------------------------------------------------------------
cvf::ref<cvf::DrawableGeo> RivWellFracturePartMgr::createStimPlanMeshDrawable( RimMeshFractureTemplate* stimPlanFracTemplate,
                                                                               const RimEclipseView&    activeView )
{
    if ( !m_rimFracture->fractureGrid() ) return nullptr;

    auto displayCoordTransform = activeView.displayCoordTransform();
    if ( displayCoordTransform.isNull() ) return nullptr;

    std::vector<RigFractureCell> stimPlanCells = m_rimFracture->fractureGrid()->fractureCells();
    std::vector<cvf::Vec3f>      stimPlanMeshVertices;

    QString resultNameFromColors = activeView.fractureColors()->uiResultName();
    QString resultUnitFromColors = activeView.fractureColors()->unit();

    std::vector<double> prCellResults =
        stimPlanFracTemplate->fractureGridResults( resultNameFromColors, resultUnitFromColors, stimPlanFracTemplate->activeTimeStepIndex() );

    for ( size_t cIdx = 0; cIdx < stimPlanCells.size(); ++cIdx )
    {
        if ( stimPlanFracTemplate->isValidResult( prCellResults[cIdx] ) )
        {
            const RigFractureCell&  stimPlanCell        = stimPlanCells[cIdx];
            std::vector<cvf::Vec3d> stimPlanCellPolygon = stimPlanCell.getPolygon();
            for ( const cvf::Vec3d& cellCorner : stimPlanCellPolygon )
            {
                stimPlanMeshVertices.push_back( static_cast<cvf::Vec3f>( cellCorner ) );
            }
        }
    }

    if ( stimPlanMeshVertices.empty() )
    {
        return nullptr;
    }

    cvf::Mat4d              fractureXf = m_rimFracture->transformMatrix();
    std::vector<cvf::Vec3f> stimPlanMeshVerticesDisplayCoords =
        transformToFractureDisplayCoords( stimPlanMeshVertices, fractureXf, *displayCoordTransform );

    cvf::Vec3fArray* stimPlanMeshVertexList;
    stimPlanMeshVertexList = new cvf::Vec3fArray;
    stimPlanMeshVertexList->assign( stimPlanMeshVerticesDisplayCoords );

    cvf::ref<cvf::DrawableGeo> stimPlanMeshGeo = new cvf::DrawableGeo;
    stimPlanMeshGeo->setVertexArray( stimPlanMeshVertexList );
    cvf::ref<cvf::UIntArray> indices = cvf::StructGridGeometryGenerator::lineIndicesFromQuadVertexArray( stimPlanMeshVertexList );
    cvf::ref<cvf::PrimitiveSetIndexedUInt> prim = new cvf::PrimitiveSetIndexedUInt( cvf::PT_LINES );
    prim->setIndices( indices.p() );

    stimPlanMeshGeo->addPrimitiveSet( prim.p() );

    return stimPlanMeshGeo;
}

//--------------------------------------------------------------------------------------------------
///
//--------------------------------------------------------------------------------------------------
cvf::ref<cvf::Part> RivWellFracturePartMgr::createScalarMapperPart( cvf::DrawableGeo*        drawableGeo,
                                                                    const cvf::ScalarMapper* scalarMapper,
                                                                    RimFracture*             fracture,
                                                                    bool                     disableLighting )
{
    cvf::ref<cvf::Part> surfacePart = new cvf::Part( 0, "FractureSurfacePart_stimPlan" );
    surfacePart->setDrawable( drawableGeo );
    surfacePart->setPriority( RivPartPriority::PartType::BaseLevel );
    surfacePart->setSourceInfo( new RivObjectSourceInfo( fracture ) );

    caf::ScalarMapperEffectGenerator effGen( scalarMapper, caf::PO_1 );
    effGen.disableLighting( disableLighting );

    cvf::ref<cvf::Effect> eff = effGen.generateCachedEffect();
    surfacePart->setEffect( eff.p() );

    return surfacePart;
}

//--------------------------------------------------------------------------------------------------
///
//--------------------------------------------------------------------------------------------------
std::vector<cvf::Vec3d> RivWellFracturePartMgr::fractureBorderPolygon()
{
    return RigCellGeometryTools::unionOfPolygons( m_visibleFracturePolygons );
}

//--------------------------------------------------------------------------------------------------
///
//--------------------------------------------------------------------------------------------------
std::vector<cvf::Vec3f> RivWellFracturePartMgr::transformToFractureDisplayCoords( const std::vector<cvf::Vec3f>&    coordinatesVector,
                                                                                  cvf::Mat4d                        m,
                                                                                  const caf::DisplayCoordTransform& displayCoordTransform )
{
    std::vector<cvf::Vec3f> polygonInDisplayCoords;
    polygonInDisplayCoords.reserve( coordinatesVector.size() );

    for ( const cvf::Vec3f& v : coordinatesVector )
    {
        cvf::Vec3d vd( v );
        vd.transformPoint( m );
        cvf::Vec3d displayCoordsDouble = displayCoordTransform.transformToDisplayCoord( vd );
        polygonInDisplayCoords.push_back( cvf::Vec3f( displayCoordsDouble ) );
    }

    return polygonInDisplayCoords;
}

//--------------------------------------------------------------------------------------------------
///
//--------------------------------------------------------------------------------------------------
cvf::ref<cvf::DrawableGeo> RivWellFracturePartMgr::buildDrawableGeoFromTriangles( const std::vector<cvf::uint>&  triangleIndices,
                                                                                  const std::vector<cvf::Vec3f>& nodeCoords )
{
    CVF_ASSERT( triangleIndices.size() > 0 );
    CVF_ASSERT( nodeCoords.size() > 0 );

    cvf::ref<cvf::DrawableGeo> geo = new cvf::DrawableGeo;

    cvf::ref<cvf::UIntArray>  indices  = new cvf::UIntArray( triangleIndices );
    cvf::ref<cvf::Vec3fArray> vertices = new cvf::Vec3fArray( nodeCoords );

    geo->setVertexArray( vertices.p() );
    geo->addPrimitiveSet( new cvf::PrimitiveSetIndexedUInt( cvf::PT_TRIANGLES, indices.p() ) );
    geo->computeNormals();

    return geo;
}

//--------------------------------------------------------------------------------------------------
///
//--------------------------------------------------------------------------------------------------
cvf::ref<cvf::Transform> RivWellFracturePartMgr::createLocalTransformFromTranslation( const cvf::Vec3d& translation )
{
    cvf::Mat4d m = cvf::Mat4d::fromTranslation( translation );

    cvf::ref<cvf::Transform> partTransform = new cvf::Transform;
    partTransform->setLocalTransform( m );

    return partTransform;
}

//--------------------------------------------------------------------------------------------------
///
//--------------------------------------------------------------------------------------------------
void RivWellFracturePartMgr::addPartAtPositiveAndNegativeTranslation( cvf::ModelBasicList* model, cvf::Part* part, const cvf::Vec3d& translation )
{
    {
        cvf::ref<cvf::Transform> partTransform = RivWellFracturePartMgr::createLocalTransformFromTranslation( translation );

        part->setTransform( partTransform.p() );
        model->addPart( part );
    }

    {
        // Create a copy of the part to be able to assign a transformation matrix representing the translation in the
        // opposite direction

        cvf::ref<cvf::Transform> partTransform = RivWellFracturePartMgr::createLocalTransformFromTranslation( -translation );

        auto copy = part->shallowCopy();
        copy->setTransform( partTransform.p() );
        model->addPart( copy.p() );
    }
}<|MERGE_RESOLUTION|>--- conflicted
+++ resolved
@@ -595,11 +595,7 @@
         return nullptr;
     }
 
-<<<<<<< HEAD
-    cvf::Mat4d              fractureXf        = m_rimFracture->transformMatrix();
-=======
     cvf::Mat4d fractureXf = m_rimFracture->transformMatrix();
->>>>>>> 67c46288
     std::vector<cvf::Vec3f> nodeDisplayCoords = transformToFractureDisplayCoords( stimPlanMeshVertices, fractureXf, *displayCoordTransform );
 
     std::vector<cvf::uint> triIndicesToInclude;
@@ -664,12 +660,7 @@
 
     std::vector<cvf::Vec3f> maskTriangles;
 
-<<<<<<< HEAD
-    RimEclipseCase* eclipseCase = nullptr;
-    activeView.firstAncestorOrThisOfType( eclipseCase );
-=======
     auto eclipseCase                     = activeView.firstAncestorOrThisOfType<RimEclipseCase>();
->>>>>>> 67c46288
     auto reservoirCellIndicesOpenForFlow = RimFractureContainmentTools::reservoirCellIndicesOpenForFlow( eclipseCase, m_rimFracture );
 
     for ( size_t resCellIdx : cellCandidates )
