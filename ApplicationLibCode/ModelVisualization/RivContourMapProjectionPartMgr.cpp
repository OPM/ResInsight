--- conflicted
+++ resolved
@@ -552,11 +552,7 @@
 //--------------------------------------------------------------------------------------------------
 ///
 //--------------------------------------------------------------------------------------------------
-<<<<<<< HEAD
-bool RivContourMapProjectionPartMgr::lineOverlapsWithPreviousContourLevel( const cvf::Vec3d&                               lineCenter,
-=======
 bool RivContourMapProjectionPartMgr::lineOverlapsWithPreviousContourLevel( const cvf::Vec3d& lineCenter,
->>>>>>> 67c46288
                                                                            const RimContourMapProjection::ContourPolygons* previousLevel ) const
 {
     const int64_t jump = 50;
