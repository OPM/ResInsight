/////////////////////////////////////////////////////////////////////////////////
//
//  Copyright (C) 2018 equinor ASA
//
//  ResInsight is free software: you can redistribute it and/or modify
//  it under the terms of the GNU General Public License as published by
//  the Free Software Foundation, either version 3 of the License, or
//  (at your option) any later version.
//
//  ResInsight is distributed in the hope that it will be useful, but WITHOUT ANY
//  WARRANTY; without even the implied warranty of MERCHANTABILITY or
//  FITNESS FOR A PARTICULAR PURPOSE.
//
//  See the GNU General Public License at <http://www.gnu.org/licenses/gpl.html>
//  for more details.
//
/////////////////////////////////////////////////////////////////////////////////

#pragma once

#include "cvfAssert.h"
#include "cvfObject.h"
#include "cvfVector3.h"

#include "cafPdmObject.h"
#include "cafPdmPointer.h"

#include <vector>

namespace cvf
{
class BoundingBox;
class Part;
class ModelBasicList;
class Transform;
class Font;
} // namespace cvf

namespace caf
{
class DisplayCoordTransform;
}

class Rim3dView;
class RimPolylinesDataInterface;
class RigPolyLinesData;

class RivPolylinePartMgr : public cvf::Object
{
public:
    RivPolylinePartMgr( Rim3dView* view, RimPolylinesDataInterface* polylines, caf::PdmObject* collection );
    ~RivPolylinePartMgr() override;

    void appendDynamicGeometryPartsToModel( cvf::ModelBasicList*              model,
                                            const caf::DisplayCoordTransform* displayXf,
                                            const cvf::BoundingBox&           boundingBox );

private:
    bool isPolylinesInBoundingBox( std::vector<std::vector<cvf::Vec3d>> polyline, const cvf::BoundingBox& boundingBox );
    void buildPolylineParts( const caf::DisplayCoordTransform* displayXf, const cvf::BoundingBox& boundingBox );

<<<<<<< HEAD
    std::vector<std::vector<cvf::Vec3d>> getPolylinesPointsInDomain( bool snapToPlaneZ, double planeZ );
=======
    std::vector<std::vector<cvf::Vec3d>> getPolylinesPointsInDomain( RigPolyLinesData* lineDef );
>>>>>>> 67c46288
    std::vector<std::vector<cvf::Vec3d>> transformPolylinesPointsToDisplay( const std::vector<std::vector<cvf::Vec3d>>& pointsInDomain,
                                                                            const caf::DisplayCoordTransform*           displayXf );

    bool collectionVisible();

    void clearAllGeometry();

    RimPolylinesDataInterface* m_polylineInterface;
    caf::PdmObject*            m_viewCollection;
    caf::PdmPointer<Rim3dView> m_rimView;
    cvf::ref<cvf::Part>        m_linePart;
    cvf::ref<cvf::Part>        m_spherePart;
};<|MERGE_RESOLUTION|>--- conflicted
+++ resolved
@@ -59,11 +59,7 @@
     bool isPolylinesInBoundingBox( std::vector<std::vector<cvf::Vec3d>> polyline, const cvf::BoundingBox& boundingBox );
     void buildPolylineParts( const caf::DisplayCoordTransform* displayXf, const cvf::BoundingBox& boundingBox );
 
-<<<<<<< HEAD
-    std::vector<std::vector<cvf::Vec3d>> getPolylinesPointsInDomain( bool snapToPlaneZ, double planeZ );
-=======
     std::vector<std::vector<cvf::Vec3d>> getPolylinesPointsInDomain( RigPolyLinesData* lineDef );
->>>>>>> 67c46288
     std::vector<std::vector<cvf::Vec3d>> transformPolylinesPointsToDisplay( const std::vector<std::vector<cvf::Vec3d>>& pointsInDomain,
                                                                             const caf::DisplayCoordTransform*           displayXf );
 
