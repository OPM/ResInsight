--- conflicted
+++ resolved
@@ -152,18 +152,11 @@
 
     const std::vector<RigCell>& cells = eclipseCase->mainGrid()->globalCellArray();
 
-<<<<<<< HEAD
-    auto getFaceCenterAndNormal = [activeCellInfo, cells, arrowScaling, displayCordXf]( size_t                             globalCellIdx,
-                                                                                        cvf::StructGridInterface::FaceType faceType,
-                                                                                        cvf::Vec3d&                        faceCenter,
-                                                                                        cvf::Vec3d&                        faceNormal ) {
-=======
     auto getFaceCenterAndNormal = [cells, arrowScaling, displayCordXf]( size_t                             globalCellIdx,
                                                                         cvf::StructGridInterface::FaceType faceType,
                                                                         cvf::Vec3d&                        faceCenter,
                                                                         cvf::Vec3d&                        faceNormal )
     {
->>>>>>> 67c46288
         faceCenter            = displayCordXf->transformToDisplayCoord( cells[globalCellIdx].faceCenter( faceType ) );
         cvf::Vec3d cellCenter = displayCordXf->transformToDisplayCoord( cells[globalCellIdx].center() );
         faceNormal            = ( faceCenter - cellCenter ).getNormalized() * arrowScaling;
@@ -328,11 +321,7 @@
 //--------------------------------------------------------------------------------------------------
 ///
 //--------------------------------------------------------------------------------------------------
-<<<<<<< HEAD
-cvf::ref<cvf::Part> RivElementVectorResultPartMgr::createPart( const RimElementVectorResult&                        result,
-=======
 cvf::ref<cvf::Part> RivElementVectorResultPartMgr::createPart( const RimElementVectorResult& result,
->>>>>>> 67c46288
                                                                const std::vector<ElementVectorResultVisualization>& tensorVisualizations ) const
 {
     std::vector<uint> shaftIndices;
@@ -423,15 +412,9 @@
 //--------------------------------------------------------------------------------------------------
 ///
 //--------------------------------------------------------------------------------------------------
-<<<<<<< HEAD
-void RivElementVectorResultPartMgr::createResultColorTextureCoords( cvf::Vec2fArray*                                     textureCoords,
-                                                                    const std::vector<ElementVectorResultVisualization>& elementVectorResultVisualizations,
-                                                                    const cvf::ScalarMapper*                             mapper )
-=======
 void RivElementVectorResultPartMgr::createResultColorTextureCoords( cvf::Vec2fArray* textureCoords,
                                                                     const std::vector<ElementVectorResultVisualization>& elementVectorResultVisualizations,
                                                                     const cvf::ScalarMapper* mapper )
->>>>>>> 67c46288
 {
     CVF_ASSERT( textureCoords );
     CVF_ASSERT( mapper );
