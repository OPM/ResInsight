/////////////////////////////////////////////////////////////////////////////////
//
//  Copyright (C) 2011-     Statoil ASA
//  Copyright (C) 2013-     Ceetron Solutions AS
//  Copyright (C) 2011-2012 Ceetron AS
//
//  ResInsight is free software: you can redistribute it and/or modify
//  it under the terms of the GNU General Public License as published by
//  the Free Software Foundation, either version 3 of the License, or
//  (at your option) any later version.
//
//  ResInsight is distributed in the hope that it will be useful, but WITHOUT ANY
//  WARRANTY; without even the implied warranty of MERCHANTABILITY or
//  FITNESS FOR A PARTICULAR PURPOSE.
//
//  See the GNU General Public License at <http://www.gnu.org/licenses/gpl.html>
//  for more details.
//
/////////////////////////////////////////////////////////////////////////////////

#include "RiaResultNames.h"

#include "RigEclipseResultAddress.h"

#include "cafAppEnum.h"

//--------------------------------------------------------------------------------------------------
///
//--------------------------------------------------------------------------------------------------
bool RiaResultNames::isPerCellFaceResult( const QString& resultName )
{
    if ( resultName.compare( RiaResultNames::combinedTransmissibilityResultName(), Qt::CaseInsensitive ) == 0 )
    {
        return true;
    }
    else if ( resultName.compare( RiaResultNames::combinedMultResultName(), Qt::CaseInsensitive ) == 0 )
    {
        return true;
    }
    else if ( resultName.compare( RiaResultNames::ternarySaturationResultName(), Qt::CaseInsensitive ) == 0 )
    {
        return true;
    }
    else if ( resultName.compare( RiaResultNames::combinedRiTranResultName(), Qt::CaseInsensitive ) == 0 )
    {
        return true;
    }
    else if ( resultName.compare( RiaResultNames::combinedRiMultResultName(), Qt::CaseInsensitive ) == 0 )
    {
        return true;
    }
    else if ( resultName.compare( RiaResultNames::combinedRiAreaNormTranResultName(), Qt::CaseInsensitive ) == 0 )
    {
        return true;
    }
    else if ( resultName.compare( RiaResultNames::combinedWaterFluxResultName(), Qt::CaseInsensitive ) == 0 )
    {
        return true;
    }
    else if ( resultName.compare( RiaResultNames::combinedOilFluxResultName(), Qt::CaseInsensitive ) == 0 )
    {
        return true;
    }
    else if ( resultName.compare( RiaResultNames::combinedGasFluxResultName(), Qt::CaseInsensitive ) == 0 )
    {
        return true;
    }
    else if ( resultName.endsWith( "IJK" ) )
    {
        return true;
    }

    return false;
}

//--------------------------------------------------------------------------------------------------
///
//--------------------------------------------------------------------------------------------------
bool RiaResultNames::isLogarithmicResult( const QString& resultName )
{
    QStringList subStringsToMatch{ "TRAN", "MULT", "PERM" };

    for ( const auto& s : subStringsToMatch )
        if ( resultName.contains( s, Qt::CaseInsensitive ) ) return true;

    return false;
}

//--------------------------------------------------------------------------------------------------
///
//--------------------------------------------------------------------------------------------------
bool RiaResultNames::isFlowResultWithBothPosAndNegValues( const QString& resultName )
{
    if ( resultName.startsWith( "FLR", Qt::CaseInsensitive ) ) return true;
    if ( resultName.startsWith( "FLO", Qt::CaseInsensitive ) ) return true;

    return false;
}

//--------------------------------------------------------------------------------------------------
///
//--------------------------------------------------------------------------------------------------
bool RiaResultNames::isCategoryResult( const QString& resultName )
{
<<<<<<< HEAD
=======
    static std::set<QString> excludedResultNames = { "FIPOIL", "FIPGAS", "FIPWAT" };

    if ( excludedResultNames.find( resultName.toUpper() ) != excludedResultNames.end() ) return false;

>>>>>>> 15fe46cf
    if ( resultName.endsWith( "NUM", Qt::CaseInsensitive ) ) return true;
    if ( resultName.startsWith( "FIP", Qt::CaseInsensitive ) ) return true;

    return false;
}

//--------------------------------------------------------------------------------------------------
///
//--------------------------------------------------------------------------------------------------
QString RiaResultNames::activeFormationNamesResultName()
{
    return "Active Formation Names";
}

//--------------------------------------------------------------------------------------------------
///
//--------------------------------------------------------------------------------------------------
QString RiaResultNames::undefinedResultName()
{
    const static QString undefResultName = "None";

    return undefResultName;
}

//--------------------------------------------------------------------------------------------------
///
//--------------------------------------------------------------------------------------------------
QString RiaResultNames::undefinedGridFaultName()
{
    return "Undefined Grid Faults";
}

//--------------------------------------------------------------------------------------------------
///
//--------------------------------------------------------------------------------------------------
QString RiaResultNames::undefinedGridFaultWithInactiveName()
{
    return "Undefined Grid Faults With Inactive";
}

//--------------------------------------------------------------------------------------------------
///
//--------------------------------------------------------------------------------------------------
QString RiaResultNames::combinedTransmissibilityResultName()
{
    return "TRANXYZ";
}

//--------------------------------------------------------------------------------------------------
///
//--------------------------------------------------------------------------------------------------
QString RiaResultNames::combinedWaterFluxResultName()
{
    return "FLRWATIJK";
}

//--------------------------------------------------------------------------------------------------
///
//--------------------------------------------------------------------------------------------------
QString RiaResultNames::combinedOilFluxResultName()
{
    return "FLROILIJK";
}

//--------------------------------------------------------------------------------------------------
///
//--------------------------------------------------------------------------------------------------
QString RiaResultNames::combinedGasFluxResultName()
{
    return "FLRGASIJK";
}

//--------------------------------------------------------------------------------------------------
///
//--------------------------------------------------------------------------------------------------
QString RiaResultNames::ternarySaturationResultName()
{
    return "TERNARY";
}

//--------------------------------------------------------------------------------------------------
///
//--------------------------------------------------------------------------------------------------
QString RiaResultNames::combinedMultResultName()
{
    return "MULTXYZ";
}

//--------------------------------------------------------------------------------------------------
///
//--------------------------------------------------------------------------------------------------
QString RiaResultNames::eqlnumResultName()
{
    return "EQLNUM";
}

//--------------------------------------------------------------------------------------------------
///
//--------------------------------------------------------------------------------------------------
QString RiaResultNames::riTranXResultName()
{
    return "riTRANX";
}

//--------------------------------------------------------------------------------------------------
///
//--------------------------------------------------------------------------------------------------
QString RiaResultNames::riTranYResultName()
{
    return "riTRANY";
}

//--------------------------------------------------------------------------------------------------
///
//--------------------------------------------------------------------------------------------------
QString RiaResultNames::riTranZResultName()
{
    return "riTRANZ";
}

//--------------------------------------------------------------------------------------------------
///
//--------------------------------------------------------------------------------------------------
QString RiaResultNames::combinedRiTranResultName()
{
    return "riTRANXYZ";
}

//--------------------------------------------------------------------------------------------------
///
//--------------------------------------------------------------------------------------------------
QString RiaResultNames::riMultXResultName()
{
    return "riMULTX";
}

//--------------------------------------------------------------------------------------------------
///
//--------------------------------------------------------------------------------------------------
QString RiaResultNames::riMultYResultName()
{
    return "riMULTY";
}

//--------------------------------------------------------------------------------------------------
///
//--------------------------------------------------------------------------------------------------
QString RiaResultNames::riMultZResultName()
{
    return "riMULTZ";
}

//--------------------------------------------------------------------------------------------------
///
//--------------------------------------------------------------------------------------------------
QString RiaResultNames::combinedRiMultResultName()
{
    return "riMULTXYZ";
}

//--------------------------------------------------------------------------------------------------
/// Result containing 1 for cells with NNCs and 0 for cells without NNCs
//--------------------------------------------------------------------------------------------------
QString RiaResultNames::riNncCells()
{
    return "riNncCells";
}

//--------------------------------------------------------------------------------------------------
///
//--------------------------------------------------------------------------------------------------
QString RiaResultNames::riAreaNormTranXResultName()
{
    return "riTRANXbyArea";
}

//--------------------------------------------------------------------------------------------------
///
//--------------------------------------------------------------------------------------------------
QString RiaResultNames::riAreaNormTranYResultName()
{
    return "riTRANYbyArea";
}

//--------------------------------------------------------------------------------------------------
///
//--------------------------------------------------------------------------------------------------
QString RiaResultNames::riAreaNormTranZResultName()
{
    return "riTRANZbyArea";
}

//--------------------------------------------------------------------------------------------------
///
//--------------------------------------------------------------------------------------------------
QString RiaResultNames::combinedRiAreaNormTranResultName()
{
    return "riTRANXYZbyArea";
}

//--------------------------------------------------------------------------------------------------
///
//--------------------------------------------------------------------------------------------------
QString RiaResultNames::riCellVolumeResultName()
{
    return "riCELLVOLUME";
}

//--------------------------------------------------------------------------------------------------
///
//--------------------------------------------------------------------------------------------------
QString RiaResultNames::riOilVolumeResultName()
{
    return "riOILVOLUME";
}

//--------------------------------------------------------------------------------------------------
///
//--------------------------------------------------------------------------------------------------
QString RiaResultNames::mobilePoreVolumeName()
{
    return "MOBPORV";
}

//--------------------------------------------------------------------------------------------------
///
//--------------------------------------------------------------------------------------------------
QString RiaResultNames::faultReactAssessmentPrefix()
{
    return "FAULT_";
}

//--------------------------------------------------------------------------------------------------
///
//--------------------------------------------------------------------------------------------------
QString RiaResultNames::completionTypeResultName()
{
    return "Completion Type";
}

//--------------------------------------------------------------------------------------------------
///
//--------------------------------------------------------------------------------------------------
QString RiaResultNames::formationBinaryAllanResultName()
{
    return "Binary Formation Allan";
}

//--------------------------------------------------------------------------------------------------
///
//--------------------------------------------------------------------------------------------------
QString RiaResultNames::formationAllanResultName()
{
    return "Formation Allan";
}

//--------------------------------------------------------------------------------------------------
///
//--------------------------------------------------------------------------------------------------
QString RiaResultNames::indexIResultName()
{
    return "INDEX_I";
}

//--------------------------------------------------------------------------------------------------
///
//--------------------------------------------------------------------------------------------------
QString RiaResultNames::indexJResultName()
{
    return "INDEX_J";
}

//--------------------------------------------------------------------------------------------------
///
//--------------------------------------------------------------------------------------------------
QString RiaResultNames::indexKResultName()
{
    return "INDEX_K";
}

//--------------------------------------------------------------------------------------------------
///
//--------------------------------------------------------------------------------------------------
RigEclipseResultAddress RiaResultNames::staticIntegerAddress( const QString& resultName )
{
    return RigEclipseResultAddress( RiaDefines::ResultCatType::STATIC_NATIVE, RiaDefines::ResultDataType::INTEGER, resultName );
}

//--------------------------------------------------------------------------------------------------
///
//--------------------------------------------------------------------------------------------------
QString RiaResultNames::faultDistanceName()
{
    return "FAULTDIST";
}

//--------------------------------------------------------------------------------------------------
///
//--------------------------------------------------------------------------------------------------
QString RiaResultNames::facies()
{
    return "FACIES";
}

//--------------------------------------------------------------------------------------------------
///
//--------------------------------------------------------------------------------------------------
QString RiaResultNames::soil()
{
    return "SOIL";
}

//--------------------------------------------------------------------------------------------------
///
//--------------------------------------------------------------------------------------------------
QString RiaResultNames::sgas()
{
    return "SGAS";
}

//--------------------------------------------------------------------------------------------------
///
//--------------------------------------------------------------------------------------------------
QString RiaResultNames::swat()
{
    return "SWAT";
}

//--------------------------------------------------------------------------------------------------
///
//--------------------------------------------------------------------------------------------------
QString RiaResultNames::wbsAzimuthResult()
{
    return "Azimuth";
}

//--------------------------------------------------------------------------------------------------
///
//--------------------------------------------------------------------------------------------------
QString RiaResultNames::wbsInclinationResult()
{
    return "Inclination";
}

//--------------------------------------------------------------------------------------------------
///
//--------------------------------------------------------------------------------------------------
QString RiaResultNames::wbsPPResult()
{
    return "PP";
}

//--------------------------------------------------------------------------------------------------
///
//--------------------------------------------------------------------------------------------------
QString RiaResultNames::wbsPPMinResult()
{
    return "PP_MIN";
}

//--------------------------------------------------------------------------------------------------
///
//--------------------------------------------------------------------------------------------------
QString RiaResultNames::wbsPPMaxResult()
{
    return "PP_MAX";
}

//--------------------------------------------------------------------------------------------------
///
//--------------------------------------------------------------------------------------------------
QString RiaResultNames::wbsPPExpResult()
{
    return "PP_EXP";
}

//--------------------------------------------------------------------------------------------------
///
//--------------------------------------------------------------------------------------------------
QString RiaResultNames::wbsPPInitialResult()
{
    return "PP_INIT";
}

//--------------------------------------------------------------------------------------------------
///
//--------------------------------------------------------------------------------------------------
QString RiaResultNames::wbsSHResult()
{
    return "SHMIN";
}

//--------------------------------------------------------------------------------------------------
///
//--------------------------------------------------------------------------------------------------
QString RiaResultNames::wbsSHMkResult()
{
    return "SH_MK";
}

//--------------------------------------------------------------------------------------------------
///
//--------------------------------------------------------------------------------------------------
QString RiaResultNames::wbsSHMkExpResult()
{
    return "SH_MK_EXP";
}

//--------------------------------------------------------------------------------------------------
///
//--------------------------------------------------------------------------------------------------
QString RiaResultNames::wbsSHMkMinResult()
{
    return "SH_MK_MIN";
}

//--------------------------------------------------------------------------------------------------
///
//--------------------------------------------------------------------------------------------------
QString RiaResultNames::wbsSHMkMaxResult()
{
    return "SH_MK_MAX";
}

//--------------------------------------------------------------------------------------------------
///
//--------------------------------------------------------------------------------------------------
QString RiaResultNames::wbsFGMkExpResult()
{
    return "FG_MK_EXP";
}
//--------------------------------------------------------------------------------------------------
///
//--------------------------------------------------------------------------------------------------
QString RiaResultNames::wbsFGMkMinResult()
{
    return "FG_MK_MIN";
}

//--------------------------------------------------------------------------------------------------
///
//--------------------------------------------------------------------------------------------------
QString RiaResultNames::wbsOBGResult()
{
    return "OBG";
}

//--------------------------------------------------------------------------------------------------
///
//--------------------------------------------------------------------------------------------------
QString RiaResultNames::wbsFGResult()
{
    return "FG";
}

//--------------------------------------------------------------------------------------------------
///
//--------------------------------------------------------------------------------------------------
QString RiaResultNames::wbsSFGResult()
{
    return "SFG";
}

//--------------------------------------------------------------------------------------------------
///
//--------------------------------------------------------------------------------------------------
std::set<QString> RiaResultNames::nncResultNames()
{
    return { combinedTransmissibilityResultName(),
             formationAllanResultName(),
             formationBinaryAllanResultName(),
             combinedWaterFluxResultName(),
             combinedGasFluxResultName(),
             combinedOilFluxResultName(),
             combinedRiAreaNormTranResultName(),
             combinedRiMultResultName(),
             combinedRiTranResultName() };
}

//--------------------------------------------------------------------------------------------------
///
//--------------------------------------------------------------------------------------------------
std::vector<QString> RiaResultNames::wbsAngleResultNames()
{
    return { wbsAzimuthResult(), wbsInclinationResult() };
}

//--------------------------------------------------------------------------------------------------
///
//--------------------------------------------------------------------------------------------------
std::vector<QString> RiaResultNames::wbsDerivedResultNames()
{
    return {
        wbsFGResult(),
        wbsOBGResult(),
        wbsPPResult(),
        wbsSFGResult(),
        wbsSHResult(),
        wbsSHMkResult(),
        wbsSHMkExpResult(),
        wbsSHMkMinResult(),
        wbsSHMkMaxResult(),
        wbsFGMkExpResult(),
        wbsFGMkMinResult(),
        wbsPPMinResult(),
        wbsPPMaxResult(),
        wbsPPExpResult(),
        wbsPPInitialResult(),
    };
}<|MERGE_RESOLUTION|>--- conflicted
+++ resolved
@@ -102,13 +102,10 @@
 //--------------------------------------------------------------------------------------------------
 bool RiaResultNames::isCategoryResult( const QString& resultName )
 {
-<<<<<<< HEAD
-=======
     static std::set<QString> excludedResultNames = { "FIPOIL", "FIPGAS", "FIPWAT" };
 
     if ( excludedResultNames.find( resultName.toUpper() ) != excludedResultNames.end() ) return false;
 
->>>>>>> 15fe46cf
     if ( resultName.endsWith( "NUM", Qt::CaseInsensitive ) ) return true;
     if ( resultName.startsWith( "FIP", Qt::CaseInsensitive ) ) return true;
 
