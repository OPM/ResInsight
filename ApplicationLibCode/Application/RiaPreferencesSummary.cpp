--- conflicted
+++ resolved
@@ -142,11 +142,7 @@
                        "",
                        "" );
 
-<<<<<<< HEAD
-    CAF_PDM_InitFieldNoDefault( &m_summaryReader, "summaryReaderType", "File Format" );
-=======
-    CAF_PDM_InitFieldNoDefault( &m_summaryReader, "summaryReaderType_v01", "File Format", "", "", "" );
->>>>>>> 4d25081d
+    CAF_PDM_InitFieldNoDefault( &m_summaryReader, "summaryReaderType_v01", "File Format");
 
     CAF_PDM_InitField( &m_showSummaryTimeAsLongString,
                        "showSummaryTimeAsLongString",
