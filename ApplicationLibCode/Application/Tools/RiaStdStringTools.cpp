/////////////////////////////////////////////////////////////////////////////////
//
//  Copyright (C) 2017     Statoil ASA
//
//  ResInsight is free software: you can redistribute it and/or modify
//  it under the terms of the GNU General Public License as published by
//  the Free Software Foundation, either version 3 of the License, or
//  (at your option) any later version.
//
//  ResInsight is distributed in the hope that it will be useful, but WITHOUT ANY
//  WARRANTY; without even the implied warranty of MERCHANTABILITY or
//  FITNESS FOR A PARTICULAR PURPOSE.
//
//  See the GNU General Public License at <http://www.gnu.org/licenses/gpl.html>
//  for more details.
//
/////////////////////////////////////////////////////////////////////////////////

#include "RiaStdStringTools.h"

#include "fast_float/include/fast_float/fast_float.h"

#include <cctype>
#include <charconv>

const std::string WHITESPACE = " \n\r\t\f\v";

//--------------------------------------------------------------------------------------------------
///
//--------------------------------------------------------------------------------------------------
std::string RiaStdStringTools::leftTrimString( const std::string& s )
{
    size_t start = s.find_first_not_of( WHITESPACE );
    return ( start == std::string::npos ) ? "" : s.substr( start );
}

//--------------------------------------------------------------------------------------------------
///
//--------------------------------------------------------------------------------------------------
std::string RiaStdStringTools::rightTrimString( const std::string& s )
{
<<<<<<< HEAD
    if ( s.empty() ) return s;

    auto sCopy = s.substr( 0, s.find_last_not_of( ' ' ) + 1 );
    sCopy      = sCopy.substr( sCopy.find_first_not_of( ' ' ) );
=======
    size_t end = s.find_last_not_of( WHITESPACE );
    return ( end == std::string::npos ) ? "" : s.substr( 0, end + 1 );
}
>>>>>>> 7c4e81f5

//--------------------------------------------------------------------------------------------------
///
//--------------------------------------------------------------------------------------------------
std::string RiaStdStringTools::trimString( const std::string& s )
{
    return rightTrimString( leftTrimString( s ) );
}

//--------------------------------------------------------------------------------------------------
///
//--------------------------------------------------------------------------------------------------
bool RiaStdStringTools::isNumber( const std::string& s, char decimalPoint )
{
    if ( s.empty() ) return false;
    if ( findCharMatchCount( s, decimalPoint ) > 1 ) return false;
    if ( findCharMatchCount( s, '-' ) > 1 ) return false;
    if ( findCharMatchCount( s, 'e' ) > 1 ) return false;
    if ( findCharMatchCount( s, 'E' ) > 1 ) return false;

    std::string matchChars( "0123456789eE-+" );
    matchChars.append( 1, decimalPoint );

    auto it = s.find_first_not_of( matchChars );

    return ( it == std::string::npos );
}

//--------------------------------------------------------------------------------------------------
///
//--------------------------------------------------------------------------------------------------
int16_t RiaStdStringTools::toInt16( const std::string& s )
{
    return (int16_t)toInt( s );
}

//--------------------------------------------------------------------------------------------------
///
//--------------------------------------------------------------------------------------------------
int RiaStdStringTools::toInt( const std::string& s )
{
    int intValue = -1;

    try
    {
        intValue = std::stoi( s );
    }
    catch ( ... )
    {
    }

    return intValue;
}

//--------------------------------------------------------------------------------------------------
///
//--------------------------------------------------------------------------------------------------
double RiaStdStringTools::toDouble( const std::string& s )
{
    double doubleValue = -1.0;

    char* end;
    doubleValue = std::strtod( s.data(), &end );

    return doubleValue;
}

//--------------------------------------------------------------------------------------------------
///
//--------------------------------------------------------------------------------------------------
bool RiaStdStringTools::containsAlphabetic( const std::string& s )
{
    return std::find_if( s.begin(), s.end(), []( char c ) { return isalpha( c ); } ) != s.end();
}

//--------------------------------------------------------------------------------------------------
///
//--------------------------------------------------------------------------------------------------
bool RiaStdStringTools::startsWithAlphabetic( const std::string& s )
{
    if ( s.empty() ) return false;

    return isalpha( s[0] ) != 0;
}

//--------------------------------------------------------------------------------------------------
///
//--------------------------------------------------------------------------------------------------
bool RiaStdStringTools::toDouble( const std::string_view& s, double& value )
{
    auto resultObject = fast_float::from_chars( s.data(), s.data() + s.size(), value );

    return ( resultObject.ec == std::errc() );
}

//--------------------------------------------------------------------------------------------------
///
//--------------------------------------------------------------------------------------------------
bool RiaStdStringTools::toInt( const std::string_view& s, int& value )
{
    auto resultObject = std::from_chars( s.data(), s.data() + s.size(), value );

    return ( resultObject.ec == std::errc() );
}

//--------------------------------------------------------------------------------------------------
///
//--------------------------------------------------------------------------------------------------
std::string RiaStdStringTools::toUpper( const std::string& s )
{
    auto strCopy( s );
    std::transform( strCopy.begin(), strCopy.end(), strCopy.begin(), []( unsigned char c ) { return std::toupper( c ); } );

    return strCopy;
}

//--------------------------------------------------------------------------------------------------
///
//--------------------------------------------------------------------------------------------------
bool RiaStdStringTools::endsWith( const std::string& mainStr, const std::string& toMatch )
{
    if ( mainStr.size() >= toMatch.size() &&
         mainStr.compare( mainStr.size() - toMatch.size(), toMatch.size(), toMatch ) == 0 )
        return true;
    else
        return false;
}

//--------------------------------------------------------------------------------------------------
///
//--------------------------------------------------------------------------------------------------
std::vector<std::string> RiaStdStringTools::splitString( const std::string& s, char delimiter )
{
    std::vector<std::string> words;

    splitByDelimiter( s, words, delimiter );

    return words;
}

//--------------------------------------------------------------------------------------------------
///
//--------------------------------------------------------------------------------------------------
std::string RiaStdStringTools::joinStrings( const std::vector<std::string>& s, char delimiter )
{
    std::string delimiterString( 1, delimiter );

    return join( s.begin(), s.end(), delimiterString );
}

//--------------------------------------------------------------------------------------------------
///
//--------------------------------------------------------------------------------------------------
size_t RiaStdStringTools::findCharMatchCount( const std::string& s, char c )
{
    size_t count = 0;
    size_t pos   = 0;
    while ( ( pos = s.find_first_of( c, pos + 1 ) ) != std::string::npos )
    {
        count++;
    }
    return count;
}

//--------------------------------------------------------------------------------------------------
/// Function to find Levenshtein Distance between two strings (x and y).
/// Adapted from pseudocode from wikipedia: https://en.wikipedia.org/wiki/Levenshtein_distance
/// Implementation is the Wagner-Fischer variant: https://en.wikipedia.org/wiki/Wagner-Fischer_algorithm
///
/// Return value is higher when strings are more "different", and zero when strings are equal.
//--------------------------------------------------------------------------------------------------
int RiaStdStringTools::computeEditDistance( const std::string& x, const std::string& y )
{
    // for all i and j, T[i,j] will hold the Levenshtein distance between
    // the first i characters of x and the first j characters of y
    int m = static_cast<int>( x.length() );
    int n = static_cast<int>( y.length() );

    std::vector<std::vector<int>> T( m + 1, std::vector<int>( n + 1, 0 ) );

    // source prefixes can be transformed into empty string by
    // dropping all characters
    for ( int i = 1; i <= m; i++ )
        T[i][0] = i;

    // target prefixes can be reached from empty source prefix
    // by inserting every character
    for ( int j = 1; j <= n; j++ )
        T[0][j] = j;

    // fill the lookup table in bottom-up manner
    for ( int i = 1; i <= m; i++ )
    {
        for ( int j = 1; j <= n; j++ )
        {
            int substitutionCost;
            if ( x[i - 1] == y[j - 1] )
                substitutionCost = 0;
            else
                substitutionCost = 1;

            int deletion    = T[i - 1][j] + 1;
            int insertion   = T[i][j - 1] + 1;
            int replacement = T[i - 1][j - 1] + substitutionCost;
            T[i][j]         = std::min( std::min( deletion, insertion ), replacement );
        }
    }

    // The distance between the two full strings as the last value computed.
    return T[m][n];
}<|MERGE_RESOLUTION|>--- conflicted
+++ resolved
@@ -39,16 +39,9 @@
 //--------------------------------------------------------------------------------------------------
 std::string RiaStdStringTools::rightTrimString( const std::string& s )
 {
-<<<<<<< HEAD
-    if ( s.empty() ) return s;
-
-    auto sCopy = s.substr( 0, s.find_last_not_of( ' ' ) + 1 );
-    sCopy      = sCopy.substr( sCopy.find_first_not_of( ' ' ) );
-=======
     size_t end = s.find_last_not_of( WHITESPACE );
     return ( end == std::string::npos ) ? "" : s.substr( 0, end + 1 );
 }
->>>>>>> 7c4e81f5
 
 //--------------------------------------------------------------------------------------------------
 ///
