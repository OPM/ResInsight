--- conflicted
+++ resolved
@@ -33,12 +33,6 @@
 {
     std::vector<RimEclipseCase*> simCases = RimEclipseCaseTools::eclipseCases();
 
-<<<<<<< HEAD
-    auto                caseItr     = std::find_if( simCases.begin(), simCases.end(), [&simWellName]( const RimEclipseCase* eclCase ) {
-        const auto& eclData = eclCase->eclipseCaseData();
-        return eclData != nullptr && eclData->hasSimulationWell( simWellName );
-    } );
-=======
     auto                caseItr     = std::find_if( simCases.begin(),
                                  simCases.end(),
                                  [&simWellName]( const RimEclipseCase* eclCase )
@@ -46,7 +40,6 @@
                                      const auto& eclData = eclCase->eclipseCaseData();
                                      return eclData != nullptr && eclData->hasSimulationWell( simWellName );
                                  } );
->>>>>>> 67c46288
     RimEclipseCase*     eclipseCase = caseItr != simCases.end() ? *caseItr : nullptr;
     RigEclipseCaseData* eclCaseData = eclipseCase != nullptr ? eclipseCase->eclipseCaseData() : nullptr;
     return eclCaseData != nullptr ? eclCaseData->simulationWellBranches( simWellName, false, useAutoDetectionOfBranches )
