--- conflicted
+++ resolved
@@ -278,11 +278,7 @@
 //--------------------------------------------------------------------------------------------------
 std::pair<std::vector<time_t>, std::vector<double>> RiaSummaryTools::resampledValuesForPeriod( const RifEclipseSummaryAddress& address,
                                                                                                const std::vector<time_t>&      timeSteps,
-<<<<<<< HEAD
-                                                                                               std::vector<double>&            values,
-=======
                                                                                                const std::vector<double>&      values,
->>>>>>> 67c46288
                                                                                                RiaDefines::DateTimePeriod      period )
 {
     RiaTimeHistoryCurveResampler resampler;
