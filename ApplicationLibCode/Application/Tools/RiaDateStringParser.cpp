--- conflicted
+++ resolved
@@ -64,22 +64,14 @@
 //--------------------------------------------------------------------------------------------------
 bool RiaDateStringParser::parseDateStringWithSeparators( const std::string& dateString, int& year, int& month, int& day, OrderPreference preference )
 {
-<<<<<<< HEAD
-    auto tryParseAllYearFirst = []( const std::string& dateString, int& year, int& month, int& day ) {
-=======
     auto tryParseAllYearFirst = []( const std::string& dateString, int& year, int& month, int& day )
     {
->>>>>>> 67c46288
         return tryParseYearFirst( dateString, year, month, day ) || tryParseDayFirst( dateString, year, month, day ) ||
                tryParseMonthFirst( dateString, year, month, day );
     };
 
-<<<<<<< HEAD
-    auto tryParseAllDayFirst = []( const std::string& dateString, int& year, int& month, int& day ) {
-=======
     auto tryParseAllDayFirst = []( const std::string& dateString, int& year, int& month, int& day )
     {
->>>>>>> 67c46288
         return tryParseDayFirst( dateString, year, month, day ) || tryParseYearFirst( dateString, year, month, day ) ||
                tryParseMonthFirst( dateString, year, month, day );
     };
@@ -93,22 +85,14 @@
 //--------------------------------------------------------------------------------------------------
 bool RiaDateStringParser::parseDateStringWithoutSeparators( const std::string& dateString, int& year, int& month, int& day, OrderPreference preference )
 {
-<<<<<<< HEAD
-    auto tryParseAllYearFirstNoSeparators = []( const std::string& dateString, int& year, int& month, int& day ) {
-=======
     auto tryParseAllYearFirstNoSeparators = []( const std::string& dateString, int& year, int& month, int& day )
     {
->>>>>>> 67c46288
         return tryParseYearFirstNoSeparators( dateString, year, month, day ) ||
                tryParseDayFirstNoSeparators( dateString, year, month, day ) || tryParseMonthFirstNoSeparators( dateString, year, month, day );
     };
 
-<<<<<<< HEAD
-    auto tryParseAllDayFirstNoSeparators = []( const std::string& dateString, int& year, int& month, int& day ) {
-=======
     auto tryParseAllDayFirstNoSeparators = []( const std::string& dateString, int& year, int& month, int& day )
     {
->>>>>>> 67c46288
         return tryParseDayFirstNoSeparators( dateString, year, month, day ) || tryParseYearFirstNoSeparators( dateString, year, month, day ) ||
                tryParseMonthFirstNoSeparators( dateString, year, month, day );
     };
