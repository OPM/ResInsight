/////////////////////////////////////////////////////////////////////////////////
//
//  Copyright (C) 2011-     Statoil ASA
//  Copyright (C) 2013-     Ceetron Solutions AS
//  Copyright (C) 2011-2012 Ceetron AS
//
//  ResInsight is free software: you can redistribute it and/or modify
//  it under the terms of the GNU General Public License as published by
//  the Free Software Foundation, either version 3 of the License, or
//  (at your option) any later version.
//
//  ResInsight is distributed in the hope that it will be useful, but WITHOUT ANY
//  WARRANTY; without even the implied warranty of MERCHANTABILITY or
//  FITNESS FOR A PARTICULAR PURPOSE.
//
//  See the GNU General Public License at <http://www.gnu.org/licenses/gpl.html>
//  for more details.
//
/////////////////////////////////////////////////////////////////////////////////

#include "RiaGuiApplication.h"

#include "RiaArgumentParser.h"
#include "RiaBaseDefs.h"
#include "RiaDefines.h"
#include "RiaFilePathTools.h"
#include "RiaFontCache.h"
#include "RiaImportEclipseCaseTools.h"
#include "RiaLogging.h"
#include "RiaPlotWindowRedrawScheduler.h"
#include "RiaPreferences.h"
#include "RiaPreferencesSystem.h"
#include "RiaProjectModifier.h"
#include "RiaRegressionTestRunner.h"
#include "RiaSocketServer.h"
#include "RiaSummaryTools.h"
#include "RiaVersionInfo.h"
#include "RiaViewRedrawScheduler.h"

#include "ExportCommands/RicSnapshotAllPlotsToFileFeature.h"
#include "ExportCommands/RicSnapshotAllViewsToFileFeature.h"
#include "ExportCommands/RicSnapshotViewToFileFeature.h"
#include "HoloLensCommands/RicHoloLensSessionManager.h"
#include "RicImportGeneralDataFeature.h"
#include "SummaryPlotCommands/RicSummaryPlotFeatureImpl.h"

#include "Rim2dIntersectionViewCollection.h"
#include "RimAnnotationCollection.h"
#include "RimAnnotationInViewCollection.h"
#include "RimAnnotationTextAppearance.h"
#include "RimCommandObject.h"
#include "RimEclipseCaseCollection.h"
#include "RimEclipseView.h"
#include "RimFlowPlotCollection.h"
#include "RimFormationNamesCollection.h"
#include "RimFractureTemplateCollection.h"
#include "RimGeoMechCase.h"
#include "RimGeoMechCellColors.h"
#include "RimGeoMechModels.h"
#include "RimGeoMechView.h"
#include "RimGridCrossPlot.h"
#include "RimGridCrossPlotCollection.h"
#include "RimIdenticalGridCaseGroup.h"
#include "RimMainPlotCollection.h"
#include "RimMultiPlot.h"
#include "RimMultiPlotCollection.h"
#include "RimObservedDataCollection.h"
#include "RimObservedSummaryData.h"
#include "RimOilField.h"
#include "RimPltPlotCollection.h"
#include "RimProject.h"
#include "RimRftPlotCollection.h"
#include "RimSaturationPressurePlot.h"
#include "RimSaturationPressurePlotCollection.h"
#include "RimSimWellInViewCollection.h"
#include "RimStimPlanColors.h"
#include "RimSummaryCase.h"
#include "RimSummaryCaseCollection.h"
#include "RimSummaryCaseMainCollection.h"
#include "RimSummaryCrossPlotCollection.h"
#include "RimSummaryPlot.h"
#include "RimTextAnnotation.h"
#include "RimTextAnnotationInView.h"
#include "RimTools.h"
#include "RimViewLinker.h"
#include "RimViewLinkerCollection.h"
#include "RimWellLogFile.h"
#include "RimWellLogPlot.h"
#include "RimWellLogPlotCollection.h"
#include "RimWellPathCollection.h"
#include "RimWellPathFracture.h"
#include "RimWellPltPlot.h"
#include "RimWellRftPlot.h"

#include "Riu3dSelectionManager.h"
#include "RiuDockWidgetTools.h"
#include "RiuFileDialogTools.h"
#include "RiuGuiTheme.h"
#include "RiuMainWindow.h"
#include "RiuMainWindowTools.h"
#include "RiuMdiMaximizeWindowGuard.h"
#include "RiuMessagePanel.h"
#include "RiuPlotMainWindow.h"
#include "RiuPlotMainWindowTools.h"
#include "RiuProcessMonitor.h"
#include "RiuRecentFileActionProvider.h"
#include "RiuViewer.h"

#include "DockManager.h"

#include "cafAppEnum.h"
#include "cafCmdExecCommandManager.h"
#include "cafEffectGenerator.h"
#include "cafFixedAtlasFont.h"
#include "cafPdmUiModelChangeDetector.h"
#include "cafPdmUiTreeView.h"
#include "cafProgressInfo.h"
#include "cafQTreeViewStateSerializer.h"
#include "cafSelectionManager.h"
#include "cafUiProcess.h"
#include "cafUtils.h"

#include "cvfProgramOptions.h"
#include "cvfqtUtils.h"

#include <QDebug>
#include <QDesktopWidget>
#include <QDir>
#include <QErrorMessage>
#include <QGridLayout>
#include <QKeyEvent>
#include <QMdiSubWindow>
#include <QMessageBox>
#include <QProcessEnvironment>
#include <QPushButton>
#include <QTextEdit>
#include <QTreeView>

#include <iostream>

#ifndef WIN32
#include <unistd.h> // for usleep
#endif // WIN32

#ifdef USE_UNIT_TESTS
#include "gtest/gtest.h"
#endif // USE_UNIT_TESTS

//==================================================================================================
///
/// \class RiaGuiApplication
///
/// Application class
///
//==================================================================================================

//--------------------------------------------------------------------------------------------------
///
//--------------------------------------------------------------------------------------------------
bool RiaGuiApplication::isRunning()
{
    return dynamic_cast<RiaGuiApplication*>( RiaApplication::instance() ) != nullptr;
}

//--------------------------------------------------------------------------------------------------
///
//--------------------------------------------------------------------------------------------------
RiaGuiApplication* RiaGuiApplication::instance()
{
    RiaGuiApplication* currentGuiApp = dynamic_cast<RiaGuiApplication*>( RiaApplication::instance() );
    CAF_ASSERT( currentGuiApp && "Should never be called from a method that isn't within the GUI context" );
    return currentGuiApp;
}

//--------------------------------------------------------------------------------------------------
///
//--------------------------------------------------------------------------------------------------
RiaGuiApplication::RiaGuiApplication( int& argc, char** argv )
    : QApplication( argc, argv )
    , RiaApplication()
    , m_mainWindow( nullptr )
    , m_mainPlotWindow( nullptr )
{
    setWindowIcon( QIcon( ":/AppLogo48x48.png" ) );

    m_recentFileActionProvider = std::make_unique<RiuRecentFileActionProvider>();

    connect( this, SIGNAL( lastWindowClosed() ), SLOT( onLastWindowClosed() ) );
}

//--------------------------------------------------------------------------------------------------
///
//--------------------------------------------------------------------------------------------------
RiaGuiApplication::~RiaGuiApplication()
{
    m_mainWindow.clear();
}

//--------------------------------------------------------------------------------------------------
///
//--------------------------------------------------------------------------------------------------
bool RiaGuiApplication::saveProject()
{
    CVF_ASSERT( m_project );

    QString fileName;
    if ( !isProjectSavedToDisc() )
    {
        fileName = promptForProjectSaveAsFileName();
    }
    else
    {
        fileName = m_project->fileName();
    }
    return saveProjectAs( fileName );
}

//--------------------------------------------------------------------------------------------------
///
//--------------------------------------------------------------------------------------------------
QString RiaGuiApplication::promptForProjectSaveAsFileName() const
{
    RiaGuiApplication* app = RiaGuiApplication::instance();

    QString startPath;
    if ( !m_project->fileName().isEmpty() )
    {
        startPath = m_project->fileName();
    }
    else
    {
        startPath = app->lastUsedDialogDirectory( "BINARY_GRID" );
        startPath += "/ResInsightProject.rsp";
    }

    QString fileName =
        RiuFileDialogTools::getSaveFileName( nullptr, tr( "Save File" ), startPath, tr( "Project Files (*.rsp);;All files(*.*)" ) );
    return fileName;
}

//--------------------------------------------------------------------------------------------------
///
//--------------------------------------------------------------------------------------------------
bool RiaGuiApplication::askUserToSaveModifiedProject()
{
    if ( RiaPreferencesSystem::current()->showProjectChangedDialog() && caf::PdmUiModelChangeDetector::instance()->isModelChanged() )
    {
        QMessageBox msgBox;
        msgBox.setIcon( QMessageBox::Question );

        QString questionText;
        questionText = QString( "The current project is modified.\n\nDo you want to save the changes?" );

        msgBox.setText( questionText );
        msgBox.setStandardButtons( QMessageBox::Yes | QMessageBox::No | QMessageBox::Cancel );

        int ret = msgBox.exec();
        if ( ret == QMessageBox::Cancel )
        {
            return false;
        }
        else if ( ret == QMessageBox::Yes )
        {
            if ( !saveProject() )
            {
                return false;
            }
        }
        else
        {
            caf::PdmUiModelChangeDetector::instance()->reset();
        }
    }

    return true;
}

//--------------------------------------------------------------------------------------------------
///
//--------------------------------------------------------------------------------------------------
bool RiaGuiApplication::saveProjectAs( const QString& fileName )
{
    QString errMsg;
    if ( !RiaApplication::saveProjectAs( fileName, &errMsg ) )
    {
        QMessageBox::warning( nullptr, "Error when saving project file", errMsg );
        return false;
    }

    return true;
}

//--------------------------------------------------------------------------------------------------
///
//--------------------------------------------------------------------------------------------------
void RiaGuiApplication::storeTreeViewState()
{
    if ( m_mainWindow )
    {
        QStringList treeStates;
        QStringList treeIndexes;

        for ( auto& tv : m_mainWindow->projectTreeViews() )
        {
            QString treeViewState;
            tv->storeTreeViewStateToString( treeViewState );
            treeStates.append( treeViewState );

            QModelIndex mi = tv->treeView()->currentIndex();
            QString     encodedModelIndexString;
            caf::QTreeViewStateSerializer::encodeStringFromModelIndex( mi, encodedModelIndexString );
            treeIndexes.append( encodedModelIndexString );
        }

        project()->mainWindowTreeViewStates         = treeStates.join( RiaDefines::stringListSeparator() );
        project()->mainWindowCurrentModelIndexPaths = treeIndexes.join( RiaDefines::stringListSeparator() );
    }

    if ( m_mainPlotWindow )
    {
        QStringList treeStates;
        QStringList treeIndexes;

        for ( auto& tv : mainPlotWindow()->projectTreeViews() )
        {
            QString treeViewState;
            tv->storeTreeViewStateToString( treeViewState );
            treeStates.append( treeViewState );

            QModelIndex mi = tv->treeView()->currentIndex();
            QString     encodedModelIndexString;
            caf::QTreeViewStateSerializer::encodeStringFromModelIndex( mi, encodedModelIndexString );
            treeIndexes.append( encodedModelIndexString );
        }

        project()->plotWindowTreeViewStates         = treeStates.join( RiaDefines::stringListSeparator() );
        project()->plotWindowCurrentModelIndexPaths = treeIndexes.join( RiaDefines::stringListSeparator() );
    }
}

//--------------------------------------------------------------------------------------------------
///
//--------------------------------------------------------------------------------------------------
void RiaGuiApplication::setWindowCaptionFromAppState()
{
    // The stuff being done here should really be handled by Qt automatically as a result of
    // setting applicationName and windowFilePath
    // Was unable to make this work in Qt4.4.0!

    QString capt = RI_APPLICATION_NAME;
#ifdef _DEBUG
    capt += " ##DEBUG##";
#endif

    {
        QString projFileName;

        if ( !m_project->fileName().isEmpty() )
        {
            QFileInfo fi( m_project->fileName() );
            projFileName = fi.fileName();
        }

        if ( projFileName.isEmpty() ) projFileName = "Untitled project";

        capt = projFileName + QString( "[*]" ) + QString( " - " ) + capt;
    }

    if ( m_mainWindow ) m_mainWindow->setWindowTitle( capt );
    if ( m_mainPlotWindow ) m_mainPlotWindow->setWindowTitle( capt );
}

//--------------------------------------------------------------------------------------------------
///
//--------------------------------------------------------------------------------------------------
RimViewWindow* RiaGuiApplication::activePlotWindow() const
{
    RimViewWindow* viewWindow = nullptr;

    if ( m_mainPlotWindow )
    {
        QList<QMdiSubWindow*> subwindows = m_mainPlotWindow->subWindowList( QMdiArea::StackingOrder );
        if ( subwindows.size() > 0 )
        {
            viewWindow = RiuInterfaceToViewWindow::viewWindowFromWidget( subwindows.back()->widget() );
        }
    }

    return viewWindow;
}

//--------------------------------------------------------------------------------------------------
///
//--------------------------------------------------------------------------------------------------
bool RiaGuiApplication::useShaders() const
{
    if ( !RiaPreferencesSystem::current()->useShaders() ) return false;

    bool isShadersSupported = true;
    if ( platformName() != "offscreen" ) // Avoid opengl access if we are in qt offscreen mode
    {
        isShadersSupported = caf::Viewer::isShadersSupported();
    }

    return isShadersSupported;
}

//--------------------------------------------------------------------------------------------------
///
//--------------------------------------------------------------------------------------------------
RiaDefines::RINavigationPolicy RiaGuiApplication::navigationPolicy() const
{
    return m_preferences->navigationPolicy();
}

//--------------------------------------------------------------------------------------------------
///
//--------------------------------------------------------------------------------------------------
void RiaGuiApplication::initialize()
{
    RiaApplication::initialize();

    applyGuiPreferences( nullptr );

    // Create main windows
    // The plot window is created to be able to set expanded state on created objects, but hidden by default
    getOrCreateAndShowMainWindow();
    getOrCreateMainPlotWindow();

    RiuGuiTheme::updateGuiTheme( m_preferences->guiTheme() );

    {
        auto logger = std::make_unique<RiuMessagePanelLogger>();
        logger->addMessagePanel( m_mainWindow->messagePanel() );
        logger->addMessagePanel( m_mainPlotWindow->messagePanel() );
        RiaLogging::setLoggerInstance( std::move( logger ) );

        RiaLogging::loggerInstance()->setLevel( int( RiaLogging::logLevelBasedOnPreferences() ) );
    }
    m_socketServer = new RiaSocketServer( this );
}

//--------------------------------------------------------------------------------------------------
///
//--------------------------------------------------------------------------------------------------
RiaApplication::ApplicationStatus RiaGuiApplication::handleArguments( gsl::not_null<cvf::ProgramOptions*> progOpt )
{
    // Handling of the actual command line options
    // --------------------------------------------------------
    if ( cvf::Option o = progOpt->option( "ignoreArgs" ) )
    {
        return ApplicationStatus::KEEP_GOING;
    }

    if ( progOpt->option( "help" ) || progOpt->option( "?" ) )
    {
        this->showFormattedTextInMessageBoxOrConsole( "The current command line options in ResInsight are:\n" +
                                                      this->commandLineParameterHelp() );
        return RiaApplication::ApplicationStatus::EXIT_COMPLETED;
    }

    // Code generation
    // -----------------
    if ( cvf::Option o = progOpt->option( "generate" ) )
    {
        CVF_ASSERT( o.valueCount() == 1 );
        QString outputFile = cvfqt::Utils::toQString( o.value( 0 ) );

        QString errMsg;
        if ( !RiaApplication::generateCode( outputFile, &errMsg ) )
        {
            RiaLogging::error( QString( "Error: %1" ).arg( errMsg ) );
            return RiaApplication::ApplicationStatus::KEEP_GOING;
        }

        return RiaApplication::ApplicationStatus::EXIT_COMPLETED;
    }

    // Unit testing
    // --------------------------------------------------------
    if ( cvf::Option o = progOpt->option( "unittest" ) )
    {
        int testReturnValue = launchUnitTestsWithConsole();
        if ( testReturnValue == 0 )
        {
            return RiaApplication::ApplicationStatus::EXIT_COMPLETED;
        }
        else
        {
            RiaLogging::error( "Error running unit tests" );
            return RiaApplication::ApplicationStatus::EXIT_WITH_ERROR;
        }
    }

    if ( cvf::Option o = progOpt->option( "regressiontest" ) )
    {
        CVF_ASSERT( o.valueCount() == 1 );
        QString regressionTestPath = cvfqt::Utils::toQString( o.value( 0 ) );

        // Use a logger writing to stdout instead of message panel
        // This is useful when executing regression tests on a build server, and this is the reason for creating the
        // logger when parsing the command line options
        auto stdLogger = std::make_unique<RiaStdOutLogger>();
        stdLogger->setLevel( int( RILogLevel::RI_LL_DEBUG ) );

        RiaLogging::setLoggerInstance( std::move( stdLogger ) );

        RiaRegressionTestRunner::instance()->executeRegressionTests( regressionTestPath, QStringList() );
        return ApplicationStatus::EXIT_COMPLETED;
    }

    if ( cvf::Option o = progOpt->option( "updateregressiontestbase" ) )
    {
        CVF_ASSERT( o.valueCount() == 1 );
        QString regressionTestPath = cvfqt::Utils::toQString( o.value( 0 ) );
        RiaRegressionTestRunner::instance()->updateRegressionTest( regressionTestPath );
        return ApplicationStatus::EXIT_COMPLETED;
    }

    if ( cvf::Option o = progOpt->option( "startdir" ) )
    {
        CVF_ASSERT( o.valueCount() == 1 );
        setStartDir( cvfqt::Utils::toQString( o.value( 0 ) ) );
    }

    if ( cvf::Option o = progOpt->option( "size" ) )
    {
        int width  = o.safeValue( 0 ).toInt( -1 );
        int height = o.safeValue( 1 ).toInt( -1 );

        if ( width > 0 && height > 0 )
        {
            auto mainWindow = RiuMainWindow::instance();
            if ( mainWindow )
            {
                mainWindow->resize( width, height );
            }

            auto plotWindow = mainPlotWindow();
            if ( plotWindow )
            {
                plotWindow->resize( width, height );
            }
        }
    }

    int snapshotWidth  = -1;
    int snapshotHeight = -1;
    if ( cvf::Option o = progOpt->option( "snapshotsize" ) )
    {
        int width  = o.safeValue( 0 ).toInt( -1 );
        int height = o.safeValue( 1 ).toInt( -1 );

        if ( width > 0 && height > 0 )
        {
            snapshotWidth  = width;
            snapshotHeight = height;
        }
    }

    QString snapshotFolderFromCommandLine;
    if ( cvf::Option o = progOpt->option( "snapshotfolder" ) )
    {
        CVF_ASSERT( o.valueCount() == 1 );
        snapshotFolderFromCommandLine = cvfqt::Utils::toQString( o.value( 0 ) );
    }

    if ( cvf::Option o = progOpt->option( "summaryplot" ) )
    {
        RicSummaryPlotFeatureImpl::createSummaryPlotsFromArgumentLine( cvfqt::Utils::toQStringList( o.values() ) );
    }

    if ( cvf::Option o = progOpt->option( "openplotwindow" ) )
    {
        if ( m_mainWindow ) m_mainWindow->hide();
        getOrCreateAndShowMainPlotWindow();
    }

    QString projectFileName;

    if ( progOpt->hasOption( "last" ) )
    {
        projectFileName = preferences()->lastUsedProjectFileName;
    }

    if ( cvf::Option o = progOpt->option( "project" ) )
    {
        CVF_ASSERT( o.valueCount() == 1 );
        projectFileName = cvfqt::Utils::toQString( o.value( 0 ) );
    }

    if ( !projectFileName.isEmpty() )
    {
        if ( cvf::Option o = progOpt->option( "multiCaseSnapshots" ) )
        {
            QString              gridListFile = cvfqt::Utils::toQString( o.safeValue( 0 ) );
            std::vector<QString> gridFiles    = readFileListFromTextFile( gridListFile );
            runMultiCaseSnapshots( projectFileName, gridFiles, "multiCaseSnapshots" );

            return ApplicationStatus::EXIT_COMPLETED;
        }
    }

    if ( !projectFileName.isEmpty() )
    {
        cvf::ref<RiaProjectModifier>      projectModifier;
        RiaApplication::ProjectLoadAction projectLoadAction = RiaApplication::ProjectLoadAction::PLA_NONE;

        if ( cvf::Option o = progOpt->option( "replaceCase" ) )
        {
            if ( projectModifier.isNull() ) projectModifier = cvf::make_ref<RiaProjectModifier>();

            if ( o.valueCount() == 1 )
            {
                // One argument is available, use replace case for first occurrence in the project

                QString gridFileName = cvfqt::Utils::toQString( o.safeValue( 0 ) );
                projectModifier->setReplaceCaseFirstOccurrence( gridFileName );
            }
            else
            {
                size_t optionIdx = 0;
                while ( optionIdx < o.valueCount() )
                {
                    const int caseId       = o.safeValue( optionIdx++ ).toInt( -1 );
                    QString   gridFileName = cvfqt::Utils::toQString( o.safeValue( optionIdx++ ) );

                    if ( caseId != -1 && !gridFileName.isEmpty() )
                    {
                        projectModifier->setReplaceCase( caseId, gridFileName );
                    }
                }
            }
        }

        if ( cvf::Option o = progOpt->option( "replaceSourceCases" ) )
        {
            if ( projectModifier.isNull() ) projectModifier = cvf::make_ref<RiaProjectModifier>();

            if ( o.valueCount() == 1 )
            {
                // One argument is available, use replace case for first occurrence in the project

                std::vector<QString> gridFileNames = readFileListFromTextFile( cvfqt::Utils::toQString( o.safeValue( 0 ) ) );
                projectModifier->setReplaceSourceCasesFirstOccurrence( gridFileNames );
            }
            else
            {
                size_t optionIdx = 0;
                while ( optionIdx < o.valueCount() )
                {
                    const int            groupId       = o.safeValue( optionIdx++ ).toInt( -1 );
                    std::vector<QString> gridFileNames = readFileListFromTextFile( cvfqt::Utils::toQString( o.safeValue( optionIdx++ ) ) );

                    if ( groupId != -1 && !gridFileNames.empty() )
                    {
                        projectModifier->setReplaceSourceCasesById( groupId, gridFileNames );
                    }
                }
            }

            projectLoadAction = RiaApplication::ProjectLoadAction::PLA_CALCULATE_STATISTICS;
        }

        if ( cvf::Option o = progOpt->option( "replacePropertiesFolder" ) )
        {
            if ( projectModifier.isNull() ) projectModifier = cvf::make_ref<RiaProjectModifier>();

            if ( o.valueCount() == 1 )
            {
                QString propertiesFolder = cvfqt::Utils::toQString( o.safeValue( 0 ) );
                projectModifier->setReplacePropertiesFolderFirstOccurrence( propertiesFolder );
            }
            else
            {
                size_t optionIdx = 0;
                while ( optionIdx < o.valueCount() )
                {
                    const int caseId           = o.safeValue( optionIdx++ ).toInt( -1 );
                    QString   propertiesFolder = cvfqt::Utils::toQString( o.safeValue( optionIdx++ ) );

                    if ( caseId != -1 && !propertiesFolder.isEmpty() )
                    {
                        projectModifier->setReplacePropertiesFolder( caseId, propertiesFolder );
                    }
                }
            }
        }

        loadProject( projectFileName, projectLoadAction, projectModifier.p() );
    }

    if ( cvf::Option o = progOpt->option( "case" ) )
    {
        QStringList fileNames = RicImportGeneralDataFeature::fileNamesFromCaseNames( cvfqt::Utils::toQStringList( o.values() ) );

        bool createView = true;
        bool createPlot = true;

        RicImportGeneralDataFeature::OpenCaseResults results =
            RicImportGeneralDataFeature::openEclipseFilesFromFileNames( fileNames, createPlot, createView );
        if ( results && !results.eclipseSummaryFiles.empty() )
        {
            getOrCreateAndShowMainPlotWindow();
        }
    }

    if ( cvf::Option o = progOpt->option( "savesnapshots" ) )
    {
        bool snapshotViews = false;
        bool snapshotPlots = false;

        QStringList snapshotItemTexts = cvfqt::Utils::toQStringList( o.values() );
        if ( snapshotItemTexts.empty() )
        {
            // No options will keep backwards compatibility before we introduced snapshot of plots
            snapshotViews = true;
        }

        for ( const QString& s : snapshotItemTexts )
        {
            if ( s.toLower() == "all" )
            {
                snapshotViews = true;
                snapshotPlots = true;
            }
            else if ( s.toLower() == "views" )
            {
                snapshotViews = true;
            }
            else if ( s.toLower() == "plots" )
            {
                snapshotPlots = true;
            }
        }

        QString snapshotFolder;

        if ( snapshotFolderFromCommandLine.isEmpty() )
        {
            snapshotFolder = QDir::currentPath() + "/snapshots";
        }
        else
        {
            snapshotFolder = snapshotFolderFromCommandLine;
        }

        if ( snapshotPlots )
        {
            auto mainPlotWnd = mainPlotWindow();
            if ( mainPlotWnd )
            {
                mainPlotWnd->show();
                mainPlotWnd->raise();

                if ( snapshotHeight > -1 && snapshotWidth > -1 )
                {
                    RiuMainWindowTools::setWindowSizeOnWidgetsInMdiWindows( mainPlotWnd, snapshotWidth, snapshotHeight );
                }

                processEvents();

                RicSnapshotAllPlotsToFileFeature::exportSnapshotOfPlotsIntoFolder( snapshotFolder );
            }
        }

        if ( snapshotViews )
        {
            auto mainWnd = RiuMainWindow::instance();
            mainWnd->show();
            mainWnd->raise();

            if ( snapshotHeight > -1 && snapshotWidth > -1 )
            {
                RiuMainWindowTools::setFixedWindowSizeFor3dViews( mainWnd, snapshotWidth, snapshotHeight );
            }

            processEvents();

            RicSnapshotAllViewsToFileFeature::exportSnapshotOfViewsIntoFolder( snapshotFolder );
        }

        auto mainPlotWnd = mainPlotWindow();
        if ( mainPlotWnd )
        {
            mainPlotWnd->loadWinGeoAndDockToolBarLayout();
        }

        if ( RiuMainWindow::instance() ) RiuMainWindow::instance()->loadWinGeoAndDockToolBarLayout();

        return ApplicationStatus::EXIT_COMPLETED;
    }

    if ( cvf::Option o = progOpt->option( "commandFile" ) )
    {
        QString commandFile = cvfqt::Utils::toQString( o.safeValue( 0 ) );

        if ( !progOpt->hasOption( "startdir" ) )
        {
            QFileInfo commandFileInfo( commandFile );
            QString   commandDir = commandFileInfo.absolutePath();
            setStartDir( commandDir );
        }

        cvf::Option projectOption = progOpt->option( "commandFileProject" );
        cvf::Option caseOption    = progOpt->option( "commandFileReplaceCases" );
        if ( projectOption && caseOption )
        {
            projectFileName = cvfqt::Utils::toQString( projectOption.value( 0 ) );

            std::vector<int>     caseIds;
            std::vector<QString> caseListFiles;

            if ( caseOption.valueCount() == 1 )
            {
                caseListFiles.push_back( cvfqt::Utils::toQString( caseOption.safeValue( 0 ) ) );
            }
            else
            {
                size_t optionIdx = 0;
                while ( optionIdx < caseOption.valueCount() )
                {
                    const int caseId       = caseOption.safeValue( optionIdx++ ).toInt( -1 );
                    QString   caseListFile = cvfqt::Utils::toQString( caseOption.safeValue( optionIdx++ ) );

                    if ( caseId != -1 && !caseListFile.isEmpty() )
                    {
                        caseIds.push_back( caseId );
                        caseListFiles.push_back( caseListFile );
                    }
                }
            }

            if ( caseIds.empty() && !caseListFiles.empty() )
            {
                QString              caseListFile = caseListFiles[0];
                std::vector<QString> caseFiles    = readFileListFromTextFile( caseListFile );
                for ( const QString& caseFile : caseFiles )
                {
                    RiaProjectModifier projectModifier;
                    projectModifier.setReplaceCaseFirstOccurrence( caseFile );
                    loadProject( projectFileName, RiaApplication::ProjectLoadAction::PLA_NONE, &projectModifier );
                    executeCommandFile( commandFile );
                }
            }
            else
            {
                CVF_ASSERT( caseIds.size() == caseListFiles.size() );

                std::vector<std::vector<QString>> allCaseFiles;
                size_t                            maxFiles = 0;

                for ( size_t i = 0; i < caseIds.size(); ++i )
                {
                    std::vector<QString> caseFiles = readFileListFromTextFile( caseListFiles[i] );
                    allCaseFiles.push_back( caseFiles );
                    maxFiles = std::max( caseFiles.size(), maxFiles );
                }

                for ( size_t i = 0; i < caseIds.size(); ++i )
                {
                    RiaProjectModifier projectModifier;
                    for ( size_t j = 0; j < maxFiles; ++j )
                    {
                        if ( allCaseFiles[i].size() > j )
                        {
                            projectModifier.setReplaceCase( caseIds[i], allCaseFiles[i][j] );
                        }
                    }

                    loadProject( projectFileName, RiaApplication::ProjectLoadAction::PLA_NONE, &projectModifier );
                    executeCommandFile( commandFile );
                }
            }
        }
        else
        {
            executeCommandFile( commandFile );
        }
        return ApplicationStatus::EXIT_COMPLETED;
    }

    return ApplicationStatus::KEEP_GOING;
}

//--------------------------------------------------------------------------------------------------
///
//--------------------------------------------------------------------------------------------------
int RiaGuiApplication::launchUnitTestsWithConsole()
{
    // Following code is taken from cvfAssert.cpp
#ifdef WIN32
    {
        // Allocate a new console for this app
        // Only one console can be associated with an app, so should fail if a console is already present.
        AllocConsole();

        FILE* consoleFilePointer;

        freopen_s( &consoleFilePointer, "CONOUT$", "w", stdout );
        freopen_s( &consoleFilePointer, "CONOUT$", "w", stderr );

        // Make cout, wcout, cin, wcin, wcerr, cerr, wclog and clog point to console as well
        std::ios::sync_with_stdio();
    }
#endif

    return launchUnitTests();
}

//--------------------------------------------------------------------------------------------------
///
//--------------------------------------------------------------------------------------------------
RiuMainWindow* RiaGuiApplication::getOrCreateAndShowMainWindow()
{
    if ( !m_mainWindow )
    {
        createMainWindow();
    }
    else
    {
        m_mainWindow->show();
    }

    return m_mainWindow;
}

//--------------------------------------------------------------------------------------------------
///
//--------------------------------------------------------------------------------------------------
RiuMainWindow* RiaGuiApplication::mainWindow()
{
    return m_mainWindow;
}

//--------------------------------------------------------------------------------------------------
///
//--------------------------------------------------------------------------------------------------
RiuPlotMainWindow* RiaGuiApplication::getOrCreateMainPlotWindow()
{
    if ( !m_mainPlotWindow )
    {
        createMainPlotWindow();
        m_mainPlotWindow->initializeGuiNewProjectLoaded();
        loadAndUpdatePlotData();
    }
    return m_mainPlotWindow.get();
}

//--------------------------------------------------------------------------------------------------
///
//--------------------------------------------------------------------------------------------------
void RiaGuiApplication::createMainWindow()
{
    CVF_ASSERT( m_mainWindow == nullptr );

    if ( RiaPreferences::current()->useUndoRedo() )
    {
        caf::CmdExecCommandManager::instance()->enableUndoCommandSystem( true );
    }

    m_mainWindow     = new RiuMainWindow;
    QString platform = cvf::System::is64Bit() ? "(64bit)" : "(32bit)";
    m_mainWindow->setWindowTitle( "ResInsight " + platform );
    m_mainWindow->setDefaultWindowSize();
    m_mainWindow->setDefaultToolbarVisibility();
    m_mainWindow->loadWinGeoAndDockToolBarLayout();
    m_mainWindow->showWindow();

    // if there is an existing logger, reconnect to it
    auto logger = dynamic_cast<RiuMessagePanelLogger*>( RiaLogging::loggerInstance() );
    if ( logger )
    {
        logger->addMessagePanel( m_mainWindow->messagePanel() );
    }
}

//--------------------------------------------------------------------------------------------------
///
//--------------------------------------------------------------------------------------------------
void RiaGuiApplication::createMainPlotWindow()
{
    CVF_ASSERT( m_mainPlotWindow == nullptr );

    if ( RiaPreferences::current()->useUndoRedo() )
    {
        caf::CmdExecCommandManager::instance()->enableUndoCommandSystem( true );
    }

    m_mainPlotWindow = std::make_unique<RiuPlotMainWindow>();
    m_mainPlotWindow->setWindowTitle( "Plots - ResInsight" );
    m_mainPlotWindow->setDefaultWindowSize();
    m_mainPlotWindow->loadWinGeoAndDockToolBarLayout();
}

//--------------------------------------------------------------------------------------------------
///
//--------------------------------------------------------------------------------------------------
RiuPlotMainWindow* RiaGuiApplication::getOrCreateAndShowMainPlotWindow()
{
    if ( !m_mainPlotWindow )
    {
        createMainPlotWindow();
        m_mainPlotWindow->initializeGuiNewProjectLoaded();
        loadAndUpdatePlotData();
    }

    if ( m_mainPlotWindow->isMinimized() )
    {
        m_mainPlotWindow->showNormal();
        m_mainPlotWindow->update();
    }
    else
    {
        m_mainPlotWindow->show();
    }

    m_mainPlotWindow->raise();
    m_mainPlotWindow->activateWindow();

    return m_mainPlotWindow.get();
}

//--------------------------------------------------------------------------------------------------
///
//--------------------------------------------------------------------------------------------------
RiuPlotMainWindow* RiaGuiApplication::mainPlotWindow()
{
    return m_mainPlotWindow.get();
}

//--------------------------------------------------------------------------------------------------
///
//--------------------------------------------------------------------------------------------------
RiuMainWindowBase* RiaGuiApplication::mainWindowByID( int mainWindowID )
{
    if ( mainWindowID == 0 )
        return m_mainWindow;
    else if ( mainWindowID == 1 )
        return m_mainPlotWindow.get();
    else
        return nullptr;
}

//--------------------------------------------------------------------------------------------------
///
//--------------------------------------------------------------------------------------------------
RimViewWindow* RiaGuiApplication::activeViewWindow()
{
    RimViewWindow* viewWindow = nullptr;

    QWidget* mainWindowWidget = RiaGuiApplication::activeWindow();

    if ( dynamic_cast<RiuMainWindow*>( mainWindowWidget ) )
    {
        viewWindow = RiaGuiApplication::instance()->activeReservoirView();
    }
    else if ( dynamic_cast<RiuPlotMainWindow*>( mainWindowWidget ) )
    {
        RiuPlotMainWindow* mainPlotWindow = dynamic_cast<RiuPlotMainWindow*>( mainWindowWidget );

        QList<QMdiSubWindow*> subwindows = mainPlotWindow->subWindowList( QMdiArea::StackingOrder );
        if ( subwindows.size() > 0 )
        {
            viewWindow = RiuInterfaceToViewWindow::viewWindowFromWidget( subwindows.back()->widget() );
        }
    }

    return viewWindow;
}

//--------------------------------------------------------------------------------------------------
///
//--------------------------------------------------------------------------------------------------
RiuMainWindowBase* RiaGuiApplication::activeMainWindow()
{
    QWidget*           mainWindowWidget = RiaGuiApplication::activeWindow();
    RiuMainWindowBase* mainWindow       = dynamic_cast<RiuMainWindowBase*>( mainWindowWidget );

    return mainWindow;
}

//--------------------------------------------------------------------------------------------------
///
//--------------------------------------------------------------------------------------------------
bool RiaGuiApplication::isMain3dWindowVisible() const
{
    return m_mainWindow && m_mainWindow->isVisible();
}

//--------------------------------------------------------------------------------------------------
///
//--------------------------------------------------------------------------------------------------
bool RiaGuiApplication::isMainPlotWindowVisible() const
{
    return m_mainPlotWindow && m_mainPlotWindow->isVisible();
}

//--------------------------------------------------------------------------------------------------
///
//--------------------------------------------------------------------------------------------------
void RiaGuiApplication::addToRecentFiles( const QString& fileName )
{
    CVF_ASSERT( m_recentFileActionProvider && "The provider needs to be created before any attempts to use the recent file actions" );
    m_recentFileActionProvider->addFileName( fileName );
}

//--------------------------------------------------------------------------------------------------
///
//--------------------------------------------------------------------------------------------------
std::vector<QAction*> RiaGuiApplication::recentFileActions() const
{
    CVF_ASSERT( m_recentFileActionProvider && "The provider needs to be created before any attempts to use the recent file actions" );
    return m_recentFileActionProvider->actions();
}

//--------------------------------------------------------------------------------------------------
///
//--------------------------------------------------------------------------------------------------
void RiaGuiApplication::clearAllSelections()
{
    Riu3dSelectionManager::instance()->deleteAllItems( Riu3dSelectionManager::RUI_APPLICATION_GLOBAL );
    Riu3dSelectionManager::instance()->deleteAllItems( Riu3dSelectionManager::RUI_TEMPORARY );
    caf::SelectionManager::instance()->clearAll();
}

//--------------------------------------------------------------------------------------------------
///
//--------------------------------------------------------------------------------------------------
void RiaGuiApplication::showFormattedTextInMessageBoxOrConsole( const QString& text )
{
    // Create a message dialog with cut/paste friendly text
    QDialog dlg;
    dlg.setModal( true );

    QGridLayout* layout = new QGridLayout;
    dlg.setLayout( layout );

    QTextEdit* textEdit = new QTextEdit( &dlg );
    layout->addWidget( textEdit, 0, 1, 1, 2 );
    layout->setColumnStretch( 1, 3 );

    QPushButton* okButton = new QPushButton;
    okButton->setText( "Ok" );
    layout->addWidget( okButton, 2, 2 );
    QObject::connect( okButton, SIGNAL( clicked() ), &dlg, SLOT( accept() ) );

    // Convert text to text edit friendly format
    QString formattedText = text;
    formattedText.replace( "&", "&amp;" );
    formattedText.replace( "<", "&lt;" );
    formattedText.replace( ">", "&gt;" );
    formattedText = QString( "<pre>%1</pre>" ).arg( formattedText );

    textEdit->setText( formattedText );
    textEdit->setReadOnly( true );

    // Resize dialog to fit text etc.
    textEdit->document()->adjustSize();
    QSizeF docSize = textEdit->document()->size();
    dlg.resize( 20 + docSize.width() + 2 * layout->margin(),
                20 + docSize.height() + 2 * layout->margin() + layout->spacing() + okButton->sizeHint().height() );

    dlg.exec();
}

//--------------------------------------------------------------------------------------------------
///
//--------------------------------------------------------------------------------------------------
void RiaGuiApplication::invokeProcessEvents( QEventLoop::ProcessEventsFlags flags )
{
    processEvents( flags );
}

//--------------------------------------------------------------------------------------------------
///
//--------------------------------------------------------------------------------------------------
void RiaGuiApplication::onFileSuccessfullyLoaded( const QString& fileName, RiaDefines::ImportFileType fileType )
{
    if ( uint( fileType ) & uint( RiaDefines::ImportFileType::ANY_ECLIPSE_FILE ) )
    {
        if ( fileType == RiaDefines::ImportFileType::ECLIPSE_SUMMARY_FILE )
        {
            auto plotWindow = getOrCreateAndShowMainPlotWindow();
            plotWindow->raise();
        }
        else if ( fileType != RiaDefines::ImportFileType::RESINSIGHT_PROJECT_FILE )
        {
            auto mainWindow = getOrCreateAndShowMainWindow();
            mainWindow->raise();
        }
    }

    if ( !RiaGuiApplication::hasValidProjectFileExtension( fileName ) )
    {
        caf::PdmUiModelChangeDetector::instance()->setModelChanged();
    }
}

//--------------------------------------------------------------------------------------------------
///
//--------------------------------------------------------------------------------------------------
void RiaGuiApplication::onProjectBeingOpened()
{
    // When importing a project, do not maximize the first MDI window to be created
    m_maximizeWindowGuard = std::make_unique<RiuMdiMaximizeWindowGuard>();

    if ( m_mainWindow ) m_mainWindow->setBlockSubWindowActivatedSignal( true );
    if ( mainPlotWindow() ) mainPlotWindow()->setBlockSubWindowActivatedSignal( true );
}

//--------------------------------------------------------------------------------------------------
///
//--------------------------------------------------------------------------------------------------
void RiaGuiApplication::onProjectOpeningError( const QString& errMsg )
{
    RiaLogging::errorInMessageBox( nullptr, "Error when opening project file", errMsg );
    if ( m_mainWindow ) m_mainWindow->setPdmRoot( nullptr );
}

//--------------------------------------------------------------------------------------------------
///
//--------------------------------------------------------------------------------------------------
void RiaGuiApplication::onProjectOpened()
{
    if ( m_project->show3DWindow() )
    {
        getOrCreateAndShowMainWindow();
    }
    else
    {
        if ( m_mainWindow ) m_mainWindow->hide();
    }

    if ( m_project->showPlotWindow() )
    {
        if ( !m_mainPlotWindow )
        {
            createMainPlotWindow();
            m_mainPlotWindow->show();
        }
        else
        {
            m_mainPlotWindow->show();
            m_mainPlotWindow->raise();
        }
    }
    else if ( mainPlotWindow() )
    {
        mainPlotWindow()->hide();
    }

    loadAndUpdatePlotData();

    if ( m_mainWindow )
    {
        m_mainWindow->initializeGuiNewProjectLoaded();
    }
    if ( m_mainPlotWindow )
    {
        m_mainPlotWindow->initializeGuiNewProjectLoaded();
    }

    setWindowCaptionFromAppState();

    m_maximizeWindowGuard.reset();

    processEvents();

    if ( m_mainWindow ) m_mainWindow->setBlockSubWindowActivatedSignal( false );
    if ( mainPlotWindow() ) mainPlotWindow()->setBlockSubWindowActivatedSignal( false );

    // Make sure to process events before this function to avoid strange Qt crash
    RiuPlotMainWindowTools::refreshToolbars();

    if ( m_project->showPlotWindow() && m_project->showPlotWindowOnTop() )
    {
        m_mainPlotWindow->raise();
        m_mainPlotWindow->activateWindow();
    }
}

//--------------------------------------------------------------------------------------------------
///
//--------------------------------------------------------------------------------------------------
void RiaGuiApplication::onProjectBeingClosed()
{
    RicHoloLensSessionManager::instance()->terminateSession();
    RicHoloLensSessionManager::refreshToolbarState();

    RiaViewRedrawScheduler::instance()->clearViewsScheduledForUpdate();
    RiaPlotWindowRedrawScheduler::instance()->clearAllScheduledUpdates();

    RiaGuiApplication::clearAllSelections();

    if ( m_mainWindow ) m_mainWindow->cleanupGuiBeforeProjectClose();
    if ( m_mainPlotWindow ) m_mainPlotWindow->cleanupGuiBeforeProjectClose();

    caf::EffectGenerator::clearEffectCache();
}

//--------------------------------------------------------------------------------------------------
///
//--------------------------------------------------------------------------------------------------
void RiaGuiApplication::onProjectClosed()
{
    if ( m_mainWindow ) m_mainWindow->initializeGuiNewProjectLoaded();
    if ( m_mainPlotWindow ) m_mainPlotWindow->initializeGuiNewProjectLoaded();

    setWindowCaptionFromAppState();

    processEvents();
}

//--------------------------------------------------------------------------------------------------
///
//--------------------------------------------------------------------------------------------------
void RiaGuiApplication::onProjectBeingSaved()
{
    setLastUsedDialogDirectory( "BINARY_GRID", QFileInfo( m_project->fileName() ).absolutePath() );
    storeTreeViewState();

    RiaSummaryTools::summaryCaseMainCollection()->onProjectBeingSaved();
}

//--------------------------------------------------------------------------------------------------
///
//--------------------------------------------------------------------------------------------------
void RiaGuiApplication::onProjectSaved()
{
    setWindowCaptionFromAppState();
    m_recentFileActionProvider->addFileName( m_project->fileName() );
    caf::PdmUiModelChangeDetector::instance()->reset();
}

//--------------------------------------------------------------------------------------------------
///
//--------------------------------------------------------------------------------------------------
void RiaGuiApplication::applyGuiPreferences( const RiaPreferences*                         oldPreferences,
                                             const std::vector<caf::FontHolderInterface*>& defaultFontObjects )
{
    if ( m_activeReservoirView && m_activeReservoirView->viewer() )
    {
        m_activeReservoirView->viewer()->updateNavigationPolicy();
        m_activeReservoirView->viewer()->enablePerfInfoHud( RiaPreferencesSystem::current()->show3dInformation() );
    }

    if ( useShaders() )
    {
        caf::EffectGenerator::setRenderingMode( caf::EffectGenerator::SHADER_BASED );
    }
    else
    {
        caf::EffectGenerator::setRenderingMode( caf::EffectGenerator::FIXED_FUNCTION );
    }

    if ( m_mainWindow )
    {
        for ( auto& tv : m_mainWindow->projectTreeViews() )
        {
            tv->enableAppendOfClassNameToUiItemText( RiaPreferencesSystem::current()->appendClassNameToUiText() );
        }
    }
    if ( mainPlotWindow() )
    {
        for ( auto& tv : mainPlotWindow()->projectTreeViews() )
        {
            tv->enableAppendOfClassNameToUiItemText( RiaPreferencesSystem::current()->appendClassNameToUiText() );
        }
    }

    for ( auto fontObject : defaultFontObjects )
    {
        fontObject->updateFonts();
    }

    if ( this->project() )
    {
        std::vector<RimViewWindow*> allViewWindows = project()->descendantsIncludingThisOfType<RimViewWindow>();

        RimWellPathCollection* wellPathCollection = RimTools::wellPathCollection();

        bool existingViewsWithDifferentMeshLines = false;
        bool existingViewsWithCustomColors       = false;
        bool existingViewsWithCustomZScale       = false;
        if ( oldPreferences )
        {
            for ( auto viewWindow : allViewWindows )
            {
                auto rim3dView = dynamic_cast<Rim3dView*>( viewWindow );
                if ( rim3dView )
                {
                    if ( m_preferences->defaultMeshModeType() != oldPreferences->defaultMeshModeType() &&
                         rim3dView->meshMode() != oldPreferences->defaultMeshModeType() &&
                         rim3dView->meshMode() != m_preferences->defaultMeshModeType() )
                    {
                        existingViewsWithDifferentMeshLines = true;
                    }
                    if ( m_preferences->defaultViewerBackgroundColor() != oldPreferences->defaultViewerBackgroundColor() &&
                         rim3dView->backgroundColor() != oldPreferences->defaultViewerBackgroundColor() &&
                         rim3dView->backgroundColor() != m_preferences->defaultViewerBackgroundColor() )
                    {
                        existingViewsWithCustomColors = true;
                    }
                    if ( m_preferences->defaultScaleFactorZ() != oldPreferences->defaultScaleFactorZ() &&
                         rim3dView->scaleZ() != oldPreferences->defaultScaleFactorZ() &&
                         rim3dView->scaleZ() != m_preferences->defaultScaleFactorZ() )
                    {
                        existingViewsWithCustomZScale = true;
                    }

                    RimEclipseView* eclipseView = dynamic_cast<RimEclipseView*>( rim3dView );
                    if ( eclipseView )
                    {
                        if ( m_preferences->defaultWellLabelColor() != oldPreferences->defaultWellLabelColor() &&
                             eclipseView->wellCollection()->wellLabelColor() != oldPreferences->defaultWellLabelColor() &&
                             eclipseView->wellCollection()->wellLabelColor() != m_preferences->defaultWellLabelColor() )
                        {
                            existingViewsWithCustomColors = true;
                        }
                    }
                }
            }

            if ( oldPreferences->defaultWellLabelColor() != wellPathCollection->wellPathLabelColor() )
            {
                existingViewsWithCustomColors = true;
            }
        }

        bool applySettingsToAllViews = false;
        if ( existingViewsWithCustomColors || existingViewsWithCustomZScale || existingViewsWithDifferentMeshLines )
        {
            QStringList changedData;
            if ( existingViewsWithDifferentMeshLines ) changedData << "Mesh Visibility";
            if ( existingViewsWithCustomColors ) changedData << "Colors";
            if ( existingViewsWithCustomZScale ) changedData << "Z-Scale";

            QString listString = changedData.takeLast();
            if ( !changedData.empty() )
            {
                listString = changedData.join( ", " ) + " and " + listString;
            }

            QMessageBox::StandardButton reply;
            reply                   = QMessageBox::question( activeMainWindow(),
                                           QString( "Apply %1 to Existing Views or Plots?" ).arg( listString ),
                                           QString( "You have changed default %1 and have existing views or plots with "
                                                                      "different settings.\n" )
                                                   .arg( listString ) +
                                               QString( "Do you want to apply the new default settings to all existing "
                                                                          "views?" ),
                                           QMessageBox::Ok | QMessageBox::Cancel );
            applySettingsToAllViews = ( reply == QMessageBox::Ok );
        }

        for ( auto viewWindow : allViewWindows )
        {
            auto rim3dView = dynamic_cast<Rim3dView*>( viewWindow );
            if ( rim3dView )
            {
                if ( oldPreferences && ( applySettingsToAllViews || rim3dView->meshMode() == oldPreferences->defaultMeshModeType() ) )
                {
                    rim3dView->meshMode = m_preferences->defaultMeshModeType();
                }

                if ( oldPreferences &&
                     ( applySettingsToAllViews || rim3dView->backgroundColor() == oldPreferences->defaultViewerBackgroundColor() ) )
                {
                    rim3dView->setBackgroundColor( m_preferences->defaultViewerBackgroundColor() );
                    rim3dView->applyBackgroundColorAndFontChanges();
                }

                if ( oldPreferences && ( applySettingsToAllViews || rim3dView->scaleZ() == oldPreferences->defaultScaleFactorZ() ) )
                {
                    rim3dView->setScaleZ( m_preferences->defaultScaleFactorZ() );
                    rim3dView->updateScaling();
                    if ( rim3dView == activeViewWindow() )
                    {
                        if ( RiuMainWindow::instance() ) RiuMainWindow::instance()->updateScaleValue();
                    }
                }

                RimEclipseView* eclipseView = dynamic_cast<RimEclipseView*>( rim3dView );
                if ( eclipseView )
                {
                    if ( oldPreferences && ( applySettingsToAllViews ||
                                             eclipseView->wellCollection()->wellLabelColor() == oldPreferences->defaultWellLabelColor() ) )
                    {
                        eclipseView->wellCollection()->wellLabelColor = m_preferences->defaultWellLabelColor();
                    }
                    eclipseView->scheduleReservoirGridGeometryRegen();
                }
                rim3dView->scheduleCreateDisplayModelAndRedraw();
            }
        }

        if ( oldPreferences )
        {
            bool matchingColor = wellPathCollection->wellPathLabelColor() == oldPreferences->defaultWellLabelColor();
            if ( applySettingsToAllViews || matchingColor )
            {
                wellPathCollection->wellPathLabelColor = oldPreferences->defaultWellLabelColor();
            }

            if ( oldPreferences->defaultPlotFontSize() != m_preferences->defaultPlotFontSize() )
            {
                if ( m_mainWindow )
                {
                    m_mainWindow->applyFontSizesToDockedPlots();
                }
            }

            if ( oldPreferences->defaultPageLayout() != m_preferences->defaultPageLayout() )
            {
                for ( RimViewWindow* viewWindow : allViewWindows )
                {
                    RimPlotWindow* plotWindow = dynamic_cast<RimPlotWindow*>( viewWindow );
                    if ( plotWindow )
                    {
                        plotWindow->updateLayout();
                    }
                }
            }
        }

        std::vector<caf::PdmUiItem*> uiEditorsToUpdate;
        caf::SelectionManager::instance()->selectedItems( uiEditorsToUpdate );

        for ( caf::PdmUiItem* uiItem : uiEditorsToUpdate )
        {
            uiItem->updateConnectedEditors();
        }
    }
    caf::PdmUiItem::enableExtraDebugText( RiaPreferencesSystem::current()->appendFieldKeywordToToolTipText() );

    if ( oldPreferences )
    {
        onGuiPreferencesChanged();
    }
}

//--------------------------------------------------------------------------------------------------
///
//--------------------------------------------------------------------------------------------------
int RiaGuiApplication::applicationResolution()
{
    return RiaGuiApplication::instance()->desktop()->logicalDpiX();
}

//--------------------------------------------------------------------------------------------------
///
//--------------------------------------------------------------------------------------------------
void RiaGuiApplication::startMonitoringWorkProgress( caf::UiProcess* uiProcess )
{
    CAF_ASSERT( m_mainWindow );
    m_mainWindow->processMonitor()->startMonitorWorkProcess( uiProcess );
}

//--------------------------------------------------------------------------------------------------
///
//--------------------------------------------------------------------------------------------------
void RiaGuiApplication::stopMonitoringWorkProgress()
{
    CAF_ASSERT( m_mainWindow );
    m_mainWindow->processMonitor()->stopMonitorWorkProcess();
}

//--------------------------------------------------------------------------------------------------
///
//--------------------------------------------------------------------------------------------------
void RiaGuiApplication::slotWorkerProcessFinished( int exitCode, QProcess::ExitStatus exitStatus )
{
    if ( m_mainWindow == nullptr ) return;

    m_mainWindow->processMonitor()->stopMonitorWorkProcess();

    QProcessEnvironment processEnvironment = m_workerProcess->processEnvironment();

    // Execute delete later so that other slots that are hooked up
    // get a chance to run before we delete the object
    if ( m_workerProcess )
    {
        m_workerProcess->close();
    }
    m_workerProcess = nullptr;

    // Always make sure the command objects are executed before any return statement
    executeCommandObjects();

    // Either the work process crashed or was aborted by the user
    if ( exitStatus == QProcess::CrashExit )
    {
        //    MFLog::error("Simulation execution crashed or was aborted.");
        m_runningWorkerProcess = false;
        return;
    }

    // Exit code != 0 means we have an error
    if ( exitCode != 0 )
    {
        //  MFLog::error(QString("Simulation execution failed (exit code %1).").arg(exitCode));
        m_runningWorkerProcess = false;
        return;
    }

    // If multiple cases are present, invoke launchProcess() which will set next current case, and run script on this case
    if ( !m_scriptCaseIds.empty() )
    {
        launchProcess( m_currentProgram, m_currentArguments, processEnvironment );
    }
    else
    {
        // Disable concept of current case
        m_currentScriptCaseId  = -1;
        m_runningWorkerProcess = false;
    }
}

//--------------------------------------------------------------------------------------------------
///
//--------------------------------------------------------------------------------------------------
void RiaGuiApplication::onLastWindowClosed()
{
    // Qt can send the lastWindowClosed signal multiple times. Disconnect to avoid reentry.
    QObject::disconnect( this, SIGNAL( lastWindowClosed() ), this, SLOT( onLastWindowClosed() ) );

    closeProject();
    quit();
}

//--------------------------------------------------------------------------------------------------
///
//--------------------------------------------------------------------------------------------------
void RiaGuiApplication::runMultiCaseSnapshots( const QString&       templateProjectFileName,
                                               std::vector<QString> gridFileNames,
                                               const QString&       snapshotFolderName )
{
    if ( !m_mainWindow ) return;

    QByteArray curState = m_mainWindow->dockManager()->saveState( 0 );
    m_mainWindow->dockManager()->restoreState( RiuDockWidgetTools::defaultDockState( RiuDockWidgetTools::dockStateHideAll3DWindowName() ) );

    const size_t numGridFiles = gridFileNames.size();
    for ( size_t i = 0; i < numGridFiles; i++ )
    {
        QString gridFn = gridFileNames[i];

        RiaProjectModifier modifier;
        modifier.setReplaceCaseFirstOccurrence( gridFn );

        bool loadOk = loadProject( templateProjectFileName, ProjectLoadAction::PLA_NONE, &modifier );
        if ( loadOk )
        {
            RicSnapshotAllViewsToFileFeature::exportSnapshotOfViewsIntoFolder( snapshotFolderName );
        }
    }
    m_mainWindow->dockManager()->restoreState( curState );
}

//--------------------------------------------------------------------------------------------------
///
//--------------------------------------------------------------------------------------------------
bool RiaGuiApplication::notify( QObject* receiver, QEvent* event )
{
    // Pre-allocating a memory exhaustion message
    // Doing som e trickery to avoid deadlock, as creating a messagebox actually triggers a call to this notify method.

    static QMessageBox* memoryExhaustedBox   = nullptr;
    static bool         allocatingMessageBox = false;
    if ( !memoryExhaustedBox && !allocatingMessageBox )
    {
        allocatingMessageBox = true;
        memoryExhaustedBox   = new QMessageBox( QMessageBox::Critical,
                                              "ResInsight Exhausted Memory",
                                              "Memory is Exhausted!\n ResInsight could not allocate the memory needed, and is now "
<<<<<<< HEAD
                                              "unstable and will probably crash soon." );
=======
                                                "unstable and will probably crash soon." );
>>>>>>> 67c46288
    }

    bool done = false;
    try
    {
        if ( event->type() == QEvent::KeyPress )
        {
            if ( activeWindow() != mainWindow() )
            {
                QKeyEvent*     keyEvent = static_cast<QKeyEvent*>( event );
                RimPlotWindow* plot     = dynamic_cast<RimPlotWindow*>( activePlotWindow() );
                if ( plot ) done = plot->handleGlobalKeyEvent( keyEvent );
            }
        }
        else if ( event->type() == QEvent::Wheel )
        {
            if ( activeWindow() != mainWindow() )
            {
                QWheelEvent*   wheelEvent = static_cast<QWheelEvent*>( event );
                RimPlotWindow* plot       = dynamic_cast<RimPlotWindow*>( activePlotWindow() );
                if ( plot ) done = plot->handleGlobalWheelEvent( wheelEvent );
            }
        }
        if ( !done )
        {
            done = QApplication::notify( receiver, event );
        }
    }
    catch ( const std::bad_alloc& )
    {
        done = true;
        if ( memoryExhaustedBox ) memoryExhaustedBox->exec();
        std::cout << "ResInsight: Memory is Exhausted!\n ResInsight could not allocate the memory needed, and is now "
                     "unstable "
                     "and will probably crash soon."
                  << std::endl;
        // If we really want to crash instead of limping forward:
        // throw;
    }

    return done;
}<|MERGE_RESOLUTION|>--- conflicted
+++ resolved
@@ -1674,11 +1674,7 @@
         memoryExhaustedBox   = new QMessageBox( QMessageBox::Critical,
                                               "ResInsight Exhausted Memory",
                                               "Memory is Exhausted!\n ResInsight could not allocate the memory needed, and is now "
-<<<<<<< HEAD
-                                              "unstable and will probably crash soon." );
-=======
                                                 "unstable and will probably crash soon." );
->>>>>>> 67c46288
     }
 
     bool done = false;
