--- conflicted
+++ resolved
@@ -249,12 +249,8 @@
 void RiaApplication::createInputMockModel()
 {
     bool createView = true;
-<<<<<<< HEAD
-    RiaImportEclipseCaseTools::openEclipseInputCaseFromFileNames( QStringList( RiaDefines::mockModelBasicInputCase() ), createView );
-=======
     RiaImportEclipseCaseTools::openEclipseInputCaseAndPropertiesFromFileNames( QStringList( RiaDefines::mockModelBasicInputCase() ),
                                                                                createView );
->>>>>>> 67c46288
 }
 
 //--------------------------------------------------------------------------------------------------
