/////////////////////////////////////////////////////////////////////////////////
//
//  Copyright (C) 2019-     Equinor ASA
//
//  ResInsight is free software: you can redistribute it and/or modify
//  it under the terms of the GNU General Public License as published by
//  the Free Software Foundation, either version 3 of the License, or
//  (at your option) any later version.
//
//  ResInsight is distributed in the hope that it will be useful, but WITHOUT ANY
//  WARRANTY; without even the implied warranty of MERCHANTABILITY or
//  FITNESS FOR A PARTICULAR PURPOSE.
//
//  See the GNU General Public License at <http://www.gnu.org/licenses/gpl.html>
//  for more details.
//
/////////////////////////////////////////////////////////////////////////////////

#include "RiaEclipseFileNameTools.h"

#include "QFileInfo"

namespace caf
{
template <>
void caf::AppEnum<RiaEclipseFileNameTools::EclipseFileType>::setUp()
{
    addItem( RiaEclipseFileNameTools::EclipseFileType::ECLIPSE_DATA, "DATA", "Data Deck" );
    addItem( RiaEclipseFileNameTools::EclipseFileType::ECLIPSE_GRID, "GRID", "Grid" );
    addItem( RiaEclipseFileNameTools::EclipseFileType::ECLIPSE_EGRID, "EGRID", "Grid" );
    addItem( RiaEclipseFileNameTools::EclipseFileType::ECLIPSE_UNRST, "UNRST", "Unified Restart" );
    addItem( RiaEclipseFileNameTools::EclipseFileType::ECLIPSE_SMSPEC, "SMSPEC", "Summary Specification" );
    addItem( RiaEclipseFileNameTools::EclipseFileType::ECLIPSE_UNSMRY, "UNSMR", "Summary Vectors" );
    addItem( RiaEclipseFileNameTools::EclipseFileType::ECLIPSE_ESMRY, "ESMRY", "ESRMY Summary Vectors" );

    addItem( RiaEclipseFileNameTools::EclipseFileType::RESINSIGHT_PROJECT, "rsp", "ResInsight Project" );
}

} // End namespace caf

//--------------------------------------------------------------------------------------------------
///
//--------------------------------------------------------------------------------------------------
RiaEclipseFileNameTools::RiaEclipseFileNameTools( const QString& inputFilePath )
{
    QFileInfo fi( inputFilePath );

    m_baseName = fi.absolutePath() + "/" + fi.baseName();
}

//--------------------------------------------------------------------------------------------------
///
//--------------------------------------------------------------------------------------------------
QString RiaEclipseFileNameTools::findRelatedGridFile()
<<<<<<< HEAD
=======
{
    QString candidate = relatedFilePath( EclipseFileType::ECLIPSE_EGRID );
    if ( !candidate.isEmpty() )
    {
        return candidate;
    }

    return relatedFilePath( EclipseFileType::ECLIPSE_GRID );
}

//--------------------------------------------------------------------------------------------------
///
//--------------------------------------------------------------------------------------------------
std::vector<QString> RiaEclipseFileNameTools::findSummaryFileCandidates()
>>>>>>> 67c46288
{
    auto smryCandidate  = relatedFilePath( EclipseFileType::ECLIPSE_SMSPEC );
    auto esmryCandidate = relatedFilePath( EclipseFileType::ECLIPSE_ESMRY );

    if ( !smryCandidate.isEmpty() && !esmryCandidate.isEmpty() )
    {
        // If both files exist, we prefer the SMSPEC file
        esmryCandidate = "";
    }

    return { smryCandidate, esmryCandidate };
}

//--------------------------------------------------------------------------------------------------
///
//--------------------------------------------------------------------------------------------------
std::vector<QString> RiaEclipseFileNameTools::findSummaryFileCandidates()
{
    auto smryCandidate  = relatedFilePath( EclipseFileType::ECLIPSE_SMSPEC );
    auto esmryCandidate = relatedFilePath( EclipseFileType::ECLIPSE_ESMRY );

    return { smryCandidate, esmryCandidate };
}

//--------------------------------------------------------------------------------------------------
///
//--------------------------------------------------------------------------------------------------
QString RiaEclipseFileNameTools::findRelatedDataFile()
{
    return relatedFilePath( EclipseFileType::ECLIPSE_DATA );
}

//--------------------------------------------------------------------------------------------------
///
//--------------------------------------------------------------------------------------------------
QString RiaEclipseFileNameTools::relatedFilePath( EclipseFileType fileType ) const
{
    const QString extension        = caf::AppEnum<EclipseFileType>::text( fileType );
    const QString completeFilePath = m_baseName + "." + extension;

    QFileInfo fi( completeFilePath );
    if ( fi.exists() )
    {
        return fi.absoluteFilePath();
    }

    return "";
}

//--------------------------------------------------------------------------------------------------
///
//--------------------------------------------------------------------------------------------------
bool RiaEclipseFileNameTools::hasMatchingSuffix( const QString& fileName, EclipseFileType fileType )
{
    QFileInfo fi( fileName );

    QString suffix = fi.completeSuffix();

    if ( suffix.compare( caf::AppEnum<EclipseFileType>::text( fileType ), Qt::CaseInsensitive ) == 0 )
    {
        return true;
    }

    return false;
}<|MERGE_RESOLUTION|>--- conflicted
+++ resolved
@@ -52,8 +52,6 @@
 ///
 //--------------------------------------------------------------------------------------------------
 QString RiaEclipseFileNameTools::findRelatedGridFile()
-<<<<<<< HEAD
-=======
 {
     QString candidate = relatedFilePath( EclipseFileType::ECLIPSE_EGRID );
     if ( !candidate.isEmpty() )
@@ -68,7 +66,6 @@
 ///
 //--------------------------------------------------------------------------------------------------
 std::vector<QString> RiaEclipseFileNameTools::findSummaryFileCandidates()
->>>>>>> 67c46288
 {
     auto smryCandidate  = relatedFilePath( EclipseFileType::ECLIPSE_SMSPEC );
     auto esmryCandidate = relatedFilePath( EclipseFileType::ECLIPSE_ESMRY );
@@ -78,17 +75,6 @@
         // If both files exist, we prefer the SMSPEC file
         esmryCandidate = "";
     }
-
-    return { smryCandidate, esmryCandidate };
-}
-
-//--------------------------------------------------------------------------------------------------
-///
-//--------------------------------------------------------------------------------------------------
-std::vector<QString> RiaEclipseFileNameTools::findSummaryFileCandidates()
-{
-    auto smryCandidate  = relatedFilePath( EclipseFileType::ECLIPSE_SMSPEC );
-    auto esmryCandidate = relatedFilePath( EclipseFileType::ECLIPSE_ESMRY );
 
     return { smryCandidate, esmryCandidate };
 }
