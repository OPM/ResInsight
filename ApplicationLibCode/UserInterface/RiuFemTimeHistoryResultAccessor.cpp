--- conflicted
+++ resolved
@@ -158,15 +158,11 @@
             const int frameCount = femPartResultsColl->frameCount( stepIdx );
             for ( int frameIdx = 0; frameIdx < frameCount; frameIdx++ )
             {
-<<<<<<< HEAD
-                RiuGeoMechXfTensorResultAccessor stressXfAccessor( femPartResultsColl, *m_femResultAddress, m_gridIndex, stepIdx, frameIdx );
-=======
                 RiuGeoMechXfTensorResultAccessor stressXfAccessor( femPartResultsColl,
                                                                    *m_femResultAddress,
                                                                    static_cast<int>( m_gridIndex ),
                                                                    stepIdx,
                                                                    frameIdx );
->>>>>>> 67c46288
                 float scalarValue = stressXfAccessor.calculateElmNodeValue( m_intersectionTriangle, closestElmNodeResIndex );
                 m_timeHistoryValues.push_back( scalarValue );
             }
