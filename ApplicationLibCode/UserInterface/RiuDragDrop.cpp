/////////////////////////////////////////////////////////////////////////////////
//
//  Copyright (C) 2015-     Statoil ASA
//  Copyright (C) 2015-     Ceetron Solutions AS
//
//  ResInsight is free software: you can redistribute it and/or modify
//  it under the terms of the GNU General Public License as published by
//  the Free Software Foundation, either version 3 of the License, or
//  (at your option) any later version.
//
//  ResInsight is distributed in the hope that it will be useful, but WITHOUT ANY
//  WARRANTY; without even the implied warranty of MERCHANTABILITY or
//  FITNESS FOR A PARTICULAR PURPOSE.
//
//  See the GNU General Public License at <http://www.gnu.org/licenses/gpl.html>
//  for more details.
//
/////////////////////////////////////////////////////////////////////////////////

#include "RiuDragDrop.h"

#include "OperationsUsingObjReferences/RicPasteEclipseCasesFeature.h"
#include "RicCloseCaseFeature.h"
#include "WellLogCommands/RicNewWellLogFileCurveFeature.h"
#include "WellLogCommands/RicWellLogPlotTrackFeatureImpl.h"

#include "RimCaseCollection.h"
#include "RimEclipseCase.h"
#include "RimEclipseResultAddress.h"
#include "RimEclipseResultCase.h"
#include "RimIdenticalGridCaseGroup.h"
#include "RimMimeData.h"
#include "RimMultiPlot.h"
#include "RimPlot.h"
#include "RimProject.h"
#include "RimSummaryAddress.h"
#include "RimSummaryAddressCollection.h"
#include "RimSummaryCase.h"
#include "RimSummaryCaseCollection.h"
#include "RimSummaryCaseMainCollection.h"
#include "RimSummaryCurve.h"
#include "RimSummaryCurveCollection.h"
#include "RimSummaryPlot.h"
#include "RimSurface.h"
#include "RimSurfaceCollection.h"
#include "RimWellAllocationPlot.h"
#include "RimWellLogCurve.h"
#include "RimWellLogFileChannel.h"
#include "RimWellLogPlot.h"
#include "RimWellLogTrack.h"

#include "RiuMainWindow.h"

#include "RicWellLogTools.h"

#include "cafPdmUiItem.h"
#include "cafPdmUiTreeView.h"
#include "cafSelectionManager.h"

#include <QAbstractItemModel>
#include <QDropEvent>
#include <QGraphicsSceneEvent>
#include <QModelIndex>

//--------------------------------------------------------------------------------------------------
/// Utility class to enforce updates of the tree view after drop is complete.
/// Does the update on destruction of the object.
//--------------------------------------------------------------------------------------------------
class RiuDragAndDropTreeViewUpdater
{
public:
    RiuDragAndDropTreeViewUpdater( caf::PdmUiTreeView*                      treeView,
                                   const QModelIndex&                       indexToUpdate,
                                   const std::vector<const caf::PdmUiItem*> draggedUiItems )
        : m_treeView( treeView )
        , m_indexToUpdate( indexToUpdate )
        , m_draggedUiItems( draggedUiItems )
    {
    }
    ~RiuDragAndDropTreeViewUpdater()
    {
        m_treeView->updateSubTree( m_indexToUpdate );
        m_treeView->selectItems( m_draggedUiItems );
    }

private:
    caf::PdmUiTreeView*                m_treeView;
    QModelIndex                        m_indexToUpdate;
    std::vector<const caf::PdmUiItem*> m_draggedUiItems;
};

//--------------------------------------------------------------------------------------------------
///
//--------------------------------------------------------------------------------------------------
template <typename T>
class RiuTypedPdmObjects
{
public:
    explicit RiuTypedPdmObjects( const caf::PdmObjectGroup& objectGroup ) { objectGroup.objectsByType( &m_objects ); }

    explicit RiuTypedPdmObjects( const std::vector<caf::PdmPointer<caf::PdmObjectHandle>>& objectHandles )
    {
        for ( size_t i = 0; i < objectHandles.size(); i++ )
        {
            caf::PdmObject* obj = dynamic_cast<caf::PdmObject*>( objectHandles[i].p() );
            if ( obj ) m_objects.push_back( obj );
        }
    }

    static std::vector<T*> typedObjectsFromGroup( const caf::PdmObjectGroup& objectGroup )
    {
        RiuTypedPdmObjects<T> typedObjectsGetter( objectGroup );
        return typedObjectsGetter.typedObjects();
    }

    static bool containsTypedObjects( const caf::PdmObjectGroup& objectGroup )
    {
        RiuTypedPdmObjects<T> typedObjectsGetter( objectGroup );
        return typedObjectsGetter.typedObjects().size() > 0;
    }

    static bool containsTypedObjects( const std::vector<caf::PdmPointer<caf::PdmObjectHandle>>& objectHandles )
    {
        RiuTypedPdmObjects<T> typedObjectsGetter( objectHandles );
        return typedObjectsGetter.typedObjects().size() > 0;
    }

    static std::vector<T*> typedAncestorsFromGroup( const caf::PdmObjectGroup& objectGroup )
    {
        RiuTypedPdmObjects<T> typedObjectsGetter( objectGroup );
        return typedObjectsGetter.typedAncestors();
    }

    static std::vector<T*> typedAncestorsFromGroup( const std::vector<caf::PdmPointer<caf::PdmObjectHandle>>& objectHandles )
    {
        RiuTypedPdmObjects<T> typedObjectsGetter( objectHandles );
        return typedObjectsGetter.typedAncestors();
    }

private:
    std::vector<T*> typedObjects()
    {
        std::vector<T*> typedObjectsVec;
        for ( size_t i = 0; i < m_objects.size(); i++ )
        {
            T* typedObject = dynamic_cast<T*>( m_objects[i].p() );
            if ( typedObject )
            {
                typedObjectsVec.push_back( typedObject );
            }
        }

        return typedObjectsVec;
    }

    std::vector<T*> typedAncestors()
    {
        std::vector<T*> typedAncestorsVec;
        for ( size_t i = 0; i < m_objects.size(); i++ )
        {
            auto typedAncestor = m_objects[i]->firstAncestorOfType<T>();
            if ( typedAncestor )
            {
                typedAncestorsVec.push_back( typedAncestor );
            }
        }

        return typedAncestorsVec;
    }

private:
    std::vector<caf::PdmPointer<caf::PdmObject>> m_objects;
};

//--------------------------------------------------------------------------------------------------
///
//--------------------------------------------------------------------------------------------------
RiuDragDrop::RiuDragDrop( caf::PdmUiTreeView* treeView )
    : m_projectTreeView( treeView )
    , m_proposedDropAction( Qt::MoveAction )
{
}

//--------------------------------------------------------------------------------------------------
///
//--------------------------------------------------------------------------------------------------
RiuDragDrop::~RiuDragDrop()
{
}

//--------------------------------------------------------------------------------------------------
///
//--------------------------------------------------------------------------------------------------
std::vector<caf::PdmObjectHandle*> RiuDragDrop::draggedObjectsFromTreeView( caf::PdmUiTreeView* dragSource, const QMimeData* data )
{
    const MimeDataWithIndexes* myMimeData = qobject_cast<const MimeDataWithIndexes*>( data );
    if ( myMimeData )
    {
        caf::PdmObjectGroup draggedObjects;
        QModelIndexList     indices = myMimeData->indexes();

        objectGroupFromModelIndexes( dragSource, &draggedObjects, indices );

        return draggedObjects.objects;
    }

    return {};
}

//--------------------------------------------------------------------------------------------------
///
//--------------------------------------------------------------------------------------------------
Qt::DropActions RiuDragDrop::supportedDropActions() const
{
    // Keep drag items so that we can determine allowed actions while dragging
    m_dragItems = objectHandlesFromSelection();

    if ( RiuTypedPdmObjects<RimEclipseCase>::containsTypedObjects( m_dragItems ) )
    {
        return Qt::CopyAction | Qt::MoveAction;
    }
    else if ( RiuTypedPdmObjects<RimWellLogFileChannel>::containsTypedObjects( m_dragItems ) )
    {
        return Qt::CopyAction;
    }
    else if ( RiuTypedPdmObjects<RimPlot>::containsTypedObjects( m_dragItems ) )
    {
        // return Qt::CopyAction;
    }

    return Qt::MoveAction;
}

//--------------------------------------------------------------------------------------------------
///
//--------------------------------------------------------------------------------------------------
Qt::ItemFlags RiuDragDrop::flags( const QModelIndex& index ) const
{
    Qt::ItemFlags itemflags;

    if ( index.isValid() )
    {
        caf::PdmUiItem* uiItem = m_projectTreeView->uiItemFromModelIndex( index );

        caf::PdmObject* pdmObj = dynamic_cast<caf::PdmObject*>( uiItem );
        if ( pdmObj )
        {
            auto wellAllocationPlot = pdmObj->firstAncestorOrThisOfType<RimWellAllocationPlot>();
            if ( wellAllocationPlot ) return itemflags;
        }

        if ( dynamic_cast<RimEclipseCase*>( uiItem ) || dynamic_cast<RimWellLogCurve*>( uiItem ) ||
             dynamic_cast<RimWellLogFileChannel*>( uiItem ) || dynamic_cast<RimPlot*>( uiItem ) ||
<<<<<<< HEAD
             dynamic_cast<RimSummaryCase*>( uiItem ) || dynamic_cast<RimSummaryCurve*>( uiItem ) || dynamic_cast<RimSurface*>( uiItem ) )
=======
             dynamic_cast<RimSummaryCase*>( uiItem ) || dynamic_cast<RimSummaryCaseCollection*>( uiItem ) ||
             dynamic_cast<RimSummaryCurve*>( uiItem ) || dynamic_cast<RimSurface*>( uiItem ) )
>>>>>>> 67c46288
        {
            itemflags |= Qt::ItemIsDragEnabled;
        }
        else
        {
            auto sumAdrColl = dynamic_cast<RimSummaryAddressCollection*>( uiItem );
            if ( sumAdrColl && sumAdrColl->canBeDragged() )
            {
                itemflags |= Qt::ItemIsDragEnabled;
            }
            auto sumAdr = dynamic_cast<RimSummaryAddress*>( uiItem );
            if ( sumAdr )
            {
                itemflags |= Qt::ItemIsDragEnabled;
            }
            auto eclipseResultAdr = dynamic_cast<RimEclipseResultAddress*>( uiItem );
            if ( eclipseResultAdr )
            {
                itemflags |= Qt::ItemIsDragEnabled;
            }
        }

        if ( m_dragItems.empty() ) return itemflags;

        if ( dynamic_cast<RimCaseCollection*>( uiItem ) )
        {
            if ( RiuTypedPdmObjects<RimEclipseCase>::containsTypedObjects( m_dragItems ) )
            {
                itemflags |= Qt::ItemIsDropEnabled;
            }
        }
        else if ( m_proposedDropAction == Qt::MoveAction )
        {
            if ( dynamic_cast<RimWellLogPlot*>( uiItem ) )
            {
                if ( RiuTypedPdmObjects<RimWellLogTrack>::containsTypedObjects( m_dragItems ) )
                {
                    auto plotParents           = RiuTypedPdmObjects<RimWellLogPlot>::typedAncestorsFromGroup( m_dragItems );
                    bool draggedOntoSameParent = index.row() == -1 && plotParents.size() == 1u && plotParents.front() == uiItem;

                    if ( !draggedOntoSameParent )
                    {
                        itemflags |= Qt::ItemIsDropEnabled;
                    }
                }
            }
            else if ( dynamic_cast<RimMultiPlot*>( uiItem ) )
            {
                if ( RiuTypedPdmObjects<RimPlot>::containsTypedObjects( m_dragItems ) &&
                     !RiuTypedPdmObjects<RimWellLogTrack>::containsTypedObjects( m_dragItems ) )
                {
                    itemflags |= Qt::ItemIsDropEnabled;
                }
            }
            else if ( dynamic_cast<RimWellLogTrack*>( uiItem ) )
            {
                if ( RiuTypedPdmObjects<RimWellLogCurve>::containsTypedObjects( m_dragItems ) )
                {
                    auto trackParents          = RiuTypedPdmObjects<RimWellLogTrack>::typedAncestorsFromGroup( m_dragItems );
                    bool draggedOntoSameParent = index.row() == -1 && trackParents.size() == 1u && trackParents.front() == uiItem;

                    if ( !draggedOntoSameParent )
                    {
                        itemflags |= Qt::ItemIsDropEnabled;
                    }
                }
            }
            else if ( dynamic_cast<RimSummaryPlot*>( uiItem ) || dynamic_cast<RimSummaryCurveCollection*>( uiItem ) )
            {
                if ( RiuTypedPdmObjects<RimSummaryCurve>::containsTypedObjects( m_dragItems ) )
                {
                    itemflags |= Qt::ItemIsDropEnabled;
                }
            }
            else if ( dynamic_cast<RimSummaryCaseCollection*>( uiItem ) )
            {
                if ( RiuTypedPdmObjects<RimSummaryCase>::containsTypedObjects( m_dragItems ) )
                {
                    itemflags |= Qt::ItemIsDropEnabled;
                }
            }
            else if ( dynamic_cast<RimSummaryCaseMainCollection*>( uiItem ) )
            {
                if ( RiuTypedPdmObjects<RimSummaryCase>::containsTypedObjects( m_dragItems ) )
                {
                    itemflags |= Qt::ItemIsDropEnabled;
                }
            }
            else if ( dynamic_cast<RimSurfaceCollection*>( uiItem ) )
            {
                if ( RiuTypedPdmObjects<RimSurface>::containsTypedObjects( m_dragItems ) )
                {
                    itemflags |= Qt::ItemIsDropEnabled;
                }
            }
        }
        else if ( m_proposedDropAction == Qt::CopyAction )
        {
            if ( dynamic_cast<RimWellLogTrack*>( uiItem ) )
            {
                if ( RiuTypedPdmObjects<RimWellLogFileChannel>::containsTypedObjects( m_dragItems ) )
                {
                    itemflags |= Qt::ItemIsDropEnabled;
                }
            }
            else if ( dynamic_cast<RimWellLogCurve*>( uiItem ) )
            {
                if ( RiuTypedPdmObjects<RimWellLogFileChannel>::containsTypedObjects( m_dragItems ) )
                {
                    itemflags |= Qt::ItemIsDropEnabled;
                }
            }
        }
    }

    return itemflags;
}

//--------------------------------------------------------------------------------------------------
///
//--------------------------------------------------------------------------------------------------
bool RiuDragDrop::dropMimeData( const QMimeData* data, Qt::DropAction action, int row, int column, const QModelIndex& dropTargetIndex )
{
    caf::PdmUiTreeView*   uiTreeView       = m_projectTreeView;
    caf::PdmUiItem*       dropTargetUiItem = uiTreeView->uiItemFromModelIndex( dropTargetIndex );
    caf::PdmObjectHandle* dropTarget       = dynamic_cast<caf::PdmObjectHandle*>( dropTargetUiItem );

    if ( dropTarget )
    {
        caf::PdmObjectGroup        draggedObjects;
        const MimeDataWithIndexes* myMimeData = qobject_cast<const MimeDataWithIndexes*>( data );
        if ( myMimeData && dropTargetIndex.isValid() )
        {
            QModelIndexList indices = myMimeData->indexes();
            objectGroupFromModelIndexes( uiTreeView, &draggedObjects, indices );
        }
        else
        {
            return false;
        }

        RiuDragAndDropTreeViewUpdater updater( uiTreeView,
                                               dropTargetIndex.parent(),
                                               RiuTypedPdmObjects<const caf::PdmUiItem>::typedObjectsFromGroup( draggedObjects ) );

        auto gridCaseGroup = dropTarget->firstAncestorOrThisOfType<RimIdenticalGridCaseGroup>();
        if ( gridCaseGroup )
        {
            return handleGridCaseGroupDrop( action, draggedObjects, gridCaseGroup );
        }

        auto wellLogPlotTrack = dropTarget->firstAncestorOrThisOfType<RimWellLogTrack>();
        if ( wellLogPlotTrack )
        {
            return handleWellLogPlotTrackDrop( action, draggedObjects, wellLogPlotTrack, row );
        }

        auto wellLogPlot = dropTarget->firstAncestorOrThisOfType<RimWellLogPlot>();
        if ( wellLogPlot )
        {
            return handleWellLogPlotDrop( action, draggedObjects, wellLogPlot, row );
        }

        auto summaryPlot = dropTarget->firstAncestorOrThisOfType<RimSummaryPlot>();
        if ( summaryPlot )
        {
            return handleSummaryPlotDrop( action, draggedObjects, summaryPlot, row );
        }

        auto multiPlot = dropTarget->firstAncestorOrThisOfType<RimMultiPlot>();
        if ( multiPlot )
        {
            return handleMultiPlotDrop( action, draggedObjects, multiPlot, row );
        }

        auto summaryCaseCollection = dropTarget->firstAncestorOrThisOfType<RimSummaryCaseCollection>();
        if ( summaryCaseCollection )
        {
            return handleSummaryCaseCollectionDrop( action, draggedObjects, summaryCaseCollection );
        }

        auto summaryCaseMainCollection = dropTarget->firstAncestorOrThisOfType<RimSummaryCaseMainCollection>();
        if ( summaryCaseMainCollection )
        {
            return handleSummaryCaseMainCollectionDrop( action, draggedObjects, summaryCaseMainCollection );
        }

        auto surfaceCollection = dropTarget->firstAncestorOrThisOfType<RimSurfaceCollection>();
        if ( surfaceCollection )
        {
            return handleSurfaceCollectionDrop( action, row, draggedObjects, surfaceCollection );
        }
    }

    return false;
}

//--------------------------------------------------------------------------------------------------
///
//--------------------------------------------------------------------------------------------------
QMimeData* RiuDragDrop::mimeData( const QModelIndexList& indexes ) const
{
    MimeDataWithIndexes* myObj = new MimeDataWithIndexes();
    myObj->setIndexes( indexes );

    return myObj;
}

//--------------------------------------------------------------------------------------------------
///
//--------------------------------------------------------------------------------------------------
QStringList RiuDragDrop::mimeTypes() const
{
    QStringList types;
    types << MimeDataWithIndexes::formatName();
    return types;
}

//--------------------------------------------------------------------------------------------------
///
//--------------------------------------------------------------------------------------------------
void RiuDragDrop::onDragCanceled()
{
    m_dragItems.clear();
}

//--------------------------------------------------------------------------------------------------
///
//--------------------------------------------------------------------------------------------------
void RiuDragDrop::moveCasesToGridGroup( caf::PdmObjectGroup& objectGroup, RimIdenticalGridCaseGroup* gridCaseGroup )
{
    std::vector<RimEclipseCase*> casesToBeDeleted = RiuTypedPdmObjects<RimEclipseCase>::typedObjectsFromGroup( objectGroup );

    if ( RicCloseCaseFeature::userConfirmedGridCaseGroupChange( casesToBeDeleted ) )
    {
        RicPasteEclipseCasesFeature::addCasesToGridCaseGroup( objectGroup, gridCaseGroup );

        for ( size_t i = 0; i < casesToBeDeleted.size(); i++ )
        {
            RicCloseCaseFeature::deleteEclipseCase( casesToBeDeleted[i] );
        }
    }
}

//--------------------------------------------------------------------------------------------------
///
//--------------------------------------------------------------------------------------------------
bool RiuDragDrop::handleGridCaseGroupDrop( Qt::DropAction action, caf::PdmObjectGroup& objectGroup, RimIdenticalGridCaseGroup* gridCaseGroup )
{
    if ( action == Qt::CopyAction )
    {
        RicPasteEclipseCasesFeature::addCasesToGridCaseGroup( objectGroup, gridCaseGroup );
    }
    else if ( action == Qt::MoveAction )
    {
        moveCasesToGridGroup( objectGroup, gridCaseGroup );
    }

    return true;
}

//--------------------------------------------------------------------------------------------------
///
//--------------------------------------------------------------------------------------------------
bool RiuDragDrop::handleMultiPlotDrop( Qt::DropAction action, caf::PdmObjectGroup& draggedObjects, RimMultiPlot* multiPlot, int insertAtPosition )
{
    std::vector<RimPlot*> plots = RiuTypedPdmObjects<RimPlot>::typedObjectsFromGroup( draggedObjects );
    if ( plots.size() > 0 )
    {
        if ( action == Qt::MoveAction )
        {
            multiPlot->movePlotsToThis( plots, insertAtPosition );
            return true;
        }
    }

    return false;
}

//--------------------------------------------------------------------------------------------------
///
//--------------------------------------------------------------------------------------------------
bool RiuDragDrop::handleWellLogPlotTrackDrop( Qt::DropAction       action,
                                              caf::PdmObjectGroup& draggedObjects,
                                              RimWellLogTrack*     trackTarget,
                                              int                  insertAtPosition )
{
    std::vector<RimWellLogFileChannel*> wellLogFileChannels =
        RiuTypedPdmObjects<RimWellLogFileChannel>::typedObjectsFromGroup( draggedObjects );
    if ( wellLogFileChannels.size() > 0 )
    {
        if ( action == Qt::CopyAction )
        {
            RicWellLogTools::addWellLogChannelsToPlotTrack( trackTarget, wellLogFileChannels );
            return true;
        }
    }

    std::vector<RimWellLogCurve*> wellLogPlotCurves = RiuTypedPdmObjects<RimWellLogCurve>::typedObjectsFromGroup( draggedObjects );
    if ( wellLogPlotCurves.size() > 0 )
    {
        if ( action == Qt::MoveAction )
        {
            RicWellLogPlotTrackFeatureImpl::moveCurvesToWellLogPlotTrack( trackTarget, wellLogPlotCurves, insertAtPosition );
            return true;
        }
    }

    return false;
}

//--------------------------------------------------------------------------------------------------
///
//--------------------------------------------------------------------------------------------------
bool RiuDragDrop::handleWellLogPlotDrop( Qt::DropAction       action,
                                         caf::PdmObjectGroup& draggedObjects,
                                         RimWellLogPlot*      wellLogPlotTarget,
                                         int                  insertAtPosition )
{
    std::vector<RimWellLogTrack*> wellLogPlotTracks = RiuTypedPdmObjects<RimWellLogTrack>::typedObjectsFromGroup( draggedObjects );
    if ( wellLogPlotTracks.size() > 0 )
    {
        if ( action == Qt::MoveAction )
        {
            RicWellLogPlotTrackFeatureImpl::moveTracksToWellLogPlot( wellLogPlotTarget, wellLogPlotTracks, insertAtPosition );
            return true;
        }
    }

    return false;
}

//--------------------------------------------------------------------------------------------------
///
//--------------------------------------------------------------------------------------------------
bool RiuDragDrop::handleSummaryPlotDrop( Qt::DropAction action, caf::PdmObjectGroup& objectGroup, RimSummaryPlot* summaryPlot, int insertAtPosition )
{
    std::vector<RimSummaryCurve*> summaryCurves = RiuTypedPdmObjects<RimSummaryCurve>::typedObjectsFromGroup( objectGroup );
    if ( summaryCurves.size() > 0 )
    {
        if ( action == Qt::MoveAction )
        {
            RimSummaryPlot::moveCurvesToPlot( summaryPlot, summaryCurves, insertAtPosition );
            return true;
        }
    }
    return false;
}

//--------------------------------------------------------------------------------------------------
///
//--------------------------------------------------------------------------------------------------
bool RiuDragDrop::handleSummaryCaseCollectionDrop( Qt::DropAction            action,
                                                   caf::PdmObjectGroup&      draggedObjects,
                                                   RimSummaryCaseCollection* summaryCaseDropTarget )
{
    std::vector<RimSummaryCase*> summaryCases = RiuTypedPdmObjects<RimSummaryCase>::typedObjectsFromGroup( draggedObjects );

    if ( action != Qt::MoveAction || summaryCases.size() == 0 ) return false;

    for ( RimSummaryCase* summaryCase : summaryCases )
    {
        auto summaryCaseCollection = summaryCase->firstAncestorOrThisOfType<RimSummaryCaseCollection>();

        if ( summaryCaseCollection )
        {
            summaryCaseCollection->removeCase( summaryCase );
            summaryCaseDropTarget->addCase( summaryCase );
            summaryCaseCollection->updateConnectedEditors();
            continue;
        }

        auto summaryCaseMainCollection = summaryCase->firstAncestorOrThisOfType<RimSummaryCaseMainCollection>();
        if ( summaryCaseMainCollection )
        {
            summaryCaseMainCollection->removeCase( summaryCase );
            summaryCaseDropTarget->addCase( summaryCase );
            summaryCaseMainCollection->updateConnectedEditors();
        }
    }
    summaryCaseDropTarget->updateConnectedEditors();
    return true;
}

//--------------------------------------------------------------------------------------------------
///
//--------------------------------------------------------------------------------------------------
bool RiuDragDrop::handleSummaryCaseMainCollectionDrop( Qt::DropAction                action,
                                                       caf::PdmObjectGroup&          draggedObjects,
                                                       RimSummaryCaseMainCollection* summaryCaseDropTarget )
{
    std::vector<RimSummaryCase*> summaryCases = RiuTypedPdmObjects<RimSummaryCase>::typedObjectsFromGroup( draggedObjects );

    if ( action != Qt::MoveAction || summaryCases.size() == 0 ) return false;

    for ( RimSummaryCase* summaryCase : summaryCases )
    {
        auto summaryCaseCollection = summaryCase->firstAncestorOrThisOfType<RimSummaryCaseCollection>();

        if ( summaryCaseCollection )
        {
            summaryCaseCollection->removeCase( summaryCase );
            summaryCaseDropTarget->addCase( summaryCase );
            summaryCaseCollection->updateConnectedEditors();
        }
    }

    summaryCaseDropTarget->updateConnectedEditors();

    return true;
}

//--------------------------------------------------------------------------------------------------
///
//--------------------------------------------------------------------------------------------------
void RiuDragDrop::objectGroupFromModelIndexes( caf::PdmUiTreeView* uiTreeView, caf::PdmObjectGroup* objectGroup, const QModelIndexList& indexes )
{
    CVF_ASSERT( objectGroup );

    objectGroup->objects.clear();

    for ( int i = 0; i < indexes.size(); i++ )
    {
        caf::PdmUiItem*       uiItem    = uiTreeView->uiItemFromModelIndex( indexes[i] );
        caf::PdmObjectHandle* objHandle = dynamic_cast<caf::PdmObjectHandle*>( uiItem );
        if ( objHandle )
        {
            objectGroup->objects.push_back( objHandle );
        }
    }
}

//--------------------------------------------------------------------------------------------------
///
//--------------------------------------------------------------------------------------------------
std::vector<caf::PdmPointer<caf::PdmObjectHandle>> RiuDragDrop::objectHandlesFromSelection()
{
    std::vector<caf::PdmObjectHandle*> selection;
    caf::SelectionManager::instance()->objectsByType( &selection );

    std::vector<caf::PdmPointer<caf::PdmObjectHandle>> objectHandles;

    for ( size_t sIdx = 0; sIdx < selection.size(); sIdx++ )
    {
        objectHandles.push_back( selection[sIdx] );
    }

    return objectHandles;
}

//--------------------------------------------------------------------------------------------------
///
//--------------------------------------------------------------------------------------------------
void RiuDragDrop::onProposedDropActionUpdated( Qt::DropAction action )
{
    m_proposedDropAction = action;
}

//--------------------------------------------------------------------------------------------------
///
//--------------------------------------------------------------------------------------------------
bool RiuDragDrop::handleSurfaceCollectionDrop( Qt::DropAction action, int row, caf::PdmObjectGroup& objectGroup, RimSurfaceCollection* targetCollection )
{
    std::vector<RimSurface*> surfaces = RiuTypedPdmObjects<RimSurface>::typedObjectsFromGroup( objectGroup );

    if ( action != Qt::MoveAction || surfaces.size() == 0 ) return false;

    for ( RimSurface* surface : surfaces )
    {
        auto sourceCollection = surface->firstAncestorOrThisOfType<RimSurfaceCollection>();

        if ( sourceCollection )
        {
            sourceCollection->removeSurface( surface );
            sourceCollection->updateConnectedEditors();
        }
    }

    targetCollection->addSurfacesAtIndex( row, surfaces );
    targetCollection->updateConnectedEditors();

    return true;
}

//--------------------------------------------------------------------------------------------------
///
//--------------------------------------------------------------------------------------------------
bool RiuDragDrop::handleGenericDropEvent( QEvent* event, std::vector<caf::PdmObjectHandle*>& droppedObjects )
{
    if ( !event ) return false;

    const MimeDataWithIndexes* mimeData = nullptr;
    Qt::KeyboardModifiers      keyModifiers;

    bool bResult = false;

    if ( event->type() == QEvent::Drop )
    {
        // These drop events come from Qwt
        auto dropEvent = static_cast<QDropEvent*>( event );
        if ( dropEvent )
        {
            mimeData     = qobject_cast<const MimeDataWithIndexes*>( dropEvent->mimeData() );
            keyModifiers = dropEvent->keyboardModifiers();

            dropEvent->acceptProposedAction();
            dropEvent->accept();
            bResult = true;
        }
    }
    else if ( event->type() == QEvent::GraphicsSceneDrop )
    {
        // These drop events come from QtChart
        auto dropEvent = static_cast<QGraphicsSceneDragDropEvent*>( event );
        if ( dropEvent )
        {
            mimeData = qobject_cast<const MimeDataWithIndexes*>( dropEvent->mimeData() );

            dropEvent->acceptProposedAction();
            dropEvent->accept();
            bResult = true;
        }
    }

    if ( mimeData )
    {
        auto objects = convertToObjects( mimeData );
        droppedObjects.insert( droppedObjects.end(), objects.begin(), objects.end() );

        bResult = true;
    }

    return bResult;
}

//--------------------------------------------------------------------------------------------------
///
//--------------------------------------------------------------------------------------------------
std::vector<caf::PdmObjectHandle*> RiuDragDrop::convertToObjects( const QMimeData* mimeData )
{
    std::vector<caf::PdmObjectHandle*> droppedObjects;
    if ( mimeData )
    {
        QString mimeType = caf::PdmUiDragDropInterface::mimeTypeForObjectReferenceList();

        QByteArray data = mimeData->data( mimeType );
        if ( data.isEmpty() ) return {};

        QStringList objectReferences;
        QDataStream in( &data, QIODevice::ReadOnly );
        in >> objectReferences;

        auto proj = RimProject::current();
        for ( const auto& objRef : objectReferences )
        {
            auto obj = caf::PdmReferenceHelper::objectFromReference( proj, objRef );
            if ( obj ) droppedObjects.push_back( obj );
        }
    }

    return droppedObjects;
}<|MERGE_RESOLUTION|>--- conflicted
+++ resolved
@@ -251,12 +251,8 @@
 
         if ( dynamic_cast<RimEclipseCase*>( uiItem ) || dynamic_cast<RimWellLogCurve*>( uiItem ) ||
              dynamic_cast<RimWellLogFileChannel*>( uiItem ) || dynamic_cast<RimPlot*>( uiItem ) ||
-<<<<<<< HEAD
-             dynamic_cast<RimSummaryCase*>( uiItem ) || dynamic_cast<RimSummaryCurve*>( uiItem ) || dynamic_cast<RimSurface*>( uiItem ) )
-=======
              dynamic_cast<RimSummaryCase*>( uiItem ) || dynamic_cast<RimSummaryCaseCollection*>( uiItem ) ||
              dynamic_cast<RimSummaryCurve*>( uiItem ) || dynamic_cast<RimSurface*>( uiItem ) )
->>>>>>> 67c46288
         {
             itemflags |= Qt::ItemIsDragEnabled;
         }
