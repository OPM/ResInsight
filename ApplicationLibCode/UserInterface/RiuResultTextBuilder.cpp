/////////////////////////////////////////////////////////////////////////////////
//
//  Copyright (C) Statoil ASA
//  Copyright (C) Ceetron Solutions AS
//
//  ResInsight is free software: you can redistribute it and/or modify
//  it under the terms of the GNU General Public License as published by
//  the Free Software Foundation, either version 3 of the License, or
//  (at your option) any later version.
//
//  ResInsight is distributed in the hope that it will be useful, but WITHOUT ANY
//  WARRANTY; without even the implied warranty of MERCHANTABILITY or
//  FITNESS FOR A PARTICULAR PURPOSE.
//
//  See the GNU General Public License at <http://www.gnu.org/licenses/gpl.html>
//  for more details.
//
/////////////////////////////////////////////////////////////////////////////////

#include "RiuResultTextBuilder.h"

#include "RigAllanDiagramData.h"
#include "RigCaseCellResultsData.h"
#include "RigEclipseCaseData.h"
#include "RigEclipseResultAddress.h"
#include "RigFormationNames.h"
#include "RigMainGrid.h"
#include "RigNNCData.h"
#include "RigResultAccessor.h"
#include "RigResultAccessorFactory.h"
#include "RigSimWellData.h"
#include "RigWellResultFrame.h"
#include "RigWellResultPoint.h"

#include "Rim2dIntersectionView.h"
#include "RimCellEdgeColors.h"
#include "RimEclipseCase.h"
#include "RimEclipseCellColors.h"
#include "RimEclipseFaultColors.h"
#include "RimEclipseView.h"
#include "RimExtrudedCurveIntersection.h"
#include "RimFormationNames.h"
#include "RimIntersectionResultDefinition.h"
#include "RimMultipleEclipseResults.h"
#include "RimRegularLegendConfig.h"
#include "RimReservoirCellResultsStorage.h"
#include "RimViewLinker.h"

#include "RivExtrudedCurveIntersectionPartMgr.h"

#include "cafDisplayCoordTransform.h"

//--------------------------------------------------------------------------------------------------
///
//--------------------------------------------------------------------------------------------------
RiuResultTextBuilder::RiuResultTextBuilder( RimGridView*                settingsView,
                                            RimEclipseResultDefinition* eclResDef,
                                            size_t                      gridIndex,
                                            size_t                      cellIndex,
                                            size_t                      timeStepIndex )
{
    CVF_ASSERT( eclResDef );

    m_displayCoordView = settingsView;
    m_eclipseView      = dynamic_cast<RimEclipseView*>( settingsView );
    m_eclResDef        = eclResDef;
    m_gridIndex        = gridIndex;
    m_cellIndex        = cellIndex;
    m_timeStepIndex    = timeStepIndex;

    m_nncIndex                   = cvf::UNDEFINED_SIZE_T;
    m_intersectionPointInDisplay = cvf::Vec3d::UNDEFINED;
    m_face                       = cvf::StructGridInterface::NO_FACE;
}

//--------------------------------------------------------------------------------------------------
///
//--------------------------------------------------------------------------------------------------
RiuResultTextBuilder::RiuResultTextBuilder( RimGridView*                settingsView,
                                            RimEclipseResultDefinition* eclResDef,
                                            size_t                      reservoirCellIndex,
                                            size_t                      timeStepIndex )
{
    CVF_ASSERT( eclResDef );

    m_displayCoordView = settingsView;
    m_eclipseView      = dynamic_cast<RimEclipseView*>( settingsView );
    m_eclResDef        = eclResDef;
    m_gridIndex        = 0;
    m_cellIndex        = 0;
    m_timeStepIndex    = timeStepIndex;

    RimEclipseCase* eclipseCase = eclResDef->eclipseCase();
    if ( eclipseCase && eclipseCase->eclipseCaseData() )
    {
        RigEclipseCaseData* caseData = eclipseCase->eclipseCaseData();
        RigMainGrid*        mainGrid = caseData->mainGrid();

        const RigCell& cell = caseData->mainGrid()->globalCellArray()[reservoirCellIndex];

        for ( size_t i = 0; i < mainGrid->gridCount(); i++ )
        {
            if ( mainGrid->gridByIndex( i ) == cell.hostGrid() )
            {
                m_gridIndex = i;
                m_cellIndex = cell.gridLocalCellIndex();
            }
        }
    }

    m_nncIndex                   = cvf::UNDEFINED_SIZE_T;
    m_intersectionPointInDisplay = cvf::Vec3d::UNDEFINED;
    m_face                       = cvf::StructGridInterface::NO_FACE;
}

//--------------------------------------------------------------------------------------------------
///
//--------------------------------------------------------------------------------------------------
void RiuResultTextBuilder::setNncIndex( size_t nncIndex )
{
    m_nncIndex = nncIndex;
}

//--------------------------------------------------------------------------------------------------
///
//--------------------------------------------------------------------------------------------------
void RiuResultTextBuilder::setIntersectionPointInDisplay( cvf::Vec3d intersectionPointInDisplay )
{
    m_intersectionPointInDisplay = intersectionPointInDisplay;
}

//--------------------------------------------------------------------------------------------------
///
//--------------------------------------------------------------------------------------------------
void RiuResultTextBuilder::set2dIntersectionView( Rim2dIntersectionView* intersectionView )
{
    m_2dIntersectionView = intersectionView;
}

//--------------------------------------------------------------------------------------------------
///
//--------------------------------------------------------------------------------------------------
void RiuResultTextBuilder::setFace( cvf::StructGridInterface::FaceType face )
{
    m_face = face;
}

//--------------------------------------------------------------------------------------------------
///
//--------------------------------------------------------------------------------------------------
QString RiuResultTextBuilder::mainResultText()
{
    QString text;

    // Produce result text for all variants
    // Priority defined as follows :  NNC, Fault, Grid
    {
        QString nncText = nncResultText();
        if ( !nncText.isEmpty() )
        {
            text = "NNC : " + nncText;
        }
        else if ( m_cellIndex != cvf::UNDEFINED_SIZE_T )
        {
            QString faultText = faultResultText();

            if ( !faultResultText().isEmpty() )
            {
                text = "Fault : " + faultText;
            }
            else
            {
                text = "Grid cell : " + gridResultText();
            }
        }

        text += "\n";
    }

    QString topoText = this->geometrySelectionText( "\n" );
    text += topoText;
    appendDetails( text, formationDetails() );
    text += "\n";

    appendDetails( text, nncDetails() );

    if ( m_cellIndex != cvf::UNDEFINED_SIZE_T )
    {
        appendDetails( text, faultResultDetails() );
        appendDetails( text, cellEdgeResultDetails() );
        appendDetails( text, gridResultDetails() );
        appendDetails( text, wellResultText() );
    }

    return text;
}

//--------------------------------------------------------------------------------------------------
///
//--------------------------------------------------------------------------------------------------
QString RiuResultTextBuilder::geometrySelectionText( const QString& itemSeparator )
{
    QString text;

    if ( m_eclResDef && m_eclResDef->eclipseCase() )
    {
        const RigEclipseCaseData* eclipseCase = m_eclResDef->eclipseCase()->eclipseCaseData();
        if ( eclipseCase )
        {
            if ( m_cellIndex != cvf::UNDEFINED_SIZE_T )
            {
                size_t i = 0;
                size_t j = 0;
                size_t k = 0;

                const RigGridBase* grid = eclipseCase->grid( m_gridIndex );
                if ( grid->ijkFromCellIndex( m_cellIndex, &i, &j, &k ) )
                {
                    // Adjust to 1-based Eclipse indexing
                    i++;
                    j++;
                    k++;

                    if ( m_face != cvf::StructGridInterface::NO_FACE )
                    {
                        cvf::StructGridInterface::FaceEnum faceEnum( m_face );

                        QString faceText = faceEnum.text();

                        text += QString( "Face : %1" ).arg( faceText ) + itemSeparator;
                    }

                    QString gridName = QString::fromStdString( grid->gridName() );
                    text += QString( "Grid : %1 [%2]" ).arg( gridName ).arg( m_gridIndex ) + itemSeparator;

                    text += QString( "Cell : [%1, %2, %3]" ).arg( i ).arg( j ).arg( k ) + itemSeparator;

                    size_t globalCellIndex = grid->reservoirCellIndex( m_cellIndex );
                    text += QString( "Global Cell Index : %4" ).arg( globalCellIndex ) + itemSeparator;

                    text += coordinatesText( grid, globalCellIndex, itemSeparator );
                }
            }

            if ( m_intersectionPointInDisplay != cvf::Vec3d::UNDEFINED )
            {
                QString formattedText;
                if ( m_2dIntersectionView )
                {
                    formattedText = QString( "Horizontal length from well start: %1" ).arg( m_intersectionPointInDisplay.x(), 5, 'f', 2 );
                    text += formattedText + itemSeparator;

                    cvf::Mat4d t = m_2dIntersectionView->flatIntersectionPartMgr()->unflattenTransformMatrix( m_intersectionPointInDisplay );
                    if ( !t.isZero() )
                    {
                        cvf::Vec3d intPt = m_intersectionPointInDisplay.getTransformedPoint( t );
                        formattedText    = createTextFromDomainCoordinate( "Intersection point : [E: %1, N: %2, Depth: %3]", intPt );
                        text += formattedText;
                    }
                }
                else
                {
                    if ( m_displayCoordView )
                    {
                        cvf::ref<caf::DisplayCoordTransform> transForm = m_displayCoordView->displayCoordTransform();
                        cvf::Vec3d domainCoord                         = transForm->translateToDomainCoord( m_intersectionPointInDisplay );

                        formattedText = createTextFromDomainCoordinate( "Intersection point : [E: %1, N: %2, Depth: %3]", domainCoord );
                        text += formattedText;
                    }
                }
            }
        }
    }

    return text;
}

//--------------------------------------------------------------------------------------------------
///
//--------------------------------------------------------------------------------------------------
QString RiuResultTextBuilder::coordinatesText( const RigGridBase* grid, size_t globalCellIndex, const QString& itemSeparator )
{
    QString text;

    bool showCenter = false;
    bool showCorner = false;

    if ( m_eclipseView )
    {
<<<<<<< HEAD
        std::vector<RimMultipleEclipseResults*> additionalResultSettings;
        m_eclipseView->descendantsOfType( additionalResultSettings );
=======
        std::vector<RimMultipleEclipseResults*> additionalResultSettings = m_eclipseView->descendantsOfType<RimMultipleEclipseResults>();
>>>>>>> 67c46288
        if ( !additionalResultSettings.empty() )
        {
            showCenter = additionalResultSettings[0]->showCenterCoordinates();
            showCorner = additionalResultSettings[0]->showCornerCoordinates();
        }
    }

    if ( showCenter )
    {
        auto       mainGrid = grid->mainGrid();
        auto       cell     = mainGrid->cell( globalCellIndex );
        const auto center   = cell.center();

        text += createTextFromDomainCoordinate( "Cell Center : [%1, %2, %3]", center ) + itemSeparator;
    }

    if ( showCorner )
    {
        auto mainGrid = grid->mainGrid();
        auto cell     = mainGrid->cell( globalCellIndex );
        auto indices  = cell.cornerIndices();

        text += QString( "Cell Corners" ) + itemSeparator;

        const std::vector<std::pair<int, std::string>> riNodeOrder{ { 0, "i- j- k+" },
                                                                    { 1, "i+ j- k+" },
                                                                    { 2, "i+ j+ k+" },
                                                                    { 3, "i- j+ k+" },
                                                                    { 4, "i- j- k-" },
                                                                    { 5, "i+ j- k-" },
                                                                    { 6, "i+ j+ k-" },
                                                                    { 7, "i- j+ k-" } };

        for ( int i = 0; i < 8; i++ )
        {
            const auto& [nodeIndex, nodeText] = riNodeOrder[i];
            auto v                            = mainGrid->nodes()[indices[nodeIndex]];

            text += createTextFromDomainCoordinate( QString::fromStdString( nodeText ) + " : [%1, %2, %3]" + itemSeparator, v );
        }
    }

    return text;
}

//--------------------------------------------------------------------------------------------------
///
//--------------------------------------------------------------------------------------------------
QString RiuResultTextBuilder::createTextFromDomainCoordinate( const QString& formatString, const cvf::Vec3d& domainCoord )
{
    return formatString.arg( domainCoord.x(), 5, 'f', 2 ).arg( domainCoord.y(), 5, 'f', 2 ).arg( -domainCoord.z(), 5, 'f', 2 );
}

//--------------------------------------------------------------------------------------------------
///
//--------------------------------------------------------------------------------------------------
QString RiuResultTextBuilder::gridResultDetails()
{
    std::vector<RimEclipseResultDefinition*> resultDefinitions;

    std::vector<std::unique_ptr<RimEclipseResultDefinition>> tmp;

    QStringList additionalCellResultText;
    resultDefinitions.push_back( m_eclResDef );
    if ( m_eclipseView )
    {
        std::vector<RigEclipseResultAddress> resultAddresses = m_eclipseView->additionalResultsForResultInfo();

        for ( const auto& result : resultAddresses )
        {
            auto myResDef = std::make_unique<RimEclipseResultDefinition>();
            myResDef->setEclipseCase( m_eclResDef->eclipseCase() );
            myResDef->simpleCopy( m_eclResDef );
            myResDef->setFromEclipseResultAddress( result );
            myResDef->loadResult();

            resultDefinitions.push_back( myResDef.get() );
            tmp.push_back( std::move( myResDef ) );
        }
    }

    const auto [hasMultipleCases, linkedViewText] = resultTextFromLinkedViews();
    QString text                                  = cellResultText( resultDefinitions, hasMultipleCases );

    for ( const auto& txt : additionalCellResultText )
    {
        text += "\n" + txt;
    }

    for ( const auto& txt : linkedViewText )
    {
        text += "\n" + txt;
    }

    if ( !text.isEmpty() )
    {
        text.prepend( "-- Grid cell result details --\n" );
    }
    text += "\n";

    return text;
}

//--------------------------------------------------------------------------------------------------
///
//--------------------------------------------------------------------------------------------------
QString RiuResultTextBuilder::faultResultDetails()
{
    QString text;

    if ( m_eclResDef->eclipseCase() && m_eclResDef->eclipseCase()->eclipseCaseData() )
    {
        RigEclipseCaseData* eclipseCaseData = m_eclResDef->eclipseCase()->eclipseCaseData();
        RigGridBase*        grid            = eclipseCaseData->grid( m_gridIndex );
        RigMainGrid*        mainGrid        = grid->mainGrid();

        const RigFault* fault = mainGrid->findFaultFromCellIndexAndCellFace( m_cellIndex, m_face );
        if ( fault )
        {
            text += "-- Fault result details --\n";

            text += QString( "Fault Name: %1\n" ).arg( fault->name() );

            cvf::StructGridInterface::FaceEnum faceHelper( m_face );
            text += "Fault Face : " + faceHelper.text() + "\n";

            if ( m_eclipseView && m_eclipseView->faultResultSettings()->hasValidCustomResult() )
            {
                if ( m_eclipseView->faultResultSettings()->customFaultResult()->resultType() != RiaDefines::ResultCatType::ALLAN_DIAGRAMS )
                {
                    text += "Fault result data:\n";
                    this->appendTextFromResultColors( eclipseCaseData,
                                                      m_gridIndex,
                                                      m_cellIndex,
                                                      m_timeStepIndex,
                                                      m_eclipseView->currentFaultResultColors(),
                                                      &text );
                }
            }
        }
    }

    return text;
}

//--------------------------------------------------------------------------------------------------
///
//--------------------------------------------------------------------------------------------------
QString RiuResultTextBuilder::formationDetails()
{
    QString  text;
    RimCase* rimCase = m_eclResDef->eclipseCase();
    if ( rimCase )
    {
        if ( rimCase->activeFormationNames() && rimCase->activeFormationNames()->formationNamesData() )
        {
            RigFormationNames* formNames = rimCase->activeFormationNames()->formationNamesData();

            size_t k = cvf::UNDEFINED_SIZE_T;
            {
                const RigEclipseCaseData* eclipseData = m_eclResDef->eclipseCase()->eclipseCaseData();
                if ( eclipseData )
                {
                    if ( m_cellIndex != cvf::UNDEFINED_SIZE_T )
                    {
                        size_t i = cvf::UNDEFINED_SIZE_T;
                        size_t j = cvf::UNDEFINED_SIZE_T;

                        eclipseData->grid( m_gridIndex )->ijkFromCellIndex( m_cellIndex, &i, &j, &k );
                    }
                }
            }

            if ( k != cvf::UNDEFINED_SIZE_T )
            {
                QString formName = formNames->formationNameFromKLayerIdx( k );
                if ( !formName.isEmpty() )
                {
                    // text += "-- Formation details --\n";

                    text += QString( "Formation Name: %1\n" ).arg( formName );
                }
            }
        }
    }

    return text;
}

//--------------------------------------------------------------------------------------------------
///
//--------------------------------------------------------------------------------------------------
QString RiuResultTextBuilder::gridResultText()
{
    QString text = cellResultText( { m_eclResDef } );
    text.replace( "\n", " " );

    return text;
}

//--------------------------------------------------------------------------------------------------
///
//--------------------------------------------------------------------------------------------------
QString RiuResultTextBuilder::faultResultText()
{
    QString text;

    if ( m_eclResDef->eclipseCase() && m_eclResDef->eclipseCase()->eclipseCaseData() )
    {
        RigEclipseCaseData* eclipseCaseData = m_eclResDef->eclipseCase()->eclipseCaseData();

        RigGridBase* grid     = eclipseCaseData->grid( m_gridIndex );
        RigMainGrid* mainGrid = grid->mainGrid();

        const RigFault* fault = mainGrid->findFaultFromCellIndexAndCellFace( m_cellIndex, m_face );

        if ( fault )
        {
            cvf::StructGridInterface::FaceEnum faceHelper( m_face );
            if ( m_eclipseView && m_eclipseView->faultResultSettings()->hasValidCustomResult() )
            {
                text = cellResultText( { m_eclipseView->currentFaultResultColors() } );
            }
        }
    }

    return text;
}

//--------------------------------------------------------------------------------------------------
///
//--------------------------------------------------------------------------------------------------
QString RiuResultTextBuilder::nncResultText()
{
    QString text;

    if ( m_nncIndex != cvf::UNDEFINED_SIZE_T )
    {
        if ( m_eclResDef.notNull() && m_eclResDef->eclipseCase() )
        {
            RigEclipseCaseData* eclipseCase = m_eclResDef->eclipseCase()->eclipseCaseData();

            RigMainGrid* grid = eclipseCase->mainGrid();
            CVF_ASSERT( grid );

            RigNNCData* nncData = grid->nncData();
            CVF_ASSERT( nncData );

            if ( nncData && m_nncIndex < nncData->allConnections().size() )
            {
                const RigConnection& conn = nncData->allConnections()[m_nncIndex];

                cvf::StructGridInterface::FaceEnum face( conn.face() );

                if ( m_eclipseView && m_eclipseView->currentFaultResultColors() )
                {
                    RigEclipseResultAddress   eclipseResultAddress = m_eclipseView->currentFaultResultColors()->eclipseResultAddress();
                    RiaDefines::ResultCatType resultType           = m_eclipseView->currentFaultResultColors()->resultType();

                    const std::vector<double>* nncValues = nullptr;

                    if ( resultType == RiaDefines::ResultCatType::STATIC_NATIVE )
                    {
                        nncValues = nncData->staticConnectionScalarResult( eclipseResultAddress );
                    }
                    else if ( resultType == RiaDefines::ResultCatType::DYNAMIC_NATIVE )
                    {
                        if ( m_eclResDef.notNull() && m_eclResDef->eclipseCase() )
                        {
                            size_t nativeTimeStep = m_eclResDef->eclipseCase()->uiToNativeTimeStepIndex( m_timeStepIndex );
                            nncValues             = nncData->dynamicConnectionScalarResult( eclipseResultAddress, nativeTimeStep );
                        }
                    }

                    if ( nncValues && ( m_nncIndex < nncValues->size() ) )
                    {
                        QString resultVar   = m_eclipseView->currentFaultResultColors()->resultVariableUiName();
                        double  scalarValue = ( *nncValues )[m_nncIndex];

                        text = QString( "%1 : %2" ).arg( resultVar ).arg( scalarValue );
                    }

                    if ( resultType == RiaDefines::ResultCatType::ALLAN_DIAGRAMS )
                    {
                        nncValues = nncData->staticConnectionScalarResult( eclipseResultAddress );
                        QString resultValueText;

                        if ( m_eclipseView->currentFaultResultColors()->resultVariable() == RiaResultNames::formationAllanResultName() )
                        {
                            std::pair<int, int> fmIndexPair =
                                eclipseCase->allanDiagramData()->formationIndexCombinationFromCategory( ( *nncValues )[m_nncIndex] );

                            std::vector<QString> fmNames = eclipseCase->formationNames();
                            // clang-format off
                            if ( fmIndexPair.first >= 0 && 
                                 fmIndexPair.second >= 0 &&
                                 static_cast<int>(fmNames.size()) > fmIndexPair.first &&
                                 static_cast<int>(fmNames.size()) > fmIndexPair.second )
                            {
                                resultValueText = fmNames[fmIndexPair.first] + " - " +
                                                  fmNames[fmIndexPair.second];
                            }
                            // clang-format on
                        }
                        else if ( m_eclipseView->currentFaultResultColors()->resultVariable() ==
                                  RiaResultNames::formationBinaryAllanResultName() )
                        {
                            resultValueText = ( *nncValues )[m_nncIndex] == 0 ? "Same formation" : "Different formation";
                        }

                        QString resultVar = m_eclipseView->currentFaultResultColors()->resultVariableUiName();
                        text              = QString( "%1 : %2" ).arg( resultVar ).arg( resultValueText );
                    }
                }
            }
        }
    }

    return text;
}

//--------------------------------------------------------------------------------------------------
///
//--------------------------------------------------------------------------------------------------
void RiuResultTextBuilder::appendTextFromResultColors( RigEclipseCaseData*         eclipseCase,
                                                       size_t                      gridIndex,
                                                       size_t                      cellIndex,
                                                       size_t                      timeStepIndex,
                                                       RimEclipseResultDefinition* resultColors,
                                                       QString*                    resultInfoText )
{
    if ( !resultColors )
    {
        return;
    }

    RiaDefines::PorosityModelType porosityModel = resultColors->porosityModel();
    if ( resultColors->isTernarySaturationSelected() )
    {
        RigCaseCellResultsData* gridCellResults = resultColors->currentGridCellResults();
        if ( gridCellResults )
        {
            gridCellResults->ensureKnownResultLoaded(
                RigEclipseResultAddress( RiaDefines::ResultCatType::DYNAMIC_NATIVE, RiaResultNames::soil() ) );
            gridCellResults->ensureKnownResultLoaded(
                RigEclipseResultAddress( RiaDefines::ResultCatType::DYNAMIC_NATIVE, RiaResultNames::sgas() ) );
            gridCellResults->ensureKnownResultLoaded(
                RigEclipseResultAddress( RiaDefines::ResultCatType::DYNAMIC_NATIVE, RiaResultNames::swat() ) );

            cvf::ref<RigResultAccessor> dataAccessObjectX =
                RigResultAccessorFactory::createFromResultAddress( eclipseCase,
                                                                   gridIndex,
                                                                   porosityModel,
                                                                   timeStepIndex,
                                                                   RigEclipseResultAddress( RiaDefines::ResultCatType::DYNAMIC_NATIVE,
                                                                                            RiaResultNames::soil() ) );
            cvf::ref<RigResultAccessor> dataAccessObjectY =
                RigResultAccessorFactory::createFromResultAddress( eclipseCase,
                                                                   gridIndex,
                                                                   porosityModel,
                                                                   timeStepIndex,
                                                                   RigEclipseResultAddress( RiaDefines::ResultCatType::DYNAMIC_NATIVE,
                                                                                            RiaResultNames::sgas() ) );
            cvf::ref<RigResultAccessor> dataAccessObjectZ =
                RigResultAccessorFactory::createFromResultAddress( eclipseCase,
                                                                   gridIndex,
                                                                   porosityModel,
                                                                   timeStepIndex,
                                                                   RigEclipseResultAddress( RiaDefines::ResultCatType::DYNAMIC_NATIVE,
                                                                                            RiaResultNames::swat() ) );

            double scalarValue = 0.0;

            if ( dataAccessObjectX.notNull() )
                scalarValue = dataAccessObjectX->cellScalar( cellIndex );
            else
                scalarValue = 0.0;
            resultInfoText->append( QString( "SOIL : %1\n" ).arg( scalarValue ) );

            if ( dataAccessObjectY.notNull() )
                scalarValue = dataAccessObjectY->cellScalar( cellIndex );
            else
                scalarValue = 0.0;
            resultInfoText->append( QString( "SGAS : %1\n" ).arg( scalarValue ) );

            if ( dataAccessObjectZ.notNull() )
                scalarValue = dataAccessObjectZ->cellScalar( cellIndex );
            else
                scalarValue = 0.0;
            resultInfoText->append( QString( "SWAT : %1\n" ).arg( scalarValue ) );
        }

        return;
    }
    else if ( resultColors->hasResult() )
    {
        if ( resultColors->hasStaticResult() )
        {
            if ( resultColors->resultVariable().compare( RiaResultNames::combinedTransmissibilityResultName(), Qt::CaseInsensitive ) == 0 )
            {
                cvf::ref<RigResultAccessor> transResultAccessor =
                    RigResultAccessorFactory::createFromResultAddress( eclipseCase,
                                                                       gridIndex,
                                                                       porosityModel,
                                                                       0,
                                                                       RigEclipseResultAddress(
                                                                           RiaResultNames::combinedTransmissibilityResultName() ) );
                {
                    double scalarValue = transResultAccessor->cellFaceScalar( cellIndex, cvf::StructGridInterface::POS_I );
                    resultInfoText->append( QString( "Tran X : %1\n" ).arg( scalarValue ) );

                    scalarValue = transResultAccessor->cellFaceScalar( cellIndex, cvf::StructGridInterface::POS_J );
                    resultInfoText->append( QString( "Tran Y : %1\n" ).arg( scalarValue ) );

                    scalarValue = transResultAccessor->cellFaceScalar( cellIndex, cvf::StructGridInterface::POS_K );
                    resultInfoText->append( QString( "Tran Z : %1\n" ).arg( scalarValue ) );
                }

                return;
            }
            else if ( resultColors->resultVariable().compare( RiaResultNames::combinedMultResultName(), Qt::CaseInsensitive ) == 0 )
            {
                cvf::ref<RigResultAccessor> multResultAccessor =
                    RigResultAccessorFactory::createFromResultAddress( eclipseCase,
                                                                       gridIndex,
                                                                       porosityModel,
                                                                       0,
                                                                       RigEclipseResultAddress( RiaResultNames::combinedMultResultName() ) );
                {
                    double scalarValue = multResultAccessor->cellFaceScalar( cellIndex, cvf::StructGridInterface::POS_I );
                    resultInfoText->append( QString( "MULTX : %1\n" ).arg( scalarValue ) );
                    scalarValue = multResultAccessor->cellFaceScalar( cellIndex, cvf::StructGridInterface::NEG_I );
                    resultInfoText->append( QString( "MULTX- : %1\n" ).arg( scalarValue ) );

                    scalarValue = multResultAccessor->cellFaceScalar( cellIndex, cvf::StructGridInterface::POS_J );
                    resultInfoText->append( QString( "MULTY : %1\n" ).arg( scalarValue ) );
                    scalarValue = multResultAccessor->cellFaceScalar( cellIndex, cvf::StructGridInterface::NEG_J );
                    resultInfoText->append( QString( "MULTY- : %1\n" ).arg( scalarValue ) );

                    scalarValue = multResultAccessor->cellFaceScalar( cellIndex, cvf::StructGridInterface::POS_K );
                    resultInfoText->append( QString( "MULTZ : %1\n" ).arg( scalarValue ) );
                    scalarValue = multResultAccessor->cellFaceScalar( cellIndex, cvf::StructGridInterface::NEG_K );
                    resultInfoText->append( QString( "MULTZ- : %1\n" ).arg( scalarValue ) );
                }

                return;
            }
            else if ( resultColors->resultVariable().compare( RiaResultNames::combinedRiTranResultName(), Qt::CaseInsensitive ) == 0 )
            {
                cvf::ref<RigResultAccessor> transResultAccessor =
                    RigResultAccessorFactory::createFromResultAddress( eclipseCase,
                                                                       gridIndex,
                                                                       porosityModel,
                                                                       0,
                                                                       RigEclipseResultAddress( RiaResultNames::combinedRiTranResultName() ) );
                {
                    double scalarValue = transResultAccessor->cellFaceScalar( cellIndex, cvf::StructGridInterface::POS_I );
                    resultInfoText->append( QString( "riTran X : %1\n" ).arg( scalarValue ) );

                    scalarValue = transResultAccessor->cellFaceScalar( cellIndex, cvf::StructGridInterface::POS_J );
                    resultInfoText->append( QString( "riTran Y : %1\n" ).arg( scalarValue ) );

                    scalarValue = transResultAccessor->cellFaceScalar( cellIndex, cvf::StructGridInterface::POS_K );
                    resultInfoText->append( QString( "riTran Z : %1\n" ).arg( scalarValue ) );
                }

                return;
            }
            else if ( resultColors->resultVariable().compare( RiaResultNames::combinedRiMultResultName(), Qt::CaseInsensitive ) == 0 )
            {
                cvf::ref<RigResultAccessor> resultAccessor =
                    RigResultAccessorFactory::createFromResultAddress( eclipseCase,
                                                                       gridIndex,
                                                                       porosityModel,
                                                                       0,
                                                                       RigEclipseResultAddress( RiaResultNames::combinedRiMultResultName() ) );
                {
                    double scalarValue = resultAccessor->cellFaceScalar( cellIndex, cvf::StructGridInterface::POS_I );
                    resultInfoText->append( QString( "riMult X : %1\n" ).arg( scalarValue ) );

                    scalarValue = resultAccessor->cellFaceScalar( cellIndex, cvf::StructGridInterface::POS_J );
                    resultInfoText->append( QString( "riMult Y : %1\n" ).arg( scalarValue ) );

                    scalarValue = resultAccessor->cellFaceScalar( cellIndex, cvf::StructGridInterface::POS_K );
                    resultInfoText->append( QString( "riMult Z : %1\n" ).arg( scalarValue ) );
                }
                return;
            }
            else if ( resultColors->resultVariable().compare( RiaResultNames::combinedRiAreaNormTranResultName(), Qt::CaseInsensitive ) == 0 )
            {
                cvf::ref<RigResultAccessor> resultAccessor =
                    RigResultAccessorFactory::createFromResultAddress( eclipseCase,
                                                                       gridIndex,
                                                                       porosityModel,
                                                                       0,
                                                                       RigEclipseResultAddress(
                                                                           RiaResultNames::combinedRiAreaNormTranResultName() ) );
                {
                    double scalarValue = resultAccessor->cellFaceScalar( cellIndex, cvf::StructGridInterface::POS_I );
                    resultInfoText->append( QString( "riTransByArea X : %1\n" ).arg( scalarValue ) );

                    scalarValue = resultAccessor->cellFaceScalar( cellIndex, cvf::StructGridInterface::POS_J );
                    resultInfoText->append( QString( "riTransByArea Y : %1\n" ).arg( scalarValue ) );

                    scalarValue = resultAccessor->cellFaceScalar( cellIndex, cvf::StructGridInterface::POS_K );
                    resultInfoText->append( QString( "riTransByArea Z : %1\n" ).arg( scalarValue ) );
                }

                return;
            }
        }
    }

    resultInfoText->append( cellResultText( { resultColors } ) );
}

//--------------------------------------------------------------------------------------------------
///
//--------------------------------------------------------------------------------------------------
std::pair<bool, QStringList> RiuResultTextBuilder::resultTextFromLinkedViews() const
{
    if ( !m_eclipseView || !m_eclipseView->assosiatedViewLinker() ) return {};

    QStringList     additionalCellResultText;
    bool            hasMultipleCases   = false;
    RimEclipseCase* primaryEclipseCase = m_eclipseView->eclipseCase();

    auto views = m_eclipseView->assosiatedViewLinker()->allViews();
    for ( auto view : views )
    {
        auto eclView = dynamic_cast<RimEclipseView*>( view );
        if ( !eclView || eclView == m_eclipseView ) continue;

        // Match on IJK size, as the cell index is used to identify the grid cell to extract the result from
        auto otherEclipseCase = eclView->eclipseCase();
        if ( !primaryEclipseCase->isGridSizeEqualTo( otherEclipseCase ) ) continue;

        RiuResultTextBuilder textBuilder( eclView, eclView->cellResult(), m_cellIndex, m_timeStepIndex );
        auto                 text = textBuilder.gridResultText();

        if ( primaryEclipseCase != otherEclipseCase )
        {
            hasMultipleCases = true;

            auto caseName = otherEclipseCase->caseUserDescription();
            text += "( " + caseName + " )";
        }

        additionalCellResultText.push_back( text );
    }

    return { hasMultipleCases, additionalCellResultText };
}

//--------------------------------------------------------------------------------------------------
///
//--------------------------------------------------------------------------------------------------
QString RiuResultTextBuilder::cellEdgeResultDetails()
{
    QString text;

    if ( m_eclipseView && m_eclipseView->cellEdgeResult()->showTextResult() )
    {
        m_eclipseView->cellEdgeResult()->loadResult();

        text += "-- Cell edge result data --\n";

        std::vector<RimCellEdgeMetaData> metaData;
        m_eclipseView->cellEdgeResult()->cellEdgeMetaData( &metaData );

        std::set<RigEclipseResultAddress> uniqueResultAddresses;

        for ( int idx = 0; idx < 6; idx++ )
        {
            RigEclipseResultAddress resultAddr = metaData[idx].m_eclipseResultAddress;
            if ( !resultAddr.isValid() ) continue;

            if ( uniqueResultAddresses.find( resultAddr ) != uniqueResultAddresses.end() ) continue;

            size_t adjustedTimeStep = m_timeStepIndex;
            if ( metaData[idx].m_isStatic )
            {
                adjustedTimeStep = 0;
            }

            RiaDefines::PorosityModelType porosityModel = m_eclResDef->porosityModel();
            cvf::ref<RigResultAccessor>   resultAccessor =
                RigResultAccessorFactory::createFromResultAddress( m_eclResDef->eclipseCase()->eclipseCaseData(),
                                                                   m_gridIndex,
                                                                   porosityModel,
                                                                   adjustedTimeStep,
                                                                   resultAddr );
            if ( resultAccessor.notNull() )
            {
                double scalarValue = resultAccessor->cellScalar( m_cellIndex );
                text.append( QString( "%1 : %2\n" ).arg( metaData[idx].m_resultVariable ).arg( scalarValue ) );

                uniqueResultAddresses.insert( resultAddr );
            }
        }
    }

    return text;
}

//--------------------------------------------------------------------------------------------------
///
//--------------------------------------------------------------------------------------------------
QString RiuResultTextBuilder::nncDetails()
{
    QString text;

    if ( m_nncIndex != cvf::UNDEFINED_SIZE_T )
    {
        if ( m_eclResDef.notNull() && m_eclResDef->eclipseCase() )
        {
            RigEclipseCaseData* eclipseCase = m_eclResDef->eclipseCase()->eclipseCaseData();

            RigMainGrid* grid = eclipseCase->mainGrid();
            CVF_ASSERT( grid );

            RigNNCData* nncData = grid->nncData();
            CVF_ASSERT( nncData );

            if ( nncData && m_nncIndex < nncData->allConnections().size() )
            {
                text += "-- NNC details --\n";
                {
                    const RigConnection&               conn = nncData->allConnections()[m_nncIndex];
                    cvf::StructGridInterface::FaceEnum face( conn.face() );

                    // First cell of NNC
                    {
                        CVF_ASSERT( conn.c1GlobIdx() < grid->globalCellArray().size() );
                        const RigCell& cell = grid->globalCellArray()[conn.c1GlobIdx()];

                        RigGridBase* hostGrid           = cell.hostGrid();
                        size_t       gridLocalCellIndex = cell.gridLocalCellIndex();

                        size_t i, j, k;
                        if ( hostGrid->ijkFromCellIndex( gridLocalCellIndex, &i, &j, &k ) )
                        {
                            // Adjust to 1-based Eclipse indexing
                            i++;
                            j++;
                            k++;

                            QString gridName = QString::fromStdString( hostGrid->gridName() );
                            text.append(
                                QString( "NNC 1 : cell [%1, %2, %3] face %4 (%5)\n" ).arg( i ).arg( j ).arg( k ).arg( face.text() ).arg( gridName ) );
                        }
                    }

                    // Second cell of NNC
                    {
                        CVF_ASSERT( conn.c2GlobIdx() < grid->globalCellArray().size() );
                        const RigCell& cell = grid->globalCellArray()[conn.c2GlobIdx()];

                        RigGridBase* hostGrid           = cell.hostGrid();
                        size_t       gridLocalCellIndex = cell.gridLocalCellIndex();

                        size_t i, j, k;
                        if ( hostGrid->ijkFromCellIndex( gridLocalCellIndex, &i, &j, &k ) )
                        {
                            // Adjust to 1-based Eclipse indexing
                            i++;
                            j++;
                            k++;

                            QString                            gridName = QString::fromStdString( hostGrid->gridName() );
                            cvf::StructGridInterface::FaceEnum oppositeFaceEnum( cvf::StructGridInterface::oppositeFace( face ) );
                            QString                            faceText = oppositeFaceEnum.text();

                            text.append(
                                QString( "NNC 2 : cell [%1, %2, %3] face %4 (%5)\n" ).arg( i ).arg( j ).arg( k ).arg( faceText ).arg( gridName ) );
                        }
                    }
                }
            }
        }
    }

    return text;
}

//--------------------------------------------------------------------------------------------------
///
//--------------------------------------------------------------------------------------------------
void RiuResultTextBuilder::appendDetails( QString& text, const QString& details )
{
    if ( !details.isEmpty() )
    {
        text += "\n";
        text += details;
    }
}

//--------------------------------------------------------------------------------------------------
///
//--------------------------------------------------------------------------------------------------
QString RiuResultTextBuilder::cellResultText( const std::vector<RimEclipseResultDefinition*>& resultDefinitions, bool appendCaseName )
{
    std::map<QString, QString> keyValues;

    int maxKeyLength = 0;
    for ( const auto& resDef : resultDefinitions )
    {
        auto resultTextAndValues = cellResultTextAndValueText( resDef );
        for ( const auto& [key, value] : resultTextAndValues )
        {
            maxKeyLength   = std::max( maxKeyLength, key.length() );
            keyValues[key] = value;
        }
    }

    QString text;
    for ( const auto& [key, value] : keyValues )
    {
        if ( !text.isEmpty() ) text += "\n";
        text += QString( "%1 : %2" ).arg( key, -maxKeyLength ).arg( value );

        if ( appendCaseName && m_eclipseView && m_eclipseView->eclipseCase() )
        {
            auto caseName = m_eclipseView->eclipseCase()->caseUserDescription();
            text += "( " + caseName + " )";
        }
    }

    return text;
}

//--------------------------------------------------------------------------------------------------
///
//--------------------------------------------------------------------------------------------------
std::map<QString, QString> RiuResultTextBuilder::cellResultTextAndValueText( RimEclipseResultDefinition* eclResDef )
{
    if ( !eclResDef ) return {};

    std::map<QString, QString> keyValues;

    if ( m_eclResDef->eclipseCase() && m_eclResDef->eclipseCase()->eclipseCaseData() )
    {
        RigEclipseCaseData* eclipseCaseData = m_eclResDef->eclipseCase()->eclipseCaseData();

        if ( eclResDef->isTernarySaturationSelected() )
        {
            RigCaseCellResultsData* gridCellResults = m_eclResDef->currentGridCellResults();
            if ( gridCellResults )
            {
                gridCellResults->ensureKnownResultLoaded(
                    RigEclipseResultAddress( RiaDefines::ResultCatType::DYNAMIC_NATIVE, RiaResultNames::soil() ) );
                gridCellResults->ensureKnownResultLoaded(
                    RigEclipseResultAddress( RiaDefines::ResultCatType::DYNAMIC_NATIVE, RiaResultNames::sgas() ) );
                gridCellResults->ensureKnownResultLoaded(
                    RigEclipseResultAddress( RiaDefines::ResultCatType::DYNAMIC_NATIVE, RiaResultNames::swat() ) );

                RiaDefines::PorosityModelType porosityModel = eclResDef->porosityModel();

                cvf::ref<RigResultAccessor> dataAccessObjectX =
                    RigResultAccessorFactory::createFromResultAddress( eclipseCaseData,
                                                                       m_gridIndex,
                                                                       porosityModel,
                                                                       m_timeStepIndex,
                                                                       RigEclipseResultAddress( RiaDefines::ResultCatType::DYNAMIC_NATIVE,
                                                                                                RiaResultNames::soil() ) );
                cvf::ref<RigResultAccessor> dataAccessObjectY =
                    RigResultAccessorFactory::createFromResultAddress( eclipseCaseData,
                                                                       m_gridIndex,
                                                                       porosityModel,
                                                                       m_timeStepIndex,
                                                                       RigEclipseResultAddress( RiaDefines::ResultCatType::DYNAMIC_NATIVE,
                                                                                                RiaResultNames::sgas() ) );
                cvf::ref<RigResultAccessor> dataAccessObjectZ =
                    RigResultAccessorFactory::createFromResultAddress( eclipseCaseData,
                                                                       m_gridIndex,
                                                                       porosityModel,
                                                                       m_timeStepIndex,
                                                                       RigEclipseResultAddress( RiaDefines::ResultCatType::DYNAMIC_NATIVE,
                                                                                                RiaResultNames::swat() ) );

                double scalarValue = 0.0;

                if ( dataAccessObjectX.notNull() )
                    scalarValue = dataAccessObjectX->cellScalar( m_cellIndex );
                else
                    scalarValue = 0.0;

                keyValues["SOIL"] = QString( "%1" ).arg( scalarValue );

                if ( dataAccessObjectY.notNull() )
                    scalarValue = dataAccessObjectY->cellScalar( m_cellIndex );
                else
                    scalarValue = 0.0;

                keyValues["SGAS"] = QString( "%1" ).arg( scalarValue );

                if ( dataAccessObjectZ.notNull() )
                    scalarValue = dataAccessObjectZ->cellScalar( m_cellIndex );
                else
                    scalarValue = 0.0;
                keyValues["SWAT"] = QString( "%1" ).arg( scalarValue );
            }
        }
        else
        {
            size_t adjustedTimeStep = m_timeStepIndex;
            if ( eclResDef->hasStaticResult() )
            {
                adjustedTimeStep = 0;
            }

            cvf::ref<RigResultAccessor> resultAccessor =
                RigResultAccessorFactory::createFromResultDefinition( eclipseCaseData, m_gridIndex, adjustedTimeStep, eclResDef );
            if ( resultAccessor.notNull() )
            {
                double  scalarValue           = resultAccessor->cellFaceScalar( m_cellIndex, m_face );
                QString resultDescriptionText = eclResDef->resultVariableUiName();

                QString resultValueText;
                if ( eclResDef->hasCategoryResult() )
                {
                    auto resColorDef = dynamic_cast<RimEclipseCellColors*>( eclResDef );

                    RimRegularLegendConfig* legendConfig = nullptr;

                    if ( resColorDef )
                    {
                        legendConfig = resColorDef->legendConfig();
                    }
                    else
                    {
                        auto interResDef = eclResDef->firstAncestorOrThisOfType<RimIntersectionResultDefinition>();
                        if ( interResDef )
                        {
                            legendConfig = interResDef->regularLegendConfig();
                        }
                    }

                    if ( legendConfig )
                        resultValueText += legendConfig->categoryNameFromCategoryValue( scalarValue );
                    else
                        resultValueText += QString( "%1" ).arg( scalarValue );
                }
                else
                {
                    resultValueText = QString( "%1" ).arg( scalarValue );
                }

                keyValues[resultDescriptionText] = resultValueText;
            }
        }
    }

    return keyValues;
}

//--------------------------------------------------------------------------------------------------
///
//--------------------------------------------------------------------------------------------------
QString RiuResultTextBuilder::wellResultText()
{
    QString text;

    if ( m_eclResDef->eclipseCase() && m_eclResDef->eclipseCase()->eclipseCaseData() )
    {
        cvf::Collection<RigSimWellData> simWellData = m_eclResDef->eclipseCase()->eclipseCaseData()->wellResults();
        for ( const auto& singleWellResultData : simWellData )
        {
            if ( !singleWellResultData->hasWellResult( m_timeStepIndex ) )
            {
                continue;
            }

            const RigWellResultFrame* wellResultFrame = singleWellResultData->wellResultFrame( m_timeStepIndex );
            if ( !wellResultFrame )
<<<<<<< HEAD
            {
                continue;
            }

            const RigWellResultPoint* wellResultCell = wellResultFrame->findResultCellWellHeadIncluded( m_gridIndex, m_cellIndex );
            if ( wellResultCell )
            {
                const int branchId        = wellResultCell->branchId();
                const int segmentId       = wellResultCell->segmentId();
                const int outletBranchId  = wellResultCell->outletBranchId();
                const int outletSegmentId = wellResultCell->outletSegmentId();
=======
            {
                continue;
            }

            const RigWellResultPoint wellResultCell = wellResultFrame->findResultCellWellHeadIncluded( m_gridIndex, m_cellIndex );
            if ( wellResultCell.isValid() )
            {
                const int branchId        = wellResultCell.branchId();
                const int segmentId       = wellResultCell.segmentId();
                const int outletBranchId  = wellResultCell.outletBranchId();
                const int outletSegmentId = wellResultCell.outletSegmentId();
>>>>>>> 67c46288

                text += QString( "-- Well-cell connection info --\n Well Name: %1\n Branch Id: %2\n Segment "
                                 "Id: %3\n Outlet Branch Id: %4\n Outlet Segment Id: %5\n" )
                            .arg( singleWellResultData->m_wellName )
                            .arg( branchId )
                            .arg( segmentId )
                            .arg( outletBranchId )
                            .arg( outletSegmentId );
            }
        }
    }

    return text;
}<|MERGE_RESOLUTION|>--- conflicted
+++ resolved
@@ -288,12 +288,7 @@
 
     if ( m_eclipseView )
     {
-<<<<<<< HEAD
-        std::vector<RimMultipleEclipseResults*> additionalResultSettings;
-        m_eclipseView->descendantsOfType( additionalResultSettings );
-=======
         std::vector<RimMultipleEclipseResults*> additionalResultSettings = m_eclipseView->descendantsOfType<RimMultipleEclipseResults>();
->>>>>>> 67c46288
         if ( !additionalResultSettings.empty() )
         {
             showCenter = additionalResultSettings[0]->showCenterCoordinates();
@@ -1169,19 +1164,6 @@
 
             const RigWellResultFrame* wellResultFrame = singleWellResultData->wellResultFrame( m_timeStepIndex );
             if ( !wellResultFrame )
-<<<<<<< HEAD
-            {
-                continue;
-            }
-
-            const RigWellResultPoint* wellResultCell = wellResultFrame->findResultCellWellHeadIncluded( m_gridIndex, m_cellIndex );
-            if ( wellResultCell )
-            {
-                const int branchId        = wellResultCell->branchId();
-                const int segmentId       = wellResultCell->segmentId();
-                const int outletBranchId  = wellResultCell->outletBranchId();
-                const int outletSegmentId = wellResultCell->outletSegmentId();
-=======
             {
                 continue;
             }
@@ -1193,7 +1175,6 @@
                 const int segmentId       = wellResultCell.segmentId();
                 const int outletBranchId  = wellResultCell.outletBranchId();
                 const int outletSegmentId = wellResultCell.outletSegmentId();
->>>>>>> 67c46288
 
                 text += QString( "-- Well-cell connection info --\n Well Name: %1\n Branch Id: %2\n Segment "
                                  "Id: %3\n Outlet Branch Id: %4\n Outlet Segment Id: %5\n" )
