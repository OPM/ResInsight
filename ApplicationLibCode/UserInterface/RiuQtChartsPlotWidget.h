/////////////////////////////////////////////////////////////////////////////////
//
//  Copyright (C) 2015-     Statoil ASA
//  Copyright (C) 2015-     Ceetron Solutions AS
//
//  ResInsight is free software: you can redistribute it and/or modify
//  it under the terms of the GNU General Public License as published by
//  the Free Software Foundation, either version 3 of the License, or
//  (at your option) any later version.
//
//  ResInsight is distributed in the hope that it will be useful, but WITHOUT ANY
//  WARRANTY; without even the implied warranty of MERCHANTABILITY or
//  FITNESS FOR A PARTICULAR PURPOSE.
//
//  See the GNU General Public License at <http://www.gnu.org/licenses/gpl.html>
//  for more details.
//
/////////////////////////////////////////////////////////////////////////////////

#pragma once

#include "RiaDateTimeDefines.h"
#include "RiaDefines.h"
#include "RiaPlotDefines.h"

#include "RiuPlotWidget.h"

#include "cafPdmObject.h"
#include "cafPdmPointer.h"

#include "qwt_legend_data.h"

#include <QPointer>

#include <set>

class RiaPlotWindowRedrawScheduler;
class RimPlot;
class RiuPlotCurve;
class RiuQtChartsPlotCurve;
class RiuQtChartsToolTip;
class RiuPlotCurveSymbol;
class RiuPlotCurveInfoTextProvider;

class QEvent;
class QLabel;
class QPainter;
class QPaintDevice;
class QWheelEvent;
class RiuQwtDateScaleWrapper;

namespace QtCharts
{
class QValueAxis;
class QChart;
class QAbstractSeries;
class QAbstractAxis;
class QChartView;
class QCategoryAxis;
}; // namespace QtCharts

//==================================================================================================
//
//
//
//==================================================================================================
class RiuQtChartsPlotWidget : public RiuPlotWidget
{
    Q_OBJECT

public:
    RiuQtChartsPlotWidget( RimPlot* plotDefinition, QWidget* parent = nullptr, RiuPlotCurveInfoTextProvider* plotCurveNameProvider = nullptr );
    ~RiuQtChartsPlotWidget() override;

    int  axisTitleFontSize( RiuPlotAxis axis ) const override;
    int  axisValueFontSize( RiuPlotAxis axis ) const override;
    void setAxisFontsAndAlignment( RiuPlotAxis,
                                   int  titleFontSize,
                                   int  valueFontSize,
                                   bool titleBold = false,
                                   int  alignment = (int)Qt::AlignCenter ) override;
    void setAxesFontsAndAlignment( int titleFontSize, int valueFontSize, bool titleBold = false, int alignment = (int)Qt::AlignCenter ) override;

    void enableAxisNumberLabels( RiuPlotAxis axis, bool isEnabled ) override;
    void enableAxis( RiuPlotAxis axis, bool isEnabled ) override;
    bool axisEnabled( RiuPlotAxis axis ) const override;

    void setAxisScale( RiuPlotAxis axis, double min, double max ) override;
    void setAxisAutoScale( RiuPlotAxis axis, bool enable ) override;

    void setAxisMaxMinor( RiuPlotAxis axis, int maxMinor ) override;
    void setAxisMaxMajor( RiuPlotAxis axis, int maxMajor ) override;

    RiuPlotWidget::AxisScaleType axisScaleType( RiuPlotAxis axis ) const override;
    void                         setAxisScaleType( RiuPlotAxis axis, RiuPlotWidget::AxisScaleType axisScaleType ) override;

    void setAxisTitleText( RiuPlotAxis axis, const QString& title ) override;
    void setAxisTitleEnabled( RiuPlotAxis axis, bool enable ) override;

    void setAxisFormat( RiuPlotAxis axis, const QString& format );

    void pruneAxes( const std::set<RiuPlotAxis>& usedAxis ) override;
    void moveAxis( RiuPlotAxis oldAxis, RiuPlotAxis newAxis ) override;

    RiuPlotAxis createNextPlotAxis( RiaDefines::PlotAxis axis ) override;
    bool        isMultiAxisSupported() const override;

    void           setPlotTitle( const QString& plotTitle ) override;
    const QString& plotTitle() const;
    void           setPlotTitleEnabled( bool enabled ) override;
    bool           plotTitleEnabled() const override;
    void           setPlotTitleFontSize( int titleFontSize ) override;

    void setLegendFontSize( int fontSize ) override;
    void setInternalLegendVisible( bool visible ) override;
    void insertLegend( RiuPlotWidget::Legend ) override;
    void clearLegend() override;

    std::pair<double, double> axisRange( RiuPlotAxis axis ) const override;
    void                      setAxisRange( RiuPlotAxis axis, double min, double max ) override;

    void setAxisInverted( RiuPlotAxis axis, bool isInverted ) override;
    void setAxisLabelsAndTicksEnabled( RiuPlotAxis axis, bool enableLabels, bool enableTicks ) override;

    void enableGridLines( RiuPlotAxis axis, bool majorGridLines, bool minorGridLines ) override;

<<<<<<< HEAD
    virtual void setMajorTicksList( RiuPlotAxis axis, const QList<double>& majorTicks, double minValue, double maxValue ) override;
    void         setMajorAndMinorTickIntervals( RiuPlotAxis axis, double majorTickInterval, double minorTickInterval, double minValue, double maxValue ) override;
    void         setMajorAndMinorTickIntervalsAndRange( RiuPlotAxis axis,
                                                        double      majorTickInterval,
                                                        double      minorTickInterval,
                                                        double      minTickValue,
                                                        double      maxTickValue,
                                                        double      rangeMin,
                                                        double      rangeMax ) override;
    void         setAutoTickIntervalCounts( RiuPlotAxis axis, int maxMajorTickIntervalCount, int maxMinorTickIntervalCount ) override;
    double       majorTickInterval( RiuPlotAxis axis ) const override;
    double       minorTickInterval( RiuPlotAxis axis ) const override;
=======
    void setMajorTicksList( RiuPlotAxis axis, const QList<double>& majorTicks, double minValue, double maxValue ) override;
    void setMajorAndMinorTickIntervals( RiuPlotAxis axis, double majorTickInterval, double minorTickInterval, double minValue, double maxValue ) override;
    void   setMajorAndMinorTickIntervalsAndRange( RiuPlotAxis axis,
                                                  double      majorTickInterval,
                                                  double      minorTickInterval,
                                                  double      minTickValue,
                                                  double      maxTickValue,
                                                  double      rangeMin,
                                                  double      rangeMax ) override;
    void   setAutoTickIntervalCounts( RiuPlotAxis axis, int maxMajorTickIntervalCount, int maxMinorTickIntervalCount ) override;
    double majorTickInterval( RiuPlotAxis axis ) const override;
    double minorTickInterval( RiuPlotAxis axis ) const override;
>>>>>>> 67c46288

    void detachItems( RiuPlotWidget::PlotItemType plotItemType ) override;

    int axisExtent( RiuPlotAxis axis ) const override;

    void ensureAxisIsCreated( RiuPlotAxis axis ) override;

    QPoint dragStartPosition() const;

    void scheduleReplot();

    void updateLayout() override;

    void renderTo( QPainter* painter, const QRect& targetRect, double scaling ) override;
    void renderTo( QPaintDevice* painter, const QRect& targetRect ) override;
    int  overlayMargins() const;

    RimViewWindow* ownerViewWindow() const override;

    void updateLegend() override;
    void updateAxes() override;

    RiuPlotCurve* createPlotCurve( RimPlotCurve* ownerRimCurve, const QString& title ) override;

    QtCharts::QChart* qtChart();

    void attach( RiuPlotCurve*              plotCurve,
                 QtCharts::QAbstractSeries* lineSeries,
                 QtCharts::QAbstractSeries* areaSeries,
                 QtCharts::QAbstractSeries* scatterSeries,
                 RiuPlotAxis                xAxis,
                 RiuPlotAxis                yAxis );
    void detach( RiuPlotCurve* plotCurve );

    QtCharts::QAbstractSeries* getLineSeries( const RiuPlotCurve* plotCurve ) const;
    QtCharts::QAbstractSeries* getAreaSeries( const RiuPlotCurve* plotCurve ) const;
    QtCharts::QAbstractSeries* getScatterSeries( const RiuPlotCurve* plotCurve ) const;

    void setXAxis( RiuPlotAxis axis, QtCharts::QAbstractSeries* series, RiuQtChartsPlotCurve* plotCurve );
    void setYAxis( RiuPlotAxis axis, QtCharts::QAbstractSeries* series, RiuQtChartsPlotCurve* plotCurve );

    const QColor& backgroundColor() const override;

    QWidget* getParentForOverlay() const override;

    std::pair<RiuPlotCurve*, int> findClosestCurve( const QPoint& pos, double& distanceToClick ) const override;

    void updateZoomDependentCurveProperties() override;

    void setFormatStrings( const QString&                   dateFormat,
                           const QString&                   timeFormat,
                           RiaDefines::DateFormatComponents dateComponents,
                           RiaDefines::TimeFormatComponents timeComponents );

protected:
    void attachSeriesToAxis( RiuPlotAxis axis, QtCharts::QAbstractSeries* series, RiuQtChartsPlotCurve* plotCurve );

    void resizeEvent( QResizeEvent* event ) override;
    void keyPressEvent( QKeyEvent* event ) override;
    void wheelEvent( QWheelEvent* event ) override;
    bool eventFilter( QObject* watched, QEvent* event ) override;

    void applyPlotTitleToPlot();
    void applyAxisTitleToPlot( RiuPlotAxis axis );

    QSize sizeHint() const override;
    QSize minimumSizeHint() const override;

    virtual bool isZoomerActive() const;
    virtual void endZoomOperations();

    void                     rescaleAxis( RiuPlotAxis axis );
    QtCharts::QAbstractAxis* plotAxis( RiuPlotAxis axis ) const;
    Qt::Orientation          orientation( RiaDefines::PlotAxis axis ) const;

    void dragEnterEvent( QDragEnterEvent* event ) override;
    void dropEvent( QDropEvent* event ) override;

signals:
    void plotZoomed();
    void legendDataChanged( const QList<QwtLegendData>& data );

private slots:
    void axisRangeChanged();
    void tooltip( const QPointF& point, bool state );

private:
    void addAxis( RiuPlotAxis plotAxis, bool isEnabled, bool isAutoScale );
    void deleteAxis( RiuPlotAxis plotAxis );

    static Qt::Alignment mapPlotAxisToQtAlignment( RiaDefines::PlotAxis axis );

    static int defaultMinimumWidth();
    void       replot() override;

    QtCharts::QCategoryAxis* categoryAxis();

    QString createNameFromSeries( QtCharts::QAbstractSeries* series ) const;

private:
    QPointer<QtCharts::QChartView> m_viewer;

    std::map<RiuPlotAxis, QtCharts::QAbstractAxis*> m_axes;
    std::map<RiuPlotAxis, bool>                     m_axesEnabled;
    std::map<RiuPlotAxis, bool>                     m_axesAutoScale;

    std::map<RiuPlotCurve*, QtCharts::QAbstractSeries*> m_lineSeriesMap;
    std::map<RiuPlotCurve*, QtCharts::QAbstractSeries*> m_areaSeriesMap;
    std::map<RiuPlotCurve*, QtCharts::QAbstractSeries*> m_scatterSeriesMap;

    RiuQwtDateScaleWrapper*       m_dateScaleWrapper;
    RiuQtChartsToolTip*           m_toolTip;
    RiuPlotCurveInfoTextProvider* m_plotCurveNameProvider;
};<|MERGE_RESOLUTION|>--- conflicted
+++ resolved
@@ -124,20 +124,6 @@
 
     void enableGridLines( RiuPlotAxis axis, bool majorGridLines, bool minorGridLines ) override;
 
-<<<<<<< HEAD
-    virtual void setMajorTicksList( RiuPlotAxis axis, const QList<double>& majorTicks, double minValue, double maxValue ) override;
-    void         setMajorAndMinorTickIntervals( RiuPlotAxis axis, double majorTickInterval, double minorTickInterval, double minValue, double maxValue ) override;
-    void         setMajorAndMinorTickIntervalsAndRange( RiuPlotAxis axis,
-                                                        double      majorTickInterval,
-                                                        double      minorTickInterval,
-                                                        double      minTickValue,
-                                                        double      maxTickValue,
-                                                        double      rangeMin,
-                                                        double      rangeMax ) override;
-    void         setAutoTickIntervalCounts( RiuPlotAxis axis, int maxMajorTickIntervalCount, int maxMinorTickIntervalCount ) override;
-    double       majorTickInterval( RiuPlotAxis axis ) const override;
-    double       minorTickInterval( RiuPlotAxis axis ) const override;
-=======
     void setMajorTicksList( RiuPlotAxis axis, const QList<double>& majorTicks, double minValue, double maxValue ) override;
     void setMajorAndMinorTickIntervals( RiuPlotAxis axis, double majorTickInterval, double minorTickInterval, double minValue, double maxValue ) override;
     void   setMajorAndMinorTickIntervalsAndRange( RiuPlotAxis axis,
@@ -150,7 +136,6 @@
     void   setAutoTickIntervalCounts( RiuPlotAxis axis, int maxMajorTickIntervalCount, int maxMinorTickIntervalCount ) override;
     double majorTickInterval( RiuPlotAxis axis ) const override;
     double minorTickInterval( RiuPlotAxis axis ) const override;
->>>>>>> 67c46288
 
     void detachItems( RiuPlotWidget::PlotItemType plotItemType ) override;
 
