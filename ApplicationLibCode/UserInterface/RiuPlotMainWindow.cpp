/////////////////////////////////////////////////////////////////////////////////
//
//  Copyright (C) 2016 Statoil ASA
//
//  ResInsight is free software: you can redistribute it and/or modify
//  it under the terms of the GNU General Public License as published by
//  the Free Software Foundation, either version 3 of the License, or
//  (at your option) any later version.
//
//  ResInsight is distributed in the hope that it will be useful, but WITHOUT ANY
//  WARRANTY; without even the implied warranty of MERCHANTABILITY or
//  FITNESS FOR A PARTICULAR PURPOSE.
//
//  See the GNU General Public License at <http://www.gnu.org/licenses/gpl.html>
//  for more details.
//
/////////////////////////////////////////////////////////////////////////////////

#include "RiuPlotMainWindow.h"

#include "RiaApplication.h"
#include "RiaBaseDefs.h"
#include "RiaGuiApplication.h"
#include "RiaPreferences.h"
#include "RiaPreferencesSystem.h"
#include "RiaRegressionTestRunner.h"
#include "RiaSummaryTools.h"

#include "PlotBuilderCommands/RicSummaryPlotBuilder.h"

#include "RimEnsembleCurveSetCollection.h"
#include "RimMainPlotCollection.h"
#include "RimMultiPlot.h"
#include "RimProject.h"
#include "RimSummaryCaseMainCollection.h"
#include "RimSummaryCurveCollection.h"
#include "RimSummaryMultiPlot.h"
#include "RimSummaryMultiPlotCollection.h"
#include "RimSummaryPlot.h"
#include "RimSummaryPlotManager.h"
#include "RimViewWindow.h"
#include "RimWellAllocationPlot.h"
#include "RimWellLogCurveCommonDataSource.h"
#include "RimWellLogPlot.h"
#include "RimWellRftPlot.h"

#include "SummaryPlotCommands/RicSummaryCurveCalculatorDialog.h"
#include "SummaryPlotCommands/RicSummaryPlotEditorDialog.h"

#include "RiuContextMenuLauncher.h"
#include "RiuDockWidgetTools.h"
#include "RiuDragDrop.h"
#include "RiuMdiArea.h"
#include "RiuMdiSubWindow.h"
#include "RiuMenuBarBuildTools.h"
#include "RiuMessagePanel.h"
#include "RiuMultiPlotPage.h"
#include "RiuToolTipMenu.h"
#include "RiuTools.h"
#include "RiuTreeViewEventFilter.h"
#include "RiuWellAllocationPlot.h"

#include "cafCmdExecCommandManager.h"
#include "cafCmdFeatureManager.h"
#include "cafCmdFeatureMenuBuilder.h"
#include "cafPdmObjectHandle.h"
#include "cafPdmUiPropertyView.h"
#include "cafPdmUiToolBarEditor.h"
#include "cafPdmUiTreeView.h"
#include "cafSelectionManager.h"

#include "DockAreaWidget.h"
#include "DockManager.h"

#include <QCloseEvent>
#include <QLayout>
#include <QMdiSubWindow>
#include <QMenuBar>
#include <QMessageBox>
#include <QSettings>
#include <QToolBar>
#include <QTreeView>
#include <QUndoStack>
#include <QUndoView>

//--------------------------------------------------------------------------------------------------
///
//--------------------------------------------------------------------------------------------------
RiuPlotMainWindow::RiuPlotMainWindow()
    : m_activePlotViewWindow( nullptr )
    , m_selection3DLinkEnabled( false )
    , m_toggleSelectionLinkAction( nullptr )
{
    m_mdiArea = new RiuMdiArea( this );
    connect( m_mdiArea, SIGNAL( subWindowActivated( QMdiSubWindow* ) ), SLOT( slotSubWindowActivated( QMdiSubWindow* ) ) );

    caf::CmdFeatureMenuBuilder menuForMdiArea;
    menuForMdiArea << "RicNewEmptySummaryMultiPlotFeature";
    menuForMdiArea << "RicOpenSummaryPlotEditorFromMdiAreaFeature";
    new RiuContextMenuLauncher( m_mdiArea, menuForMdiArea );

    ads::CDockWidget* cWidget = RiuDockWidgetTools::createDockWidget( "Plot Window", RiuDockWidgetTools::mainPlotWindowName(), this );

    cWidget->setWidget( m_mdiArea );
    auto dockArea = dockManager()->setCentralWidget( cWidget );
    dockArea->setVisible( true );

    m_toggleSelectionLinkAction = new QAction( QIcon( ":/Link3DandPlots.png" ), tr( "Link With Selection in 3D" ), this );
    m_toggleSelectionLinkAction->setToolTip( "Update wells used in plots from well selections in 3D view." );
    m_toggleSelectionLinkAction->setCheckable( true );
    m_toggleSelectionLinkAction->setChecked( m_selection3DLinkEnabled );
    connect( m_toggleSelectionLinkAction, SIGNAL( triggered() ), SLOT( slotToggleSelectionLink() ) );

    createMenus();
    createToolBars();
    createDockPanels();

    setAcceptDrops( true );

    if ( m_undoView )
    {
        m_undoView->setStack( caf::CmdExecCommandManager::instance()->undoStack() );
    }
    connect( caf::CmdExecCommandManager::instance()->undoStack(), SIGNAL( indexChanged( int ) ), SLOT( slotRefreshUndoRedoActions() ) );
}

//--------------------------------------------------------------------------------------------------
///
//--------------------------------------------------------------------------------------------------
RiuPlotMainWindow::~RiuPlotMainWindow()
{
    m_summaryPlotManagerView->showProperties( nullptr );
    setPdmRoot( nullptr );
}

//--------------------------------------------------------------------------------------------------
///
//--------------------------------------------------------------------------------------------------
QString RiuPlotMainWindow::mainWindowName()
{
    return "RiuPlotMainWindow";
}

//--------------------------------------------------------------------------------------------------
///
//--------------------------------------------------------------------------------------------------
RiuPlotMainWindow* RiuPlotMainWindow::instance()
{
    if ( RiaGuiApplication::isRunning() )
    {
        return RiaGuiApplication::instance()->mainPlotWindow();
    }
    return nullptr;
}

//--------------------------------------------------------------------------------------------------
///
//--------------------------------------------------------------------------------------------------
void RiuPlotMainWindow::onWellSelected( const QString& wellName, int timeStep )
{
    RiuPlotMainWindow* plotWnd = instance();
    if ( !plotWnd ) return;

    if ( !plotWnd->selection3DLinkEnabled() ) return;

    RimMainPlotCollection::current()->updateSelectedWell( wellName, timeStep );
}

//--------------------------------------------------------------------------------------------------
///
//--------------------------------------------------------------------------------------------------
void RiuPlotMainWindow::initializeGuiNewProjectLoaded()
{
    setPdmRoot( RimProject::current() );
    restoreTreeViewState();

    if ( m_pdmUiPropertyView && m_pdmUiPropertyView->currentObject() )
    {
        m_pdmUiPropertyView->currentObject()->uiCapability()->updateConnectedEditors();
    }

    auto sumPlotManager = dynamic_cast<RimSummaryPlotManager*>( m_summaryPlotManager.get() );
    if ( sumPlotManager )
    {
        auto* obj = RiaSummaryTools::summaryCaseMainCollection();
        obj->dataSourceHasChanged.connect( sumPlotManager, &RimSummaryPlotManager::onSummaryDataSourceHasChanged );

        sumPlotManager->resetDataSourceSelection();
        sumPlotManager->updateConnectedEditors();
    }

    {
        auto* obj = RiaSummaryTools::summaryCaseMainCollection();
        if ( obj )
        {
            setExpanded( obj );
        }
    }

    {
        auto* obj = RiaSummaryTools::summaryMultiPlotCollection();
        if ( obj )
        {
            setExpanded( obj );
        }
    }

    m_mdiArea->applyTiling();

    if ( m_activePlotViewWindow && m_activePlotViewWindow->viewWidget() && !RiaRegressionTestRunner::instance()->isRunningRegressionTests() )
    {
        if ( m_activePlotViewWindow->mdiWindowGeometry().isMaximized )
        {
            auto subWin = findMdiSubWindow( m_activePlotViewWindow->viewWidget() );
            if ( subWin )
            {
                subWin->showMaximized();
            }
        }
    }

    refreshToolbars();
}

//--------------------------------------------------------------------------------------------------
///
//--------------------------------------------------------------------------------------------------
void RiuPlotMainWindow::cleanupGuiBeforeProjectClose()
{
    setPdmRoot( nullptr );

    if ( m_pdmUiPropertyView )
    {
        m_pdmUiPropertyView->showProperties( nullptr );
    }

    cleanUpTemporaryWidgets();

    m_wellLogPlotToolBarEditor->clear();
    m_multiPlotToolBarEditor->clear();
    m_multiPlotLayoutToolBarEditor->clear();

    setWindowTitle( "Plots - ResInsight" );
}

//--------------------------------------------------------------------------------------------------
///
//--------------------------------------------------------------------------------------------------
void RiuPlotMainWindow::cleanUpTemporaryWidgets()
{
    for ( QWidget* w : m_temporaryWidgets )
    {
        w->close();
        w->deleteLater();
    }

    m_temporaryWidgets.clear();
}

//--------------------------------------------------------------------------------------------------
///
//--------------------------------------------------------------------------------------------------
void RiuPlotMainWindow::closeEvent( QCloseEvent* event )
{
    RiaGuiApplication* app = RiaGuiApplication::instance();
    if ( !app->isMain3dWindowVisible() )
    {
        if ( !app->askUserToSaveModifiedProject() )
        {
            event->ignore();
            return;
        }
    }
    this->saveWinGeoAndDockToolBarLayout();
    QMainWindow::closeEvent( event );
}

//--------------------------------------------------------------------------------------------------
///
//--------------------------------------------------------------------------------------------------
void RiuPlotMainWindow::keyPressEvent( QKeyEvent* keyEvent )
{
    if ( RiuTreeViewEventFilter::activateFeatureFromKeyEvent( keyEvent ) )
    {
        return;
    }

    RiuMainWindowBase::keyPressEvent( keyEvent );
}

//--------------------------------------------------------------------------------------------------
///
//--------------------------------------------------------------------------------------------------
void RiuPlotMainWindow::createMenus()
{
    caf::CmdFeatureManager* cmdFeatureMgr = caf::CmdFeatureManager::instance();
    CVF_ASSERT( cmdFeatureMgr );

    // File menu
    QMenu* fileMenu = RiuMenuBarBuildTools::createDefaultFileMenu( menuBar() );
    fileMenu->addSeparator();

<<<<<<< HEAD
    QMenu* importMenu = fileMenu->addMenu( "&Import" );

    QMenu* importEclipseMenu = importMenu->addMenu( QIcon( ":/Case24x24.png" ), "Eclipse Cases" );
    importEclipseMenu->addAction( cmdFeatureMgr->action( "RicImportEclipseCaseFeature" ) );
    importEclipseMenu->addAction( cmdFeatureMgr->action( "RicImportEclipseCasesFeature" ) );
    importEclipseMenu->addAction( cmdFeatureMgr->action( "RicImportInputEclipseCaseFeature" ) );
    importEclipseMenu->addAction( cmdFeatureMgr->action( "RicCreateGridCaseGroupFromFilesFeature" ) );

#ifdef USE_ODB_API
    importMenu->addSeparator();
    QMenu* importGeoMechMenu = importMenu->addMenu( QIcon( ":/GeoMechCase24x24.png" ), "Geo Mechanical Cases" );
    importGeoMechMenu->addAction( cmdFeatureMgr->action( "RicImportGeoMechCaseFeature" ) );
    importGeoMechMenu->addAction( cmdFeatureMgr->action( "RicImportElementPropertyFeature" ) );
#endif

    importMenu->addSeparator();
    QMenu* importSummaryMenu = importMenu->addMenu( QIcon( ":/SummaryCase.svg" ), "Summary Cases" );
    importSummaryMenu->addAction( cmdFeatureMgr->action( "RicImportSummaryCaseFeature" ) );
    importSummaryMenu->addAction( cmdFeatureMgr->action( "RicImportSummaryCasesFeature" ) );
    importSummaryMenu->addAction( cmdFeatureMgr->action( "RicImportSummaryGroupFeature" ) );
    importSummaryMenu->addAction( cmdFeatureMgr->action( "RicImportEnsembleFeature" ) );

    importMenu->addSeparator();
    QMenu* importWellMenu = importMenu->addMenu( QIcon( ":/Well.svg" ), "Well Data" );
    importWellMenu->addAction( cmdFeatureMgr->action( "RicWellPathsImportFileFeature" ) );
    importWellMenu->addAction( cmdFeatureMgr->action( "RicWellPathsImportFileFeature" ) );
    importWellMenu->addAction( cmdFeatureMgr->action( "RicWellPathsImportSsihubFeature" ) );
    importWellMenu->addAction( cmdFeatureMgr->action( "RicWellLogsImportFileFeature" ) );
    importWellMenu->addAction( cmdFeatureMgr->action( "RicWellPathFormationsImportFileFeature" ) );
    importWellMenu->addAction( cmdFeatureMgr->action( "RicImportEnsembleWellLogsFeature" ) );

    importMenu->addSeparator();
    importMenu->addAction( cmdFeatureMgr->action( "RicImportObservedDataFeature" ) );
    importMenu->addAction( cmdFeatureMgr->action( "RicImportObservedFmuDataFeature" ) );
    importMenu->addAction( cmdFeatureMgr->action( "RicImportPressureDepthDataFeature" ) );
    importMenu->addAction( cmdFeatureMgr->action( "RicImportFormationNamesFeature" ) );

    RiuTools::enableAllActionsOnShow( this, importMenu );

=======
    // Import menu actions
    RiuMenuBarBuildTools::addImportMenuWithActions( this, fileMenu );

    // Export menu actions
>>>>>>> 67c46288
    QMenu* exportMenu = fileMenu->addMenu( "&Export" );
    exportMenu->addAction( cmdFeatureMgr->action( "RicSnapshotViewToFileFeature" ) );
    exportMenu->addAction( cmdFeatureMgr->action( "RicSnapshotViewToPdfFeature" ) );
    exportMenu->addAction( cmdFeatureMgr->action( "RicSnapshotAllPlotsToFileFeature" ) );
    exportMenu->addAction( cmdFeatureMgr->action( "RicSaveEclipseInputActiveVisibleCellsFeature" ) );

    // Save menu actions
    fileMenu->addSeparator();
    RiuMenuBarBuildTools::addSaveProjectActions( fileMenu );

    std::vector<QAction*> recentFileActions = RiaGuiApplication::instance()->recentFileActions();
    for ( auto act : recentFileActions )
    {
        fileMenu->addAction( act );
    }

    // Close and Exit actions
    fileMenu->addSeparator();
    RiuMenuBarBuildTools::addCloseAndExitActions( fileMenu );

    // Edit menu
    QMenu* editMenu = RiuMenuBarBuildTools::createDefaultEditMenu( menuBar() );
    if ( RiaPreferences::current()->useUndoRedo() )
    {
        editMenu->addSeparator();
        editMenu->addAction( m_undoAction );
        editMenu->addAction( m_redoAction );
    }
    connect( editMenu, SIGNAL( aboutToShow() ), SLOT( slotRefreshUndoRedoActions() ) );

    // View menu
    RiuMenuBarBuildTools::createDefaultViewMenu( menuBar() );

    // Windows menu
    m_windowMenu = menuBar()->addMenu( "&Windows" );
    connect( m_windowMenu, SIGNAL( aboutToShow() ), SLOT( slotBuildWindowActions() ) );

    // Help menu
    QMenu* helpMenu = RiuMenuBarBuildTools::createDefaultHelpMenu( menuBar() );
    connect( helpMenu, SIGNAL( aboutToShow() ), SLOT( slotRefreshHelpActions() ) );
}

//--------------------------------------------------------------------------------------------------
///
//--------------------------------------------------------------------------------------------------
QStringList RiuPlotMainWindow::toolbarCommandIds( const QString& toolbarName )
{
    QStringList commandIds;

    if ( toolbarName.isEmpty() || toolbarName == "Standard" )
    {
        commandIds << "RicImportEclipseCaseFeature";
        commandIds << "RicImportSummaryCaseFeature";
        commandIds << "RicImportEnsembleFeature";
        commandIds << "RicOpenProjectFeature";
        commandIds << "RicSaveProjectFeature";
    }

    if ( toolbarName.isEmpty() || toolbarName == "Window Management" )
    {
        commandIds << "RicShowMainWindowFeature";
        commandIds << "RicTilePlotWindowsFeature";
        commandIds << "RicShowSummaryCurveCalculatorFeature";
    }

    if ( toolbarName.isEmpty() || toolbarName == "View Snapshots" )
    {
        commandIds << "RicSnapshotViewToClipboardFeature";
        commandIds << "RicSnapshotViewToFileFeature";
        commandIds << "RicSnapshotViewToPdfFeature";
        commandIds << "RicSnapshotAllPlotsToFileFeature";
    }

    if ( toolbarName.isEmpty() || toolbarName == "View" )
    {
        commandIds << "RicViewZoomAllFeature";
    }

    return commandIds;
}

//--------------------------------------------------------------------------------------------------
///
//--------------------------------------------------------------------------------------------------
void RiuPlotMainWindow::createToolBars()
{
    caf::CmdFeatureManager* cmdFeatureMgr = caf::CmdFeatureManager::instance();
    CVF_ASSERT( cmdFeatureMgr );

    QStringList toolbarNames;
    toolbarNames << "Standard"
                 << "Window Management"
                 << "View Snapshots"
                 << "View";

    for ( QString toolbarName : toolbarNames )
    {
        QToolBar* toolbar = addToolBar( toolbarName );
        toolbar->setObjectName( toolbar->windowTitle() );

        QStringList toolbarCommands = toolbarCommandIds( toolbarName );
        for ( QString s : toolbarCommands )
        {
            toolbar->addAction( cmdFeatureMgr->action( s ) );
        }
        if ( toolbarName == "View" )
        {
            toolbar->addAction( m_toggleSelectionLinkAction );
        }
    }

    m_wellLogPlotToolBarEditor = std::make_unique<caf::PdmUiToolBarEditor>( "Well Log Plot", this );
    m_wellLogPlotToolBarEditor->hide();

    m_multiPlotToolBarEditor = std::make_unique<caf::PdmUiToolBarEditor>( "Multi Plot", this );
    m_multiPlotToolBarEditor->hide();

    m_multiPlotLayoutToolBarEditor = std::make_unique<caf::PdmUiToolBarEditor>( "Multi Plot Layout", this );
    m_multiPlotLayoutToolBarEditor->hide();

    if ( RiaPreferences::current()->useUndoRedo() )
    {
        QToolBar* toolbar = addToolBar( tr( "Edit" ) );
        toolbar->setObjectName( toolbar->windowTitle() );
        toolbar->addAction( m_undoAction );
        toolbar->addAction( m_redoAction );
    }
}

//--------------------------------------------------------------------------------------------------
///
//--------------------------------------------------------------------------------------------------
void RiuPlotMainWindow::refreshToolbars()
{
    QStringList allToolbarCommandNames = toolbarCommandIds();

    caf::CmdFeatureManager::instance()->refreshEnabledState( allToolbarCommandNames );
    caf::CmdFeatureManager::instance()->refreshCheckedState( allToolbarCommandNames );
}

//--------------------------------------------------------------------------------------------------
///
//--------------------------------------------------------------------------------------------------
void RiuPlotMainWindow::createDockPanels()
{
    const int                  nTreeViews     = 4;
    const std::vector<QString> treeViewTitles = { "Plots", "Data Sources", "Templates", "Scripts" };
    const std::vector<QString> treeViewConfigs = { "PlotWindow.Plots", "PlotWindow.DataSources", "PlotWindow.Templates", "PlotWindow.Scripts" };
    const std::vector<QString> treeViewDockNames = { RiuDockWidgetTools::plotMainWindowPlotsTreeName(),
                                                     RiuDockWidgetTools::plotMainWindowDataSourceTreeName(),
                                                     RiuDockWidgetTools::plotMainWindowTemplateTreeName(),
                                                     RiuDockWidgetTools::plotMainWindowScriptsTreeName() };

    const std::vector<ads::DockWidgetArea> defaultDockWidgetArea{ ads::DockWidgetArea::LeftDockWidgetArea,
                                                                  ads::DockWidgetArea::RightDockWidgetArea,
                                                                  ads::DockWidgetArea::LeftDockWidgetArea,
                                                                  ads::DockWidgetArea::LeftDockWidgetArea };

    createTreeViews( nTreeViews );

    std::vector<ads::CDockWidget*> rightWidgets;
    std::vector<ads::CDockWidget*> leftWidgets;
    std::vector<ads::CDockWidget*> bottomWidgets;

    // the project trees
    for ( int i = 0; i < nTreeViews; i++ )
    {
        auto dockWidget = RiuDockWidgetTools::createDockWidget( treeViewTitles[i], treeViewDockNames[i], dockManager() );

        caf::PdmUiTreeView* projectTree = projectTreeView( i );
        projectTree->enableSelectionManagerUpdating( true );

        projectTree->enableAppendOfClassNameToUiItemText( RiaPreferencesSystem::current()->appendClassNameToUiText() );

        dockWidget->setWidget( projectTree );

        projectTree->treeView()->setHeaderHidden( true );
        projectTree->treeView()->setSelectionMode( QAbstractItemView::ExtendedSelection );

        // Drag and drop configuration
        projectTree->treeView()->setDragEnabled( true );
        projectTree->treeView()->viewport()->setAcceptDrops( true );
        projectTree->treeView()->setDropIndicatorShown( true );
        projectTree->treeView()->setDragDropMode( QAbstractItemView::DragDrop );

        // Install event filter used to handle key press events
        RiuTreeViewEventFilter* treeViewEventFilter = new RiuTreeViewEventFilter( this, projectTree );
        projectTree->treeView()->installEventFilter( treeViewEventFilter );

        if ( defaultDockWidgetArea[i] == ads::DockWidgetArea::LeftDockWidgetArea ) leftWidgets.push_back( dockWidget );
        if ( defaultDockWidgetArea[i] == ads::DockWidgetArea::RightDockWidgetArea ) rightWidgets.push_back( dockWidget );

        connect( dockWidget, SIGNAL( visibilityChanged( bool ) ), projectTree, SLOT( treeVisibilityChanged( bool ) ) );
        connect( projectTree, SIGNAL( selectionChanged() ), this, SLOT( selectedObjectsChanged() ) );

        projectTree->treeView()->setContextMenuPolicy( Qt::CustomContextMenu );
        connect( projectTree->treeView(), SIGNAL( customContextMenuRequested( const QPoint& ) ), SLOT( customMenuRequested( const QPoint& ) ) );

        projectTree->setUiConfigurationName( treeViewConfigs[i] );
    }

    // the plot manager
    {
        auto dockWidget =
            RiuDockWidgetTools::createDockWidget( "Plot Manager", RiuDockWidgetTools::plotMainWindowPlotManagerName(), dockManager() );

        m_summaryPlotManagerView = std::make_unique<caf::PdmUiPropertyView>( dockWidget );

        auto plotManager = std::make_unique<RimSummaryPlotManager>();
        m_summaryPlotManagerView->showProperties( plotManager.get() );
        m_summaryPlotManagerView->installEventFilter( plotManager.get() );
        m_summaryPlotManager = std::move( plotManager );

        dockWidget->setWidget( m_summaryPlotManagerView.get() );

        rightWidgets.push_back( dockWidget );
    }

    // the undo stack
    if ( m_undoView && RiaPreferences::current()->useUndoRedo() )
    {
        auto dockWidget =
            RiuDockWidgetTools::createDockWidget( "Undo Stack", RiuDockWidgetTools::plotMainWindowUndoStackName(), dockManager() );

        dockWidget->setWidget( m_undoView );
        rightWidgets.push_back( dockWidget );
    }

    ads::CDockAreaWidget* leftArea  = addTabbedWidgets( leftWidgets, ads::DockWidgetArea::LeftDockWidgetArea );
    ads::CDockAreaWidget* rightArea = addTabbedWidgets( rightWidgets, ads::DockWidgetArea::RightDockWidgetArea );
    ads::CDockAreaWidget* bottomArea =
        addTabbedWidgets( bottomWidgets, ads::DockWidgetArea::BottomDockWidgetArea, dockManager()->centralWidget()->dockAreaWidget() );

    // the property editor
    {
        auto dockWidget =
            RiuDockWidgetTools::createDockWidget( "Property Editor", RiuDockWidgetTools::plotMainWindowPropertyEditorName(), dockManager() );

        m_pdmUiPropertyView = std::make_unique<caf::PdmUiPropertyView>( dockWidget );
        dockWidget->setWidget( m_pdmUiPropertyView.get() );
        dockManager()->addDockWidget( ads::DockWidgetArea::BottomDockWidgetArea, dockWidget, leftArea );
    }

    // the log message view
    {
        auto dockWidget = RiuDockWidgetTools::createDockWidget( "Messages", RiuDockWidgetTools::plotMainWindowMessagesName(), dockManager() );

        m_messagePanel = new RiuMessagePanel( dockWidget );
        dockWidget->setWidget( m_messagePanel );
        dockManager()->addDockWidget( ads::DockWidgetArea::BottomDockWidgetArea, dockWidget, rightArea );
    }

    if ( leftArea ) leftArea->setCurrentIndex( 0 );
    if ( rightArea ) rightArea->setCurrentIndex( 0 );
    if ( bottomArea ) bottomArea->setCurrentIndex( 0 );

    auto widgets = dockManager()->dockWidgetsMap().values();
    for ( ads::CDockWidget* dock : widgets )
    {
        connect( dock->toggleViewAction(), SIGNAL( triggered() ), SLOT( slotDockWidgetToggleViewActionTriggered() ) );
    }
}

//--------------------------------------------------------------------------------------------------
///
//--------------------------------------------------------------------------------------------------
QMdiSubWindow* RiuPlotMainWindow::findMdiSubWindow( QWidget* viewer )
{
    QList<QMdiSubWindow*> subws = m_mdiArea->subWindowList();
    int                   i;
    for ( i = 0; i < subws.size(); ++i )
    {
        if ( subws[i]->widget() == viewer )
        {
            return subws[i];
        }
    }

    return nullptr;
}

//--------------------------------------------------------------------------------------------------
///
//--------------------------------------------------------------------------------------------------
RimViewWindow* RiuPlotMainWindow::findViewWindowFromSubWindow( QMdiSubWindow* subWindow )
{
    RimProject* proj = RimProject::current();
    if ( subWindow && proj )
    {
        return RiuInterfaceToViewWindow::viewWindowFromWidget( subWindow->widget() );
    }
    return nullptr;
}

//--------------------------------------------------------------------------------------------------
///
//--------------------------------------------------------------------------------------------------
QList<QMdiSubWindow*> RiuPlotMainWindow::subWindowList( QMdiArea::WindowOrder order )
{
    return m_mdiArea->subWindowList( order );
}

//--------------------------------------------------------------------------------------------------
///
//--------------------------------------------------------------------------------------------------
void RiuPlotMainWindow::setWidthOfMdiWindow( QWidget* mdiWindowWidget, int newWidth )
{
    QMdiSubWindow* mdiWindow = findMdiSubWindow( mdiWindowWidget );
    if ( mdiWindow )
    {
        QSize subWindowSize = mdiWindow->size();

        subWindowSize.setWidth( std::max( newWidth, 100 ) );
        mdiWindow->resize( subWindowSize );

        if ( mdiWindow->isMaximized() )
        {
            // Set window temporarily to normal state and back to maximized
            // to redo layout so the whole window canvas is filled
            // Tried to activate layout, did not work as expected
            // Tested code:
            //   m_layout->activate();
            //   mdiWindow->layout()->activate();

            mdiWindow->showNormal();
            mdiWindow->showMaximized();
        }
    }
}

//--------------------------------------------------------------------------------------------------
///
//--------------------------------------------------------------------------------------------------
void RiuPlotMainWindow::addToTemporaryWidgets( QWidget* widget )
{
    CVF_ASSERT( widget );

    m_temporaryWidgets.push_back( widget );
}

//--------------------------------------------------------------------------------------------------
///
//--------------------------------------------------------------------------------------------------
void RiuPlotMainWindow::updateWellLogPlotToolBar()
{
    RimWellLogPlot* wellLogPlot = dynamic_cast<RimWellLogPlot*>( m_activePlotViewWindow.p() );
    RimWellRftPlot* wellRftPlot = dynamic_cast<RimWellRftPlot*>( wellLogPlot );

    if ( wellLogPlot && !wellRftPlot )
    {
        std::vector<caf::PdmFieldHandle*> toolBarFields;
        toolBarFields = wellLogPlot->commonDataSource()->fieldsToShowInToolbar();

        m_wellLogPlotToolBarEditor->setFields( toolBarFields );
        m_wellLogPlotToolBarEditor->updateUi();

        m_wellLogPlotToolBarEditor->show();
    }
    else
    {
        m_wellLogPlotToolBarEditor->clear();

        m_wellLogPlotToolBarEditor->hide();
    }

    refreshToolbars();
}

//--------------------------------------------------------------------------------------------------
///
//--------------------------------------------------------------------------------------------------
void RiuPlotMainWindow::updateMultiPlotToolBar()
{
    RimMultiPlot* plotWindow = dynamic_cast<RimMultiPlot*>( m_activePlotViewWindow.p() );
    if ( plotWindow )
    {
        std::vector<caf::PdmFieldHandle*> toolBarFields = plotWindow->fieldsToShowInToolbar();

        if ( toolBarFields.empty() )
        {
            m_multiPlotToolBarEditor->clear();
            m_multiPlotToolBarEditor->hide();
        }
        else
        {
            m_multiPlotToolBarEditor->setFields( toolBarFields );
            m_multiPlotToolBarEditor->updateUi();
            m_multiPlotToolBarEditor->show();
        }

        std::vector<caf::PdmFieldHandle*> layoutFields = plotWindow->fieldsToShowInLayoutToolbar();
        m_multiPlotLayoutToolBarEditor->setFields( layoutFields );
        m_multiPlotLayoutToolBarEditor->updateUi();
        m_multiPlotLayoutToolBarEditor->show();
    }
    else
    {
        m_multiPlotToolBarEditor->clear();
        m_multiPlotToolBarEditor->hide();
        m_multiPlotLayoutToolBarEditor->clear();
        m_multiPlotLayoutToolBarEditor->hide();
    }
    refreshToolbars();
}

//--------------------------------------------------------------------------------------------------
///
//--------------------------------------------------------------------------------------------------
RicSummaryPlotEditorDialog* RiuPlotMainWindow::summaryCurveCreatorDialog( bool createIfNotPresent )
{
    if ( !m_summaryCurveCreatorDialog && createIfNotPresent )
    {
        m_summaryCurveCreatorDialog = std::make_unique<RicSummaryPlotEditorDialog>( this );
    }

    return m_summaryCurveCreatorDialog.get();
}

//--------------------------------------------------------------------------------------------------
///
//--------------------------------------------------------------------------------------------------
RicSummaryCurveCalculatorDialog* RiuPlotMainWindow::summaryCurveCalculatorDialog( bool createIfNotPresent )
{
    if ( !m_summaryCurveCalculatorDialog && createIfNotPresent )
    {
        m_summaryCurveCalculatorDialog = std::make_unique<RicSummaryCurveCalculatorDialog>( this );
    }

    return m_summaryCurveCalculatorDialog.get();
}

//--------------------------------------------------------------------------------------------------
///
//--------------------------------------------------------------------------------------------------
RiuMessagePanel* RiuPlotMainWindow::messagePanel()
{
    return m_messagePanel;
}

//--------------------------------------------------------------------------------------------------
///
//--------------------------------------------------------------------------------------------------
void RiuPlotMainWindow::showAndSetKeyboardFocusToSummaryPlotManager()
{
    auto dockWidget = RiuDockWidgetTools::findDockWidget( this->dockManager(), RiuDockWidgetTools::plotMainWindowPlotManagerName() );
    if ( dockWidget )
    {
        dockWidget->setVisible( true );

        auto sumPlotManager = dynamic_cast<RimSummaryPlotManager*>( m_summaryPlotManager.get() );
        if ( sumPlotManager )
        {
            sumPlotManager->setFocusToFilterText();
        }
    }
}

//--------------------------------------------------------------------------------------------------
///
//--------------------------------------------------------------------------------------------------
void RiuPlotMainWindow::removeViewer( QWidget* viewer )
{
    removeViewerFromMdiArea( m_mdiArea, viewer );
    refreshToolbars();
}

//--------------------------------------------------------------------------------------------------
///
//--------------------------------------------------------------------------------------------------
void RiuPlotMainWindow::initializeViewer( QMdiSubWindow* subWindow, QWidget* viewer, const RimMdiWindowGeometry& windowsGeometry )
{
    QSize  subWindowSize;
    QPoint subWindowPos( -1, -1 );

    if ( windowsGeometry.isValid() )
    {
        subWindowPos  = QPoint( windowsGeometry.x, windowsGeometry.y );
        subWindowSize = QSize( windowsGeometry.width, windowsGeometry.height );
    }
    else
    {
        subWindowSize = QSize( 400, 400 );
    }

    initializeSubWindow( m_mdiArea, subWindow, subWindowPos, subWindowSize );
    subWindow->setWidget( viewer );

    refreshToolbars();
}

//--------------------------------------------------------------------------------------------------
///
//--------------------------------------------------------------------------------------------------
void RiuPlotMainWindow::setPdmRoot( caf::PdmObject* pdmRoot )
{
    for ( auto tv : projectTreeViews() )
    {
        tv->setPdmItem( pdmRoot );
    }
}

//--------------------------------------------------------------------------------------------------
///
//--------------------------------------------------------------------------------------------------
void RiuPlotMainWindow::slotSubWindowActivated( QMdiSubWindow* subWindow )
{
    if ( isBlockingSubWindowActivatedSignal() ) return;

    RimViewWindow* activatedView = findViewWindowFromSubWindow( subWindow );

    if ( !activatedView ) return;
    m_activePlotViewWindow = activatedView;

    if ( !isBlockingViewSelectionOnSubWindowActivated() )
    {
        caf::PdmUiTreeView* projectTree = getTreeViewWithItem( activatedView );
        if ( projectTree )
        {
            std::vector<caf::PdmUiItem*> currentSelection;
            projectTree->selectedUiItems( currentSelection );
            bool childSelected = false;
            for ( caf::PdmUiItem* uiItem : currentSelection )
            {
                caf::PdmObject* pdmObject = dynamic_cast<caf::PdmObject*>( uiItem );
                if ( pdmObject )
                {
                    std::vector<RimViewWindow*> ancestralViews = pdmObject->allAncestorsOrThisOfType<RimViewWindow>();
                    for ( auto ancestralView : ancestralViews )
                    {
                        if ( ancestralView == activatedView )
                        {
                            childSelected = true;
                        }
                    }
                }
            }
            if ( !childSelected )
            {
                selectAsCurrentItem( activatedView );
            }
        }
    }

    updateWellLogPlotToolBar();
    updateMultiPlotToolBar();
}

//--------------------------------------------------------------------------------------------------
///
//--------------------------------------------------------------------------------------------------
void RiuPlotMainWindow::setActiveViewer( QWidget* viewer )
{
    QMdiSubWindow* swin = findMdiSubWindow( viewer );
    if ( swin ) m_mdiArea->setActiveSubWindow( swin );
}

//--------------------------------------------------------------------------------------------------
///
//--------------------------------------------------------------------------------------------------
void RiuPlotMainWindow::slotBuildWindowActions()
{
    m_windowMenu->clear();

    caf::CmdFeatureManager* cmdFeatureMgr = caf::CmdFeatureManager::instance();
    m_windowMenu->addAction( cmdFeatureMgr->action( "RicShowMainWindowFeature" ) );
    m_windowMenu->addSeparator();

    addDefaultEntriesToWindowsMenu();
}

//--------------------------------------------------------------------------------------------------
///
//--------------------------------------------------------------------------------------------------
void RiuPlotMainWindow::selectedObjectsChanged()
{
    caf::PdmUiTreeView* projectTree = dynamic_cast<caf::PdmUiTreeView*>( sender() );
    if ( !projectTree ) return;

    std::vector<caf::PdmUiItem*> uiItems;
    projectTree->selectedUiItems( uiItems );

    caf::PdmObjectHandle* firstSelectedObject = nullptr;
    if ( !uiItems.empty() )
    {
        firstSelectedObject = dynamic_cast<caf::PdmObjectHandle*>( uiItems.front() );
    }

    m_pdmUiPropertyView->showProperties( firstSelectedObject );

    if ( uiItems.size() == 1 && m_allowActiveViewChangeFromSelection )
    {
        // Find the reservoir view or the Plot that the selected item is within

        if ( !firstSelectedObject )
        {
            caf::PdmFieldHandle* selectedField = dynamic_cast<caf::PdmFieldHandle*>( uiItems.front() );
            if ( selectedField ) firstSelectedObject = selectedField->ownerObject();
        }

        if ( !firstSelectedObject ) return;

        RimViewWindow* selectedWindow = dynamic_cast<RimViewWindow*>( firstSelectedObject );
        if ( !selectedWindow )
        {
            selectedWindow = firstSelectedObject->firstAncestorOrThisOfType<RimViewWindow>();
        }

        // If we cant find the view window as an MDI sub window, we search higher in the
        // project tree to find a possible parent view window that has.
        if ( selectedWindow && !findMdiSubWindow( selectedWindow->viewWidget() ) )
        {
            if ( selectedWindow->parentField() && selectedWindow->parentField()->ownerObject() )
            {
                selectedWindow = selectedWindow->parentField()->ownerObject()->firstAncestorOrThisOfType<RimViewWindow>();
            }
        }

        if ( selectedWindow )
        {
            if ( selectedWindow->viewWidget() )
            {
                setBlockViewSelectionOnSubWindowActivated( true );
                setActiveViewer( selectedWindow->viewWidget() );
                setBlockViewSelectionOnSubWindowActivated( false );
            }

            m_activePlotViewWindow = selectedWindow;

            if ( firstSelectedObject )
            {
                auto multiSummaryPlot = firstSelectedObject->firstAncestorOrThisOfType<RimSummaryMultiPlot>();
                if ( multiSummaryPlot )
                {
                    updateMultiPlotToolBar();

                    auto summaryPlot = firstSelectedObject->firstAncestorOrThisOfType<RimSummaryPlot>();
                    if ( summaryPlot )
                    {
                        multiSummaryPlot->makeSureIsVisible( summaryPlot );
                    }
                }
            }

            // The only way to get to this code is by selection change initiated from the project tree view
            // As we are activating an MDI-window, the focus is given to this MDI-window
            // Set focus back to the tree view to be able to continue keyboard tree view navigation
            projectTree->treeView()->setFocus();
        }
    }
}

//--------------------------------------------------------------------------------------------------
///
//--------------------------------------------------------------------------------------------------
void RiuPlotMainWindow::restoreTreeViewState()
{
    restoreTreeViewStates( RimProject::current()->plotWindowTreeViewStates(), RimProject::current()->plotWindowCurrentModelIndexPaths() );
}

//--------------------------------------------------------------------------------------------------
///
//--------------------------------------------------------------------------------------------------
void RiuPlotMainWindow::setDefaultWindowSize()
{
    resize( 1000, 810 );
}

//--------------------------------------------------------------------------------------------------
///
//--------------------------------------------------------------------------------------------------
void RiuPlotMainWindow::customMenuRequested( const QPoint& pos )
{
    QMenu menu;

    RiaApplication* app = RiaApplication::instance();
    app->project()->actionsBasedOnSelection( menu );

    // Qt doc: QAbstractScrollArea and its subclasses that map the context menu event to coordinates of the
    // viewport(). Since we might get this signal from different treeViews, we need to map the position accordingly.
    QObject*   senderObj = this->sender();
    QTreeView* treeView  = dynamic_cast<QTreeView*>( senderObj );
    if ( treeView )
    {
        QPoint globalPos = treeView->viewport()->mapToGlobal( pos );
        menu.exec( globalPos );
    }
}

//--------------------------------------------------------------------------------------------------
///
//--------------------------------------------------------------------------------------------------
bool RiuPlotMainWindow::isAnyMdiSubWindowVisible()
{
    return m_mdiArea->subWindowList().size() > 0;
}

//--------------------------------------------------------------------------------------------------
///
//--------------------------------------------------------------------------------------------------
void RiuPlotMainWindow::dragEnterEvent( QDragEnterEvent* event )
{
    QPoint curpos = m_mdiArea->mapFromGlobal( QCursor::pos() );

    if ( m_mdiArea->rect().contains( curpos ) ) event->acceptProposedAction();
}

//--------------------------------------------------------------------------------------------------
///
//--------------------------------------------------------------------------------------------------
void RiuPlotMainWindow::dropEvent( QDropEvent* event )
{
    std::vector<caf::PdmObjectHandle*> objects;

    if ( RiuDragDrop::handleGenericDropEvent( event, objects ) )
    {
        RicSummaryPlotBuilder::createAndAppendSummaryMultiPlot( objects );
    }
}

//--------------------------------------------------------------------------------------------------
///
//--------------------------------------------------------------------------------------------------
QStringList RiuPlotMainWindow::defaultDockStateNames()
{
    QStringList retList = { RiuDockWidgetTools::dockStatePlotWindowName(), RiuDockWidgetTools::dockStateHideAllPlotWindowName() };
    return retList;
}

//--------------------------------------------------------------------------------------------------
///
//--------------------------------------------------------------------------------------------------
QStringList RiuPlotMainWindow::windowsMenuFeatureNames()
{
    return { "RicTilePlotWindowsFeature", "RicTilePlotWindowsVerticallyFeature", "RicTilePlotWindowsHorizontallyFeature" };
}

//--------------------------------------------------------------------------------------------------
///
//--------------------------------------------------------------------------------------------------
void RiuPlotMainWindow::enable3DSelectionLink( bool enable )
{
    m_selection3DLinkEnabled = enable;
}

//--------------------------------------------------------------------------------------------------
///
//--------------------------------------------------------------------------------------------------
bool RiuPlotMainWindow::selection3DLinkEnabled()
{
    return m_selection3DLinkEnabled;
}

//--------------------------------------------------------------------------------------------------
///
//--------------------------------------------------------------------------------------------------
void RiuPlotMainWindow::slotToggleSelectionLink()
{
    m_selection3DLinkEnabled = !m_selection3DLinkEnabled;
}<|MERGE_RESOLUTION|>--- conflicted
+++ resolved
@@ -300,52 +300,10 @@
     QMenu* fileMenu = RiuMenuBarBuildTools::createDefaultFileMenu( menuBar() );
     fileMenu->addSeparator();
 
-<<<<<<< HEAD
-    QMenu* importMenu = fileMenu->addMenu( "&Import" );
-
-    QMenu* importEclipseMenu = importMenu->addMenu( QIcon( ":/Case24x24.png" ), "Eclipse Cases" );
-    importEclipseMenu->addAction( cmdFeatureMgr->action( "RicImportEclipseCaseFeature" ) );
-    importEclipseMenu->addAction( cmdFeatureMgr->action( "RicImportEclipseCasesFeature" ) );
-    importEclipseMenu->addAction( cmdFeatureMgr->action( "RicImportInputEclipseCaseFeature" ) );
-    importEclipseMenu->addAction( cmdFeatureMgr->action( "RicCreateGridCaseGroupFromFilesFeature" ) );
-
-#ifdef USE_ODB_API
-    importMenu->addSeparator();
-    QMenu* importGeoMechMenu = importMenu->addMenu( QIcon( ":/GeoMechCase24x24.png" ), "Geo Mechanical Cases" );
-    importGeoMechMenu->addAction( cmdFeatureMgr->action( "RicImportGeoMechCaseFeature" ) );
-    importGeoMechMenu->addAction( cmdFeatureMgr->action( "RicImportElementPropertyFeature" ) );
-#endif
-
-    importMenu->addSeparator();
-    QMenu* importSummaryMenu = importMenu->addMenu( QIcon( ":/SummaryCase.svg" ), "Summary Cases" );
-    importSummaryMenu->addAction( cmdFeatureMgr->action( "RicImportSummaryCaseFeature" ) );
-    importSummaryMenu->addAction( cmdFeatureMgr->action( "RicImportSummaryCasesFeature" ) );
-    importSummaryMenu->addAction( cmdFeatureMgr->action( "RicImportSummaryGroupFeature" ) );
-    importSummaryMenu->addAction( cmdFeatureMgr->action( "RicImportEnsembleFeature" ) );
-
-    importMenu->addSeparator();
-    QMenu* importWellMenu = importMenu->addMenu( QIcon( ":/Well.svg" ), "Well Data" );
-    importWellMenu->addAction( cmdFeatureMgr->action( "RicWellPathsImportFileFeature" ) );
-    importWellMenu->addAction( cmdFeatureMgr->action( "RicWellPathsImportFileFeature" ) );
-    importWellMenu->addAction( cmdFeatureMgr->action( "RicWellPathsImportSsihubFeature" ) );
-    importWellMenu->addAction( cmdFeatureMgr->action( "RicWellLogsImportFileFeature" ) );
-    importWellMenu->addAction( cmdFeatureMgr->action( "RicWellPathFormationsImportFileFeature" ) );
-    importWellMenu->addAction( cmdFeatureMgr->action( "RicImportEnsembleWellLogsFeature" ) );
-
-    importMenu->addSeparator();
-    importMenu->addAction( cmdFeatureMgr->action( "RicImportObservedDataFeature" ) );
-    importMenu->addAction( cmdFeatureMgr->action( "RicImportObservedFmuDataFeature" ) );
-    importMenu->addAction( cmdFeatureMgr->action( "RicImportPressureDepthDataFeature" ) );
-    importMenu->addAction( cmdFeatureMgr->action( "RicImportFormationNamesFeature" ) );
-
-    RiuTools::enableAllActionsOnShow( this, importMenu );
-
-=======
     // Import menu actions
     RiuMenuBarBuildTools::addImportMenuWithActions( this, fileMenu );
 
     // Export menu actions
->>>>>>> 67c46288
     QMenu* exportMenu = fileMenu->addMenu( "&Export" );
     exportMenu->addAction( cmdFeatureMgr->action( "RicSnapshotViewToFileFeature" ) );
     exportMenu->addAction( cmdFeatureMgr->action( "RicSnapshotViewToPdfFeature" ) );
