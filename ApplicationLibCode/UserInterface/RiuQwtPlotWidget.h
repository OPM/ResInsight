/////////////////////////////////////////////////////////////////////////////////
//
//  Copyright (C) 2015-     Statoil ASA
//  Copyright (C) 2015-     Ceetron Solutions AS
//
//  ResInsight is free software: you can redistribute it and/or modify
//  it under the terms of the GNU General Public License as published by
//  the Free Software Foundation, either version 3 of the License, or
//  (at your option) any later version.
//
//  ResInsight is distributed in the hope that it will be useful, but WITHOUT ANY
//  WARRANTY; without even the implied warranty of MERCHANTABILITY or
//  FITNESS FOR A PARTICULAR PURPOSE.
//
//  See the GNU General Public License at <http://www.gnu.org/licenses/gpl.html>
//  for more details.
//
/////////////////////////////////////////////////////////////////////////////////

#pragma once

#include "RiaDefines.h"
#include "RiaPlotDefines.h"

#include "RiuPlotWidget.h"

#include "cafPdmObject.h"
#include "cafPdmPointer.h"

#include "qwt_axis_id.h"

#include <QPointer>

class RiaPlotWindowRedrawScheduler;
class RimPlot;
class RimPlotCurve;

class RiuPlotCurve;
class RiuPlotItem;

class QwtPlot;
class QwtLegend;
class QwtPicker;
class QwtPlotCurve;
class QwtPlotGrid;
class QwtPlotItem;
class QwtPlotMarker;
class QwtScaleWidget;

class QEvent;
class QLabel;
class QPainter;
class QPaintDevice;
class QWheelEvent;

//==================================================================================================
//
//
//
//==================================================================================================
class RiuQwtPlotWidget : public RiuPlotWidget
{
    Q_OBJECT

public:
    RiuQwtPlotWidget( RimPlot* plotDefinition, QWidget* parent = nullptr );
    ~RiuQwtPlotWidget() override;

    int  axisTitleFontSize( RiuPlotAxis axis ) const override;
    int  axisValueFontSize( RiuPlotAxis axis ) const override;
    void setAxisFontsAndAlignment( RiuPlotAxis,
                                   int  titleFontSize,
                                   int  valueFontSize,
                                   bool titleBold = false,
                                   int  alignment = (int)Qt::AlignCenter ) override;
    void setAxesFontsAndAlignment( int titleFontSize, int valueFontSize, bool titleBold = false, int alignment = (int)Qt::AlignCenter ) override;

    void enableAxis( RiuPlotAxis axis, bool isEnabled ) override;
    void enableAxisNumberLabels( RiuPlotAxis axis, bool isEnabled ) override;
    bool axisEnabled( RiuPlotAxis axis ) const override;

    void setAxisScale( RiuPlotAxis axis, double min, double max ) override;
    void setAxisAutoScale( RiuPlotAxis axis, bool enable ) override;

    void setAxisMaxMinor( RiuPlotAxis axis, int maxMinor ) override;
    void setAxisMaxMajor( RiuPlotAxis axis, int maxMajor ) override;

    RiuPlotWidget::AxisScaleType axisScaleType( RiuPlotAxis axis ) const override;
    void                         setAxisScaleType( RiuPlotAxis axis, RiuPlotWidget::AxisScaleType axisScaleType ) override;

    void setAxisTitleText( RiuPlotAxis axis, const QString& title ) override;
    void setAxisTitleEnabled( RiuPlotAxis axis, bool enable ) override;

    void        moveAxis( RiuPlotAxis oldAxis, RiuPlotAxis newAxis ) override;
    void        pruneAxes( const std::set<RiuPlotAxis>& usedAxes ) override;
    RiuPlotAxis createNextPlotAxis( RiaDefines::PlotAxis axis ) override;
    bool        isMultiAxisSupported() const override;

    void           setPlotTitle( const QString& plotTitle ) override;
    const QString& plotTitle() const;
    void           setPlotTitleEnabled( bool enabled ) override;
    bool           plotTitleEnabled() const override;
    void           setPlotTitleFontSize( int titleFontSize ) override;
    void           setPlotTitleRenderingFlags( int flags );

    void setLegendFontSize( int fontSize ) override;
    void setInternalLegendVisible( bool visible ) override;
    void insertLegend( RiuPlotWidget::Legend ) override;
    void clearLegend() override;

    std::pair<double, double> axisRange( RiuPlotAxis axis ) const override;
    void                      setAxisRange( RiuPlotAxis axis, double min, double max ) override;

    void setAxisInverted( RiuPlotAxis axis, bool isInverted ) override;
    void setAxisLabelsAndTicksEnabled( RiuPlotAxis axis, bool enableLabels, bool enableTicks ) override;

    void enableGridLines( RiuPlotAxis axis, bool majorGridLines, bool minorGridLines ) override;

<<<<<<< HEAD
    virtual void setMajorTicksList( RiuPlotAxis axis, const QList<double>& majorTicks, double minValue, double maxValue ) override;
    void         setMajorAndMinorTickIntervals( RiuPlotAxis axis, double majorTickInterval, double minorTickInterval, double minValue, double maxValue ) override;
    void         setMajorAndMinorTickIntervalsAndRange( RiuPlotAxis axis,
                                                        double      majorTickInterval,
                                                        double      minorTickInterval,
                                                        double      minTickValue,
                                                        double      maxTickValue,
                                                        double      rangeMin,
                                                        double      rangeMax ) override;
    void         setAutoTickIntervalCounts( RiuPlotAxis axis, int maxMajorTickIntervalCount, int maxMinorTickIntervalCount ) override;
    double       majorTickInterval( RiuPlotAxis axis ) const override;
    double       minorTickInterval( RiuPlotAxis axis ) const override;
=======
    void setMajorTicksList( RiuPlotAxis axis, const QList<double>& majorTicks, double minValue, double maxValue ) override;
    void setMajorAndMinorTickIntervals( RiuPlotAxis axis, double majorTickInterval, double minorTickInterval, double minValue, double maxValue ) override;
    void   setMajorAndMinorTickIntervalsAndRange( RiuPlotAxis axis,
                                                  double      majorTickInterval,
                                                  double      minorTickInterval,
                                                  double      minTickValue,
                                                  double      maxTickValue,
                                                  double      rangeMin,
                                                  double      rangeMax ) override;
    void   setAutoTickIntervalCounts( RiuPlotAxis axis, int maxMajorTickIntervalCount, int maxMinorTickIntervalCount ) override;
    double majorTickInterval( RiuPlotAxis axis ) const override;
    double minorTickInterval( RiuPlotAxis axis ) const override;
>>>>>>> 67c46288

    int axisExtent( RiuPlotAxis axis ) const override;

    void ensureAxisIsCreated( RiuPlotAxis axis ) override;

    QPoint dragStartPosition() const;

    void scheduleReplot();

    void updateLayout() override;

    void renderTo( QPainter* painter, const QRect& targetRect, double scaling ) override;
    void renderTo( QPaintDevice* painter, const QRect& targetRect ) override;
    int  overlayMargins() const;

    RimViewWindow* ownerViewWindow() const override;

    QwtPlot* qwtPlot() const;

    void removeEventFilter() override;

    void updateLegend() override;
    void updateAxes() override;

    RiuPlotCurve* createPlotCurve( RimPlotCurve* ownerRimCurve, const QString& title ) override;

    void detachItems( RiuPlotWidget::PlotItemType plotItemType ) override;

    void findClosestPlotItem( const QPoint& pos, QwtPlotItem** closestItem, int* closestCurvePoint, double* distanceFromClick ) const;

    const QColor& backgroundColor() const override;

    QWidget* getParentForOverlay() const override;

    std::pair<RiuPlotCurve*, int> findClosestCurve( const QPoint& pos, double& distanceToClick ) const override;

    QwtAxisId toQwtPlotAxis( RiuPlotAxis axis ) const;

    void highlightPlotItem( const QwtPlotItem* plotItem );

public slots:
    void onLegendClicked( const QVariant& itemInfo, int index );

signals:
    void plotSelected( bool toggleSelection );
    void axisSelected( RiuPlotAxis axisId, bool toggleSelection );
    void plotItemSelected( std::shared_ptr<RiuPlotItem> plotItem, bool toggleSelection, int sampleIndex );
    void onKeyPressEvent( QKeyEvent* event );
    void onWheelEvent( QWheelEvent* event );
    void plotZoomed();

protected:
    bool eventFilter( QObject* watched, QEvent* event ) override;
    void hideEvent( QHideEvent* event ) override;
    void resizeEvent( QResizeEvent* event ) override;
    void keyPressEvent( QKeyEvent* event ) override;

    void applyPlotTitleToQwt();
    void applyAxisTitleToQwt( RiuPlotAxis axis );

    QSize sizeHint() const override;
    QSize minimumSizeHint() const override;

    virtual bool isZoomerActive() const;
    virtual void endZoomOperations();

    void setAxisScaleType( QwtAxisId axis, RiuQwtPlotWidget::AxisScaleType axisScaleType );
    void setAxisScale( QwtAxisId axis, double min, double max );

    RiuPlotAxis findPlotAxisForQwtAxis( const QwtAxisId& qwtAxisId ) const;

    virtual void onMouseMoveEvent( QMouseEvent* event );

private:
    void       selectClosestPlotItem( const QPoint& pos, bool toggleItemInSelection = false );
    static int defaultMinimumWidth();
    void       replot() override;

    void highlightPlotAxes( QwtAxisId axisIdX, QwtAxisId axisIdY );
    void highlightPlotItemsForQwtAxis( QwtAxisId axisId );
    void highlightPlotItems( const std::set<const QwtPlotItem*>& closestItems );
    void highlightPlotCurves( const std::set<const QwtPlotItem*>& closestItems );
    void highlightPlotShapeItems( const std::set<const QwtPlotItem*>& closestItems );
    void resetPlotItemHighlighting( bool doUpdateCurveOrder = true );
    void resetPlotCurveHighlighting();
    void resetPlotShapeItemHighlighting();
    void resetPlotAxisHighlighting();
    void onAxisSelected( QwtScaleWidget* scale, bool toggleItemInSelection );
    void recalculateAxisExtents( RiuPlotAxis axis );

    static int highlightItemWidthAdjustment();

    void updateCurveOrder();

private:
    struct CurveProperties
    {
        QColor lineColor;
        QColor symbolColor;
        QColor symbolLineColor;
        int    lineWidth;
    };

    std::map<QwtPlotCurve*, double>  m_originalZValues;
    std::map<RiuPlotAxis, QwtAxisId> m_axisMapping;

    QPointer<QwtPlot> m_plot;

    int m_titleRenderingFlags;
};<|MERGE_RESOLUTION|>--- conflicted
+++ resolved
@@ -116,20 +116,6 @@
 
     void enableGridLines( RiuPlotAxis axis, bool majorGridLines, bool minorGridLines ) override;
 
-<<<<<<< HEAD
-    virtual void setMajorTicksList( RiuPlotAxis axis, const QList<double>& majorTicks, double minValue, double maxValue ) override;
-    void         setMajorAndMinorTickIntervals( RiuPlotAxis axis, double majorTickInterval, double minorTickInterval, double minValue, double maxValue ) override;
-    void         setMajorAndMinorTickIntervalsAndRange( RiuPlotAxis axis,
-                                                        double      majorTickInterval,
-                                                        double      minorTickInterval,
-                                                        double      minTickValue,
-                                                        double      maxTickValue,
-                                                        double      rangeMin,
-                                                        double      rangeMax ) override;
-    void         setAutoTickIntervalCounts( RiuPlotAxis axis, int maxMajorTickIntervalCount, int maxMinorTickIntervalCount ) override;
-    double       majorTickInterval( RiuPlotAxis axis ) const override;
-    double       minorTickInterval( RiuPlotAxis axis ) const override;
-=======
     void setMajorTicksList( RiuPlotAxis axis, const QList<double>& majorTicks, double minValue, double maxValue ) override;
     void setMajorAndMinorTickIntervals( RiuPlotAxis axis, double majorTickInterval, double minorTickInterval, double minValue, double maxValue ) override;
     void   setMajorAndMinorTickIntervalsAndRange( RiuPlotAxis axis,
@@ -142,7 +128,6 @@
     void   setAutoTickIntervalCounts( RiuPlotAxis axis, int maxMajorTickIntervalCount, int maxMinorTickIntervalCount ) override;
     double majorTickInterval( RiuPlotAxis axis ) const override;
     double minorTickInterval( RiuPlotAxis axis ) const override;
->>>>>>> 67c46288
 
     int axisExtent( RiuPlotAxis axis ) const override;
 
