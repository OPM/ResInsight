--- conflicted
+++ resolved
@@ -185,13 +185,7 @@
         {
             QString str;
 
-<<<<<<< HEAD
-            RimWellLogPlot* wlp = nullptr;
-            m_wellLogTrack->firstAncestorOfType( wlp );
-
-=======
             auto wlp = m_wellLogTrack->firstAncestorOfType<RimWellLogPlot>();
->>>>>>> 67c46288
             if ( wlp && wlp->depthOrientation() == RiaDefines::Orientation::HORIZONTAL )
             {
                 str = QString( "%1\nDepth: %2" ).arg( depthAxisValueString ).arg( xAxisValueString );
