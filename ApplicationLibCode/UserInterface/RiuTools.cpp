/////////////////////////////////////////////////////////////////////////////////
//
//  Copyright (C) 2017     Statoil ASA
//
//  ResInsight is free software: you can redistribute it and/or modify
//  it under the terms of the GNU General Public License as published by
//  the Free Software Foundation, either version 3 of the License, or
//  (at your option) any later version.
//
//  ResInsight is distributed in the hope that it will be useful, but WITHOUT ANY
//  WARRANTY; without even the implied warranty of MERCHANTABILITY or
//  FITNESS FOR A PARTICULAR PURPOSE.
//
//  See the GNU General Public License at <http://www.gnu.org/licenses/gpl.html>
//  for more details.
//
/////////////////////////////////////////////////////////////////////////////////

#include "RiuTools.h"

#include "QMenu"
#include "QObject"

//--------------------------------------------------------------------------------------------------
///
//--------------------------------------------------------------------------------------------------
Qt::WindowFlags RiuTools::defaultDialogFlags()
{
    Qt::WindowFlags f = Qt::WindowTitleHint | Qt::WindowSystemMenuHint | Qt::WindowCloseButtonHint;

    return f;
}

//--------------------------------------------------------------------------------------------------
/// When a cafCmdFeature is used to create an action, the enable state is controlled by cafCmdFeature::isCommandEnabled(). If an action is
/// used in menus with no selection/context available, the enable state can be forced on before the menu is displayed.
//--------------------------------------------------------------------------------------------------
void RiuTools::enableAllActionsOnShow( QObject* object, QMenu* menu )
{
    if ( object && menu )
    {
<<<<<<< HEAD
        object->connect( menu, &QMenu::aboutToShow, [menu]() {
            for ( auto act : menu->actions() )
                act->setEnabled( true );
        } );
=======
        object->connect( menu,
                         &QMenu::aboutToShow,
                         [menu]()
                         {
                             for ( auto act : menu->actions() )
                                 act->setEnabled( true );
                         } );
>>>>>>> 67c46288
    }
}<|MERGE_RESOLUTION|>--- conflicted
+++ resolved
@@ -39,12 +39,6 @@
 {
     if ( object && menu )
     {
-<<<<<<< HEAD
-        object->connect( menu, &QMenu::aboutToShow, [menu]() {
-            for ( auto act : menu->actions() )
-                act->setEnabled( true );
-        } );
-=======
         object->connect( menu,
                          &QMenu::aboutToShow,
                          [menu]()
@@ -52,6 +46,5 @@
                              for ( auto act : menu->actions() )
                                  act->setEnabled( true );
                          } );
->>>>>>> 67c46288
     }
 }