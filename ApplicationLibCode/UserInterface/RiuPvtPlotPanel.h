/////////////////////////////////////////////////////////////////////////////////
//
//  Copyright (C) 2017     Statoil ASA
//
//  ResInsight is free software: you can redistribute it and/or modify
//  it under the terms of the GNU General Public License as published by
//  the Free Software Foundation, either version 3 of the License, or
//  (at your option) any later version.
//
//  ResInsight is distributed in the hope that it will be useful, but WITHOUT ANY
//  WARRANTY; without even the implied warranty of MERCHANTABILITY or
//  FITNESS FOR A PARTICULAR PURPOSE.
//
//  See the GNU General Public License at <http://www.gnu.org/licenses/gpl.html>
//  for more details.
//
/////////////////////////////////////////////////////////////////////////////////

#pragma once

#include "RiaDefines.h"
#include "RigFlowDiagSolverInterface.h"

#include <QPointer>
#include <QWidget>

#include <cmath>
#include <memory>

class RiuDockedQwtPlot;
class RiuPvtPlotUpdater;
class RiuPvtQwtPicker;
class RiuPvtPlotPanel;

class QComboBox;
class QLabel;

class QwtPlot;
class QwtPlotMarker;
class QwtPlotCurve;

// Interface for providing our custom picker with a tracker text
class RiuPvtTrackerTextProvider
{
public:
    virtual QString trackerText() const = 0;
};

//==================================================================================================
//
//
//
//==================================================================================================
class RiuPvtPlotWidget : public QWidget, public RiuPvtTrackerTextProvider
{
    Q_OBJECT

public:
    RiuPvtPlotWidget( RiuPvtPlotPanel* parent );

    void plotCurves( RiaDefines::EclipseUnitSystem                            unitSystem,
                     const std::vector<RigFlowDiagSolverInterface::PvtCurve>& curveArr,
                     double                                                   pressure,
                     double                                                   pointMarkerYValue,
                     const QString&                                           pointMarkerLabel,
                     const QString&                                           plotTitle,
                     const QString&                                           yAxisTitle );
    void applyFontSizes( bool replot );

private:
    static void         setPlotDefaults( QwtPlot* plot );
    const QwtPlotCurve* closestCurveSample( const QPoint& cursorPosition, int* closestSampleIndex ) const;
    size_t              indexOfQwtCurve( const QwtPlotCurve* qwtCurve ) const;
    void                updateTrackerPlotMarkerAndLabelFromPicker();
    QString             trackerText() const override;

private slots:
    void slotPickerActivated( bool );
    void slotPickerPointChanged( const QPoint& pt );

private:
    QPointer<RiuDockedQwtPlot> m_qwtPlot;

    std::vector<RigFlowDiagSolverInterface::PvtCurve> m_pvtCurveArr; // Array of source Pvt curves currently being plotted
    std::vector<const QwtPlotCurve*>                  m_qwtCurveArr; // Array of corresponding qwt curves used for mapping to Pvt curve
                                                    // when doing tracking

    QPointer<RiuPvtQwtPicker> m_qwtPicker;
    QString                   m_trackerLabel;
    QwtPlotMarker*            m_trackerPlotMarker;
};

//==================================================================================================
//
//
//
//==================================================================================================
class RiuPvtPlotPanel : public QWidget
{
    Q_OBJECT

public:
    struct CellValues
    {
        double pressure = HUGE_VAL;
        double rs       = HUGE_VAL;
        double rv       = HUGE_VAL;
    };

    struct FvfDynProps
    {
        double bo = HUGE_VAL;
        double bg = HUGE_VAL;
    };

    struct ViscosityDynProps
    {
        double mu_o = HUGE_VAL;
        double mu_g = HUGE_VAL;
    };

public:
    RiuPvtPlotPanel( QWidget* parent );
    ~RiuPvtPlotPanel() override;

    void               setPlotData( RiaDefines::EclipseUnitSystem                            unitSystem,
                                    const std::vector<RigFlowDiagSolverInterface::PvtCurve>& fvfCurveArr,
                                    const std::vector<RigFlowDiagSolverInterface::PvtCurve>& viscosityCurveArr,
                                    const FvfDynProps&                                       fvfDynProps,
                                    const ViscosityDynProps&                                 viscosityDynProps,
                                    const CellValues&                                        cellValues,
                                    const QString&                                           cellReferenceText );
    void               clearPlot();
    RiuPvtPlotUpdater* plotUpdater();
    void               applyFontSizes( bool replot );

private:
<<<<<<< HEAD
    void           plotUiSelectedCurves();
=======
    void plotUiSelectedCurves();
>>>>>>> 67c46288
    static QString unitLabelFromCurveIdent( RiaDefines::EclipseUnitSystem unitSystem, RigFlowDiagSolverInterface::PvtCurve::Ident curveIdent );

private slots:
    void slotPhaseComboCurrentIndexChanged( int );

private:
    RiaDefines::EclipseUnitSystem                     m_unitSystem;
    std::vector<RigFlowDiagSolverInterface::PvtCurve> m_allFvfCurvesArr;
    std::vector<RigFlowDiagSolverInterface::PvtCurve> m_allViscosityCurvesArr;
    FvfDynProps                                       m_fvfDynProps;
    ViscosityDynProps                                 m_viscosityDynProps;
    CellValues                                        m_cellValues;
    QString                                           m_cellReferenceText;

    QComboBox* m_phaseComboBox;
    QLabel*    m_titleLabel;

    RiuPvtPlotWidget* m_fvfPlot;
    RiuPvtPlotWidget* m_viscosityPlot;

    std::unique_ptr<RiuPvtPlotUpdater> m_plotUpdater;
};<|MERGE_RESOLUTION|>--- conflicted
+++ resolved
@@ -135,11 +135,7 @@
     void               applyFontSizes( bool replot );
 
 private:
-<<<<<<< HEAD
-    void           plotUiSelectedCurves();
-=======
     void plotUiSelectedCurves();
->>>>>>> 67c46288
     static QString unitLabelFromCurveIdent( RiaDefines::EclipseUnitSystem unitSystem, RigFlowDiagSolverInterface::PvtCurve::Ident curveIdent );
 
 private slots:
