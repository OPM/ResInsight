/////////////////////////////////////////////////////////////////////////////////
//
//  Copyright (C) 2016-     Statoil ASA
//
//  ResInsight is free software: you can redistribute it and/or modify
//  it under the terms of the GNU General Public License as published by
//  the Free Software Foundation, either version 3 of the License, or
//  (at your option) any later version.
//
//  ResInsight is distributed in the hope that it will be useful, but WITHOUT ANY
//  WARRANTY; without even the implied warranty of MERCHANTABILITY or
//  FITNESS FOR A PARTICULAR PURPOSE.
//
//  See the GNU General Public License at <http://www.gnu.org/licenses/gpl.html>
//  for more details.
//
/////////////////////////////////////////////////////////////////////////////////

#include "RicImportSummaryCasesFeature.h"

#include "RiaSummaryDefines.h"
#include "SummaryPlotCommands/RicNewSummaryCurveFeature.h"

#include "RiaGuiApplication.h"
#include "RiaLogging.h"
#include "RiaPreferences.h"

#include "RicRecursiveFileSearchDialog.h"

#include "RifSummaryCaseRestartSelector.h"

#include "RimEnsembleCurveSet.h"
#include "RimMainPlotCollection.h"
#include "RimOilField.h"
#include "RimProject.h"
#include "RimSummaryCase.h"
#include "RimSummaryCaseCollection.h"
#include "RimSummaryCaseMainCollection.h"
#include "RimSummaryMultiPlot.h"
#include "RimSummaryPlot.h"

#include "RiuMainWindow.h"
#include "RiuPlotMainWindow.h"
#include "RiuPlotMainWindowTools.h"

#include "PlotBuilderCommands/RicSummaryPlotBuilder.h"
#include "SummaryPlotCommands/RicNewSummaryEnsembleCurveSetFeature.h"
#include "SummaryPlotCommands/RicSummaryPlotFeatureImpl.h"

#include "cafProgressInfo.h"
#include "cafSelectionManagerTools.h"

#include <QAction>
#include <QFileInfo>

CAF_CMD_SOURCE_INIT( RicImportSummaryCasesFeature, "RicImportSummaryCasesFeature" );

//--------------------------------------------------------------------------------------------------
///
//--------------------------------------------------------------------------------------------------
QString RicImportSummaryCasesFeature::m_pathFilter     = "*";
QString RicImportSummaryCasesFeature::m_fileNameFilter = "*";

//--------------------------------------------------------------------------------------------------
///
//--------------------------------------------------------------------------------------------------
bool RicImportSummaryCasesFeature::isCommandEnabled()
{
    return true;
}

//--------------------------------------------------------------------------------------------------
///
//--------------------------------------------------------------------------------------------------
void RicImportSummaryCasesFeature::onActionTriggered( bool isChecked )
{
    RiaGuiApplication*   app           = RiaGuiApplication::instance();
    QString              pathCacheName = "INPUT_FILES";
    auto                 result        = runRecursiveSummaryCaseFileSearchDialog( "Import Summary Cases", pathCacheName );
    QStringList          fileNames     = result.files;
    RiaDefines::FileType fileType      = RicRecursiveFileSearchDialog::mapSummaryFileType( result.fileType );

    std::vector<RimSummaryCase*> cases;

    if ( !fileNames.isEmpty() )
    {
        CreateConfig createConfig{ .fileType = fileType, .ensembleOrGroup = false, .allowDialogs = true };
        auto [isOk, cases] = createSummaryCasesFromFiles( fileNames, createConfig );
    }

    addSummaryCases( cases );
    if ( !cases.empty() )
    {
        for ( auto sumcase : cases )
        {
            RicSummaryPlotBuilder::createAndAppendDefaultSummaryMultiPlot( { sumcase }, {} );
        }
    }

    addCasesToGroupIfRelevant( cases );

    for ( const auto& rimCase : cases )
        app->addToRecentFiles( rimCase->summaryHeaderFilename() );

    RiuPlotMainWindow* mainPlotWindow = app->getOrCreateAndShowMainPlotWindow();
    if ( mainPlotWindow && !cases.empty() )
    {
        mainPlotWindow->updateMultiPlotToolBar();
    }

    std::vector<RimCase*> allCases;
    app->project()->allCases( allCases );

    if ( allCases.size() == 0 )
    {
        RiuMainWindow::closeIfOpen();
    }
}

//--------------------------------------------------------------------------------------------------
///
//--------------------------------------------------------------------------------------------------
void RicImportSummaryCasesFeature::setupActionLook( QAction* actionToSetup )
{
    actionToSetup->setIcon( QIcon( ":/SummaryCases16x16.png" ) );
    actionToSetup->setText( "Import Summary Cases Recursively" );
}

//--------------------------------------------------------------------------------------------------
///
//--------------------------------------------------------------------------------------------------
std::pair<bool, std::vector<RimSummaryCase*>> RicImportSummaryCasesFeature::createAndAddSummaryCasesFromFiles( const QStringList& fileNames,
                                                                                                               bool doCreateDefaultPlot )

{
    RiaGuiApplication* app = RiaGuiApplication::instance();

    CreateConfig createConfig{ .fileType = RiaDefines::FileType::SMSPEC, .ensembleOrGroup = false, .allowDialogs = true };
    auto [isOk, cases] = createSummaryCasesFromFiles( fileNames, createConfig );
    if ( isOk )
    {
        addSummaryCases( cases );
        if ( !cases.empty() && doCreateDefaultPlot )
        {
            RimSummaryMultiPlot* plotToSelect = nullptr;
            for ( auto sumCase : cases )
            {
                plotToSelect = RicSummaryPlotBuilder::createAndAppendDefaultSummaryMultiPlot( { sumCase }, {} );
            }

            if ( plotToSelect )
            {
                RiuPlotMainWindowTools::onObjectAppended( plotToSelect );
            }
        }

        RiuPlotMainWindow* mainPlotWindow = app->getOrCreateAndShowMainPlotWindow();
        if ( mainPlotWindow && !cases.empty() )
        {
            mainPlotWindow->updateMultiPlotToolBar();

            // Close main window if there are no eclipse cases imported
            std::vector<RimCase*> allCases;
            app->project()->allCases( allCases );

            if ( allCases.size() == 0 )
            {
                RiuMainWindow::closeIfOpen();
            }
        }
        return std::make_pair( true, cases );
    }

    return std::make_pair( false, cases );
}

//--------------------------------------------------------------------------------------------------
///
//--------------------------------------------------------------------------------------------------
std::pair<bool, std::vector<RimSummaryCase*>> RicImportSummaryCasesFeature::createSummaryCasesFromFiles( const QStringList& fileNames,
                                                                                                         CreateConfig       createConfig )
{
    RiaApplication* app  = RiaApplication::instance();
    RimProject*     proj = app->project();

    RimSummaryCaseMainCollection* sumCaseColl = proj->activeOilField() ? proj->activeOilField()->summaryCaseMainCollection() : nullptr;

    std::vector<RimSummaryCase*> newCases;

    if ( !sumCaseColl ) return std::make_pair( false, newCases );

    std::vector<RifSummaryCaseFileResultInfo> importFileInfos;
    if ( createConfig.fileType == RiaDefines::FileType::SMSPEC )
    {
        RifSummaryCaseRestartSelector fileSelector;

        if ( !RiaGuiApplication::isRunning() || !createConfig.allowDialogs )
        {
            fileSelector.showDialog( false );
        }

        fileSelector.setEnsembleOrGroupMode( createConfig.ensembleOrGroup );
        fileSelector.determineFilesToImportFromSummaryFiles( fileNames );

        importFileInfos = fileSelector.summaryFileInfos();

        if ( fileSelector.foundErrors() )
        {
            QString errorMessage = fileSelector.createCombinedErrorMessage();
            RiaLogging::error( errorMessage );
        }
    }
    else
    {
        // No restart files for these file types: just copy to result info
        for ( auto f : fileNames )
        {
            importFileInfos.push_back( RifSummaryCaseFileResultInfo( f, false, createConfig.fileType ) );
        }
    }

    if ( !importFileInfos.empty() )
    {
        std::vector<RimSummaryCase*> sumCases = sumCaseColl->createSummaryCasesFromFileInfos( importFileInfos, true );
        newCases.insert( newCases.end(), sumCases.begin(), sumCases.end() );
    }

    return std::make_pair( true, newCases );
}

//--------------------------------------------------------------------------------------------------
///
//--------------------------------------------------------------------------------------------------
void RicImportSummaryCasesFeature::addSummaryCases( const std::vector<RimSummaryCase*>& cases )
{
    RiaApplication*               app         = RiaApplication::instance();
    RimProject*                   proj        = app->project();
    RimSummaryCaseMainCollection* sumCaseColl = proj->activeOilField() ? proj->activeOilField()->summaryCaseMainCollection() : nullptr;
    if ( !sumCaseColl ) return;

    bool expandFirstCase = sumCaseColl->allSummaryCases().empty();
    sumCaseColl->addCases( cases );

    sumCaseColl->updateAllRequiredEditors();

    if ( expandFirstCase && !cases.empty() )
    {
        RiuPlotMainWindowTools::setExpanded( cases.front() );
    }
}

//--------------------------------------------------------------------------------------------------
///
//--------------------------------------------------------------------------------------------------
void RicImportSummaryCasesFeature::addCasesToGroupIfRelevant( const std::vector<RimSummaryCase*>& cases )
{
    std::vector<RimSummaryCaseCollection*> selectedColl = caf::selectedObjectsByTypeStrict<RimSummaryCaseCollection*>();

    if ( selectedColl.size() == 1 )
    {
        RimSummaryCaseCollection*     coll     = selectedColl.front();
        RimSummaryCaseMainCollection* mainColl = coll->firstAncestorOrThisOfType<RimSummaryCaseMainCollection>();

        if ( mainColl )
        {
            for ( const auto sumCase : cases )
            {
                mainColl->removeCase( sumCase );
                selectedColl.front()->addCase( sumCase );
            }
            mainColl->updateConnectedEditors();
        }
    }
}

//--------------------------------------------------------------------------------------------------
///
//--------------------------------------------------------------------------------------------------
<<<<<<< HEAD
std::pair<QStringList, RiaEnsembleNameTools::EnsembleGroupingMode>
=======
RicRecursiveFileSearchDialogResult
>>>>>>> 67c46288
    RicImportSummaryCasesFeature::runRecursiveSummaryCaseFileSearchDialogWithGrouping( const QString& dialogTitle, const QString& pathCacheName )
{
    RiaApplication* app        = RiaApplication::instance();
    QString         defaultDir = app->lastUsedDialogDirectory( pathCacheName );

<<<<<<< HEAD
    RicRecursiveFileSearchDialogResult result = RicRecursiveFileSearchDialog::runRecursiveSearchDialog( nullptr,
                                                                                                        dialogTitle,
                                                                                                        defaultDir,
                                                                                                        m_pathFilter,
                                                                                                        m_fileNameFilter,
                                                                                                        QStringList( ".SMSPEC" ) );
=======
    auto fileTypes = { RicRecursiveFileSearchDialog::FileType::SMSPEC,
                       RicRecursiveFileSearchDialog::FileType::REVEAL_SUMMARY,
                       RicRecursiveFileSearchDialog::FileType::STIMPLAN_SUMMARY };

    RicRecursiveFileSearchDialogResult result =
        RicRecursiveFileSearchDialog::runRecursiveSearchDialog( nullptr, dialogTitle, defaultDir, m_pathFilter, m_fileNameFilter, fileTypes );
>>>>>>> 67c46288

    // Remember filters
    m_pathFilter     = result.pathFilter;
    m_fileNameFilter = result.fileNameFilter;

    if ( !result.ok ) return result;

    // Remember the path to next time
    app->setLastUsedDialogDirectory( pathCacheName, QFileInfo( result.rootDir ).absoluteFilePath() );

    return result;
}

//--------------------------------------------------------------------------------------------------
///
//--------------------------------------------------------------------------------------------------
<<<<<<< HEAD
QStringList RicImportSummaryCasesFeature::runRecursiveSummaryCaseFileSearchDialog( const QString& dialogTitle, const QString& pathCacheName )
=======
RicRecursiveFileSearchDialogResult RicImportSummaryCasesFeature::runRecursiveSummaryCaseFileSearchDialog( const QString& dialogTitle,
                                                                                                          const QString& pathCacheName )
>>>>>>> 67c46288
{
    return runRecursiveSummaryCaseFileSearchDialogWithGrouping( dialogTitle, pathCacheName );
}<|MERGE_RESOLUTION|>--- conflicted
+++ resolved
@@ -276,31 +276,18 @@
 //--------------------------------------------------------------------------------------------------
 ///
 //--------------------------------------------------------------------------------------------------
-<<<<<<< HEAD
-std::pair<QStringList, RiaEnsembleNameTools::EnsembleGroupingMode>
-=======
 RicRecursiveFileSearchDialogResult
->>>>>>> 67c46288
     RicImportSummaryCasesFeature::runRecursiveSummaryCaseFileSearchDialogWithGrouping( const QString& dialogTitle, const QString& pathCacheName )
 {
     RiaApplication* app        = RiaApplication::instance();
     QString         defaultDir = app->lastUsedDialogDirectory( pathCacheName );
 
-<<<<<<< HEAD
-    RicRecursiveFileSearchDialogResult result = RicRecursiveFileSearchDialog::runRecursiveSearchDialog( nullptr,
-                                                                                                        dialogTitle,
-                                                                                                        defaultDir,
-                                                                                                        m_pathFilter,
-                                                                                                        m_fileNameFilter,
-                                                                                                        QStringList( ".SMSPEC" ) );
-=======
     auto fileTypes = { RicRecursiveFileSearchDialog::FileType::SMSPEC,
                        RicRecursiveFileSearchDialog::FileType::REVEAL_SUMMARY,
                        RicRecursiveFileSearchDialog::FileType::STIMPLAN_SUMMARY };
 
     RicRecursiveFileSearchDialogResult result =
         RicRecursiveFileSearchDialog::runRecursiveSearchDialog( nullptr, dialogTitle, defaultDir, m_pathFilter, m_fileNameFilter, fileTypes );
->>>>>>> 67c46288
 
     // Remember filters
     m_pathFilter     = result.pathFilter;
@@ -317,12 +304,8 @@
 //--------------------------------------------------------------------------------------------------
 ///
 //--------------------------------------------------------------------------------------------------
-<<<<<<< HEAD
-QStringList RicImportSummaryCasesFeature::runRecursiveSummaryCaseFileSearchDialog( const QString& dialogTitle, const QString& pathCacheName )
-=======
 RicRecursiveFileSearchDialogResult RicImportSummaryCasesFeature::runRecursiveSummaryCaseFileSearchDialog( const QString& dialogTitle,
                                                                                                           const QString& pathCacheName )
->>>>>>> 67c46288
 {
     return runRecursiveSummaryCaseFileSearchDialogWithGrouping( dialogTitle, pathCacheName );
 }