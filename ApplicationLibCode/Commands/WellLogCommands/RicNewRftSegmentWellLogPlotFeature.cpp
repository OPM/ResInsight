/////////////////////////////////////////////////////////////////////////////////
//
//  Copyright (C) 2022     Equinor ASA
//
//  ResInsight is free software: you can redistribute it and/or modify
//  it under the terms of the GNU General Public License as published by
//  the Free Software Foundation, either version 3 of the License, or
//  (at your option) any later version.
//
//  ResInsight is distributed in the hope that it will be useful, but WITHOUT ANY
//  WARRANTY; without even the implied warranty of MERCHANTABILITY or
//  FITNESS FOR A PARTICULAR PURPOSE.
//
//  See the GNU General Public License at <http://www.gnu.org/licenses/gpl.html>
//  for more details.
//
/////////////////////////////////////////////////////////////////////////////////

#include "RicNewRftSegmentWellLogPlotFeature.h"

#include "RicNewWellLogPlotFeatureImpl.h"
#include "RicWellLogPlotCurveFeatureImpl.h"
#include "RicWellLogTools.h"

#include "RiaApplication.h"
#include "RiaColorTools.h"
#include "RiaLogging.h"
#include "RiaPlotWindowRedrawScheduler.h"
#include "RiaRftDefines.h"
#include "RiaSummaryTools.h"

#include "RifReaderOpmRft.h"

#include "RimFileSummaryCase.h"
#include "RimRftCase.h"
#include "RimRftTopologyCurve.h"
#include "RimSummaryCase.h"
#include "RimWellLogRftCurve.h"
#include "RimWellLogTrack.h"

#include "RiuPlotMainWindow.h"
#include "RiuPlotMainWindowTools.h"

#include "cafSelectionManager.h"

#include <QAction>

CAF_CMD_SOURCE_INIT( RicNewRftSegmentWellLogPlotFeature, "RicNewRftSegmentWellLogPlotFeature" );

//--------------------------------------------------------------------------------------------------
///
//--------------------------------------------------------------------------------------------------
bool RicNewRftSegmentWellLogPlotFeature::isCommandEnabled()
{
    return true;
}

//--------------------------------------------------------------------------------------------------
///
//--------------------------------------------------------------------------------------------------
void RicNewRftSegmentWellLogPlotFeature::onActionTriggered( bool isChecked )
{
    auto fileSummaryCase = dynamic_cast<RimFileSummaryCase*>( RicNewRftSegmentWellLogPlotFeature::getSelectedOrFirstRftCase() );
    if ( !fileSummaryCase ) return;

    fileSummaryCase->searchForWseglinkAndRecreateRftReader();

    auto rftReader = fileSummaryCase->rftReader();
    if ( !rftReader )
    {
        RiaLogging::error( "Could not open RFT file or no RFT file present. " );
        return;
    }

    auto plot = RicNewWellLogPlotFeatureImpl::createRftSegmentPlot();

    QString wellName  = "Unknown";
    auto    wellNames = rftReader->wellNames();
    if ( !wellNames.empty() ) wellName = *wellNames.begin();

    const auto allBranchTypes = { RiaDefines::RftBranchType::RFT_ANNULUS,
                                  RiaDefines::RftBranchType::RFT_DEVICE,
                                  RiaDefines::RftBranchType::RFT_TUBING };

    for ( auto branchType : allBranchTypes )
    {
        QString trackName = "Reservoir Rates - " + caf::AppEnum<RiaDefines::RftBranchType>::uiText( branchType );

        RimWellLogTrack* plotTrack = RicNewWellLogPlotFeatureImpl::createWellLogTrackWithAutoUpdate();
        plot->addPlot( plotTrack );
        plotTrack->setDescription( trackName );

        auto curve = createAndAddCurve( plotTrack, "CONGRAT", wellName, branchType, fileSummaryCase );
        curve->setScaleFactor( 1e-3 );
        curve->setFillStyle( Qt::SolidPattern );
    }

    for ( auto branchType : allBranchTypes )
    {
        QString resultName = "SEGGRAT";
        QString trackName  = caf::AppEnum<RiaDefines::RftBranchType>::uiText( branchType );
        trackName += " Rates";
        auto curve = appendTrackAndCurveForBranchType( plot, trackName, resultName, wellName, branchType, fileSummaryCase );
        curve->setScaleFactor( 1e-3 );
        curve->setFillStyle( Qt::SolidPattern );
    }

    appendPressureTrack( plot, wellName, fileSummaryCase );
    appendConnectionFactorTrack( plot, wellName, fileSummaryCase );
    appendTopologyTrack( plot, wellName, fileSummaryCase );

    plot->loadDataAndUpdate();
    plot->updateTrackVisibility();

    RiaPlotWindowRedrawScheduler::instance()->performScheduledUpdatesAndReplots();
    plot->updateLayout();

    RiuPlotMainWindowTools::onObjectAppended( plot );
}

//--------------------------------------------------------------------------------------------------
///
//--------------------------------------------------------------------------------------------------
RimWellLogRftCurve* RicNewRftSegmentWellLogPlotFeature::appendTrackAndCurveForBranchType( RimWellLogPlot*           plot,
                                                                                          const QString&            trackName,
                                                                                          const QString&            resultName,
                                                                                          const QString&            wellName,
                                                                                          RiaDefines::RftBranchType branchType,
                                                                                          RimSummaryCase*           summaryCase )
{
    RimWellLogTrack* plotTrack = RicNewWellLogPlotFeatureImpl::createWellLogTrackWithAutoUpdate();
    plot->addPlot( plotTrack );
    plotTrack->setDescription( trackName );

    auto curve = createAndAddCurve( plotTrack, resultName, wellName, branchType, summaryCase );

    curve->updateAllRequiredEditors();

    return curve;
}

//--------------------------------------------------------------------------------------------------
///
//--------------------------------------------------------------------------------------------------
RimWellLogRftCurve* RicNewRftSegmentWellLogPlotFeature::createAndAddCurve( RimWellLogTrack*          track,
                                                                           const QString&            resultName,
                                                                           const QString&            wellName,
                                                                           RiaDefines::RftBranchType branchType,
                                                                           RimSummaryCase*           summaryCase )
{
    auto curve = RicWellLogTools::addSummaryRftSegmentCurve( track, resultName, wellName, branchType, summaryCase );
    curve->setNamingMethod( RiaDefines::ObjectNamingMethod::TEMPLATE );

    QString templateText = RiaDefines::namingVariableResultName() + ", " + RiaDefines::namingVariableResultType();
    curve->setCurveNameTemplateText( templateText );

    return curve;
}

//--------------------------------------------------------------------------------------------------
///
//--------------------------------------------------------------------------------------------------
std::vector<RimPlotCurve*> RicNewRftSegmentWellLogPlotFeature::appendAdditionalDataSourceTrack( RimWellLogPlot* plot,
                                                                                                const QString&  wellName,
                                                                                                RimSummaryCase* summaryCase )
{
    auto additionalDataSourceTrack = new RimWellLogTrack();
    additionalDataSourceTrack->setDescription( "Additional Data Source Curves" );

    plot->addPlot( additionalDataSourceTrack );
    additionalDataSourceTrack->setShowWindow( false );

    QString resultName   = RiaDefines::segmentNumberResultName();
    QString templateText = RiaDefines::namingVariableResultName() + ", " + RiaDefines::namingVariableResultType();

    std::vector<RimPlotCurve*> curves;

    for ( auto branchType :
          { RiaDefines::RftBranchType::RFT_TUBING, RiaDefines::RftBranchType::RFT_DEVICE, RiaDefines::RftBranchType::RFT_ANNULUS } )
    {
        auto curve = RicWellLogTools::addSummaryRftSegmentCurve( additionalDataSourceTrack, resultName, wellName, branchType, summaryCase );
        curve->setFillStyle( Qt::NoBrush );
        curve->setNamingMethod( RiaDefines::ObjectNamingMethod::TEMPLATE );
        curve->setCurveNameTemplateText( templateText );

        curves.push_back( curve );
    }

    additionalDataSourceTrack->updateAllRequiredEditors();

    return curves;
}

//--------------------------------------------------------------------------------------------------
///
//--------------------------------------------------------------------------------------------------
void RicNewRftSegmentWellLogPlotFeature::appendTopologyTrack( RimWellLogPlot* plot, const QString& wellName, RimSummaryCase* summaryCase )
{
    auto rftReader = dynamic_cast<RifReaderOpmRft*>( summaryCase->rftReader() );
    if ( !rftReader ) return;

    QDateTime dateTime;
    int       branchIndex = 1;

    auto timeSteps = rftReader->availableTimeSteps( wellName );
    if ( !timeSteps.empty() ) dateTime = *timeSteps.rbegin();

    auto track = new RimWellLogTrack();
    track->setDescription( "Topology" );
    track->enablePropertyAxis( false );
    track->setRowSpan( RimPlot::TWO );

    plot->addPlot( track );

    std::vector<RimPlotCurve*> additionalDataSourceCurves = appendAdditionalDataSourceTrack( plot, wellName, summaryCase );

    for ( auto branchType :
          { RiaDefines::RftBranchType::RFT_TUBING, RiaDefines::RftBranchType::RFT_DEVICE, RiaDefines::RftBranchType::RFT_ANNULUS } )
    {
        auto curve = RimRftTopologyCurve::createTopologyCurve( summaryCase, dateTime, wellName, branchIndex, branchType );
        curve->setAdditionalDataSources( additionalDataSourceCurves );
        curve->applyDefaultAppearance();
        track->addCurve( curve );
    }

    auto packerCurve = RimRftTopologyCurve::createPackerCurve( summaryCase, dateTime, wellName, branchIndex );
    packerCurve->setAdditionalDataSources( additionalDataSourceCurves );
    packerCurve->applyDefaultAppearance();
    track->addCurve( packerCurve );

    track->updateAllRequiredEditors();
}

//--------------------------------------------------------------------------------------------------
///
//--------------------------------------------------------------------------------------------------
void RicNewRftSegmentWellLogPlotFeature::appendPressureTrack( RimWellLogPlot* plot, const QString& wellName, RimSummaryCase* summaryCase )
{
    auto track = RicNewWellLogPlotFeatureImpl::createWellLogTrackWithAutoUpdate();
    track->setAutoCheckStateBasedOnCurveData( true );
    track->setDescription( "Pressure" );

    plot->addPlot( track );

    QString resultName = "SEGPRES";
    for ( auto branchType :
          { RiaDefines::RftBranchType::RFT_TUBING, RiaDefines::RftBranchType::RFT_DEVICE, RiaDefines::RftBranchType::RFT_ANNULUS } )
    {
        auto curve = createAndAddCurve( track, resultName, wellName, branchType, summaryCase );
        auto color = RimRftTopologyCurve::colorForRftBranchType( branchType );
        curve->setColor( color );
        curve->setLineThickness( 3 );
        curve->setAutoCheckStateBasedOnCurveData( true );
    }

    auto curve = createAndAddCurve( track, "PRESSURE", wellName, RiaDefines::RftBranchType::RFT_ANNULUS, summaryCase );
    curve->setLineThickness( 3 );
    curve->setAutoCheckStateBasedOnCurveData( true );

    track->updateAllRequiredEditors();
}

//--------------------------------------------------------------------------------------------------
///
//--------------------------------------------------------------------------------------------------
void RicNewRftSegmentWellLogPlotFeature::appendConnectionFactorTrack( RimWellLogPlot* plot, const QString& wellName, RimSummaryCase* summaryCase )
{
    QString resultName = "CONFAC";

    // Connection factor data can be found in the tubing, device and annulus branches.
    // Search for data ordered by annulus, device and tubing.
    RiaDefines::RftBranchType branchType = RiaDefines::RftBranchType::RFT_ANNULUS;
    bool                      foundData  = false;
    if ( RicWellLogTools::hasData( resultName, wellName, branchType, summaryCase ) )
    {
        foundData = true;
    }

    if ( !foundData && RicWellLogTools::hasData( resultName, wellName, RiaDefines::RftBranchType::RFT_DEVICE, summaryCase ) )
    {
        branchType = RiaDefines::RftBranchType::RFT_DEVICE;
        foundData  = true;
    }

    if ( !foundData && RicWellLogTools::hasData( resultName, wellName, RiaDefines::RftBranchType::RFT_TUBING, summaryCase ) )
    {
        branchType = RiaDefines::RftBranchType::RFT_TUBING;
        foundData  = true;
    }

    QString trackName = "Connection Factors";
    auto    curve     = appendTrackAndCurveForBranchType( plot, trackName, resultName, wellName, branchType, summaryCase );

    auto curveColor = cvf::Color3f( cvf::Color3f::ColorIdent::ORANGE );
    curve->setColor( curveColor );

    auto fillColor = RiaColorTools::makeLighter( curveColor, 0.3f );
    curve->setFillColor( fillColor );
    curve->setFillStyle( Qt::SolidPattern );
}

//--------------------------------------------------------------------------------------------------
///
//--------------------------------------------------------------------------------------------------
RimSummaryCase* RicNewRftSegmentWellLogPlotFeature::getSelectedOrFirstRftCase()
{
    auto rftCase = caf::SelectionManager::instance()->selectedItemOfType<RimRftCase>();
    if ( rftCase )
    {
<<<<<<< HEAD
        RimSummaryCase* summaryCase = nullptr;
        rftCase->firstAncestorOfType( summaryCase );
=======
        auto summaryCase = rftCase->firstAncestorOfType<RimSummaryCase>();
>>>>>>> 67c46288
        if ( summaryCase ) return summaryCase;
    }

    auto summaryCases = RiaSummaryTools::singleTopLevelSummaryCases();
    for ( const auto& candidateCase : summaryCases )
    {
        if ( candidateCase && candidateCase->rftReader() )
        {
            return candidateCase;
        }
    }

    return nullptr;
}

//--------------------------------------------------------------------------------------------------
///
//--------------------------------------------------------------------------------------------------
void RicNewRftSegmentWellLogPlotFeature::setupActionLook( QAction* actionToSetup )
{
    actionToSetup->setText( "Create Segment Plot" );
    actionToSetup->setIcon( QIcon( ":/WellLogCurve16x16.png" ) );
}<|MERGE_RESOLUTION|>--- conflicted
+++ resolved
@@ -307,12 +307,7 @@
     auto rftCase = caf::SelectionManager::instance()->selectedItemOfType<RimRftCase>();
     if ( rftCase )
     {
-<<<<<<< HEAD
-        RimSummaryCase* summaryCase = nullptr;
-        rftCase->firstAncestorOfType( summaryCase );
-=======
         auto summaryCase = rftCase->firstAncestorOfType<RimSummaryCase>();
->>>>>>> 67c46288
         if ( summaryCase ) return summaryCase;
     }
 
