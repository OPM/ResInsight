--- conflicted
+++ resolved
@@ -112,11 +112,8 @@
         flowPlotColl->defaultWellAllocOverTimePlot()->setFromSimulationWell( simWell );
         flowPlotColl->defaultWellAllocOverTimePlot()->updateConnectedEditors();
 
-<<<<<<< HEAD
-=======
         flowPlotColl->defaultWellConnectivityTable()->setFromSimulationWell( simWell );
 
->>>>>>> 67c46288
         RiuPlotMainWindowTools::showPlotMainWindow();
         RiuPlotMainWindowTools::onObjectAppended( flowPlotColl->defaultWellAllocOverTimePlot() );
         RiuPlotMainWindowTools::onObjectAppended( flowPlotColl->defaultWellAllocPlot() );
