/////////////////////////////////////////////////////////////////////////////////
//
//  Copyright (C) 2019-     Equinor ASA
//
//  ResInsight is free software: you can redistribute it and/or modify
//  it under the terms of the GNU General Public License as published by
//  the Free Software Foundation, either version 3 of the License, or
//  (at your option) any later version.
//
//  ResInsight is distributed in the hope that it will be useful, but WITHOUT ANY
//  WARRANTY; without even the implied warranty of MERCHANTABILITY or
//  FITNESS FOR A PARTICULAR PURPOSE.
//
//  See the GNU General Public License at <http://www.gnu.org/licenses/gpl.html>
//  for more details.
//
/////////////////////////////////////////////////////////////////////////////////

#pragma once

#include "RiaDefines.h"

#include "cafCmdFeature.h"

#include <QStringList>

#include <memory>
#include <vector>

class RifReaderSettings;

//==================================================================================================
///
//==================================================================================================
class RicImportGeneralDataFeature : public caf::CmdFeature
{
    CAF_CMD_HEADER_INIT;

public:
    struct OpenCaseResults
    {
        QStringList eclipseCaseFiles;
        QStringList eclipseInputFiles;
        QStringList eclipseSummaryFiles;
        QStringList roffFiles;

        std::vector<int> createdCaseIds;

        operator bool() const
        {
            return !( eclipseCaseFiles.empty() && eclipseInputFiles.empty() && eclipseSummaryFiles.empty() && roffFiles.empty() );
        }
    };

    static OpenCaseResults openEclipseFilesFromFileNames( const QStringList&                 fileNames,
                                                          bool                               doCreateDefaultPlot,
                                                          bool                               createDefaultView,
                                                          std::shared_ptr<RifReaderSettings> readerSettings = nullptr );
    static QStringList     fileNamesFromCaseNames( const QStringList& caseNames );
    static QStringList     getEclipseFileNamesWithDialog( RiaDefines::ImportFileType fileTypes );

    static QString getFilePattern( const std::vector<RiaDefines::ImportFileType>& fileTypes, bool allowWildcard );

protected:
    bool isCommandEnabled() override;
    void onActionTriggered( bool isChecked ) override;
    void setupActionLook( QAction* actionToSetup ) override;

    static QString getFilePattern( RiaDefines::ImportFileType fileType );

    static void openFileDialog( RiaDefines::ImportFileType fileTypes );

    static bool openEclipseCaseFromFileNames( const QStringList&                 fileNames,
                                              bool                               createDefaultView,
                                              std::vector<int>&                  createdCaseIds,
                                              std::shared_ptr<RifReaderSettings> readerSettings );
<<<<<<< HEAD
    static bool openInputEclipseCaseFromFileNames( const QStringList& fileNames, bool createDefaultView, std::vector<int>& createdCaseIds );
    static bool openSummaryCaseFromFileNames( const QStringList& fileNames, bool doCreateDefaultPlot = true );
    static bool openRoffCaseFromFileNames( const QStringList& fileNames, bool createDefaultView, std::vector<int>& createdCaseIds );
=======

    static bool openSummaryCaseFromFileNames( const QStringList& fileNames, bool doCreateDefaultPlot = true );

    static bool openEclipseInputFilesFromFileNames( const QStringList& fileNames, bool createDefaultView, std::vector<int>& createdCaseIds );
    static bool openGrdeclCasesFromFileNames( const QStringList& fileNames, bool createDefaultView, std::vector<int>& createdCaseIds );
    static bool
        openGrdeclCaseAndPropertiesFromFileNames( const QStringList& fileNames, bool createDefaultView, std::vector<int>& createdCaseIds );

    static bool openRoffFilesFromFileNames( const QStringList& fileNames, bool createDefaultView, std::vector<int>& createdCaseIds );
    static bool openRoffCasesFromFileNames( const QStringList& fileNames, bool createDefaultView, std::vector<int>& createdCaseIds );
    static bool openRoffCaseAndPropertiesFromFileNames( const QStringList& fileNames, bool createDefaultView, std::vector<int>& createdCaseIds );
>>>>>>> 67c46288
};<|MERGE_RESOLUTION|>--- conflicted
+++ resolved
@@ -74,11 +74,6 @@
                                               bool                               createDefaultView,
                                               std::vector<int>&                  createdCaseIds,
                                               std::shared_ptr<RifReaderSettings> readerSettings );
-<<<<<<< HEAD
-    static bool openInputEclipseCaseFromFileNames( const QStringList& fileNames, bool createDefaultView, std::vector<int>& createdCaseIds );
-    static bool openSummaryCaseFromFileNames( const QStringList& fileNames, bool doCreateDefaultPlot = true );
-    static bool openRoffCaseFromFileNames( const QStringList& fileNames, bool createDefaultView, std::vector<int>& createdCaseIds );
-=======
 
     static bool openSummaryCaseFromFileNames( const QStringList& fileNames, bool doCreateDefaultPlot = true );
 
@@ -90,5 +85,4 @@
     static bool openRoffFilesFromFileNames( const QStringList& fileNames, bool createDefaultView, std::vector<int>& createdCaseIds );
     static bool openRoffCasesFromFileNames( const QStringList& fileNames, bool createDefaultView, std::vector<int>& createdCaseIds );
     static bool openRoffCaseAndPropertiesFromFileNames( const QStringList& fileNames, bool createDefaultView, std::vector<int>& createdCaseIds );
->>>>>>> 67c46288
 };