--- conflicted
+++ resolved
@@ -75,23 +75,13 @@
             plotsToUpdate.insert( multiPlot );
         }
 
-<<<<<<< HEAD
-        std::vector<caf::PdmObjectHandle*> referringObjects;
-        summaryCase->objectsWithReferringPtrFields( referringObjects );
-=======
         std::vector<caf::PdmObjectHandle*> referringObjects = summaryCase->objectsWithReferringPtrFields();
->>>>>>> 67c46288
 
         for ( auto object : referringObjects )
         {
             if ( !object ) continue;
 
-<<<<<<< HEAD
-            RimWellLogPlot* wellLogPlot = nullptr;
-            object->firstAncestorOrThisOfType( wellLogPlot );
-=======
             RimWellLogPlot* wellLogPlot = object->firstAncestorOrThisOfType<RimWellLogPlot>();
->>>>>>> 67c46288
             if ( wellLogPlot ) wellLogPlotsToDelete.insert( wellLogPlot );
         }
     }
