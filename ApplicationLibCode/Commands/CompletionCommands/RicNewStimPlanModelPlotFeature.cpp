/////////////////////////////////////////////////////////////////////////////////
//
//  Copyright (C) 2020-     Equinor ASA
//
//  ResInsight is free software: you can redistribute it and/or modify
//  it under the terms of the GNU General Public License as published by
//  the Free Software Foundation, either version 3 of the License, or
//  (at your option) any later version.
//
//  ResInsight is distributed in the hope that it will be useful, but WITHOUT ANY
//  WARRANTY; without even the implied warranty of MERCHANTABILITY or
//  FITNESS FOR A PARTICULAR PURPOSE.
//
//  See the GNU General Public License at <http://www.gnu.org/licenses/gpl.html>
//  for more details.
//
/////////////////////////////////////////////////////////////////////////////////

#include "RicNewStimPlanModelPlotFeature.h"

#include "RiaApplication.h"
#include "RiaColorTables.h"
#include "RiaGuiApplication.h"
#include "RiaLogging.h"

#include "RiaStimPlanModelDefines.h"
#include "RimPlotCurveAppearance.h"
#include "WellLogCommands/RicNewWellLogPlotFeatureImpl.h"

#include "RigWellPath.h"

#include "RimColorLegend.h"
#include "RimColorLegendCollection.h"
#include "RimEclipseCase.h"
#include "RimEclipseResultDefinition.h"
#include "RimEclipseView.h"
#include "RimFaciesProperties.h"
#include "RimMainPlotCollection.h"
#include "RimModeledWellPath.h"
#include "RimStimPlanModel.h"
#include "RimStimPlanModelCurve.h"
#include "RimStimPlanModelPlot.h"
#include "RimStimPlanModelPlotCollection.h"
#include "RimStimPlanModelTemplate.h"
#include "RimWellLogPlotNameConfig.h"
#include "RimWellLogTrack.h"
#include "RimWellPath.h"
#include "RimWellPathCollection.h"

#include "RiuPlotMainWindowTools.h"

#include "cafProgressInfo.h"
#include "cafSelectionManager.h"
#include "cvfAssert.h"
#include "cvfMath.h"

#include <QAction>
#include <QDateTime>
#include <QString>

#include <algorithm>
#include <set>

CAF_CMD_SOURCE_INIT( RicNewStimPlanModelPlotFeature, "RicNewStimPlanModelPlotFeature" );

//--------------------------------------------------------------------------------------------------
///
//--------------------------------------------------------------------------------------------------
RimStimPlanModelPlot* RicNewStimPlanModelPlotFeature::createPlot( RimStimPlanModel* stimPlanModel )

{
    RimEclipseCase* eclipseCase = stimPlanModel->eclipseCaseForProperty( RiaDefines::CurveProperty::UNDEFINED );
    int             timeStep    = stimPlanModel->timeStep();

    caf::ProgressInfo progInfo( 100, "Creating StimPlan Model Plot" );

    RimStimPlanModelPlot* plot = createStimPlanModelPlot( true, "StimPlan Model" );
    plot->setStimPlanModel( stimPlanModel );

    {
<<<<<<< HEAD
        auto            task                 = progInfo.task( "Creating formation track", 2 );
=======
        auto task = progInfo.task( "Creating formation track", 2 );
>>>>>>> 67c46288
        RimEclipseCase* formationEclipseCase = stimPlanModel->eclipseCaseForType( RimExtractionConfiguration::EclipseCaseType::STATIC_CASE );
        createFormationTrack( plot, stimPlanModel, formationEclipseCase );
    }

    {
        auto            task              = progInfo.task( "Creating facies track", 2 );
        RimEclipseCase* faciesEclipseCase = stimPlanModel->eclipseCaseForProperty( RiaDefines::CurveProperty::FACIES );
        createFaciesTrack( plot, stimPlanModel, faciesEclipseCase );
    }

    {
        auto task = progInfo.task( "Creating layers track", 2 );
        createLayersTrack( plot, stimPlanModel, eclipseCase );
    }

    {
        auto task = progInfo.task( "Creating parameters track", 15 );

        std::vector<std::pair<QString, std::vector<RiaDefines::CurveProperty>>> plots =
            { { "Porosity", { RiaDefines::CurveProperty::POROSITY, RiaDefines::CurveProperty::POROSITY_UNSCALED } },
              { "Permeability", { RiaDefines::CurveProperty::PERMEABILITY_X, RiaDefines::CurveProperty::PERMEABILITY_Z } },
              { "Pressure", { RiaDefines::CurveProperty::INITIAL_PRESSURE, RiaDefines::CurveProperty::PRESSURE } },
              { "Net-To-Gross", { RiaDefines::CurveProperty::NET_TO_GROSS } },
              { "EQLNUM", { RiaDefines::CurveProperty::EQLNUM } } };

        std::set<QString> logarithmicPlots;
        logarithmicPlots.insert( "Permeability" );

        for ( auto result : plots )
        {
            bool logarithmicPlot = logarithmicPlots.count( result.first ) > 0;
            createParametersTrack( plot, stimPlanModel, eclipseCase, timeStep, result.first, result.second, logarithmicPlot );
        }
    }

    {
        auto task = progInfo.task( "Creating stress track", 2 );
        createParametersTrack( plot,
                               stimPlanModel,
                               eclipseCase,
                               timeStep,
                               "Stress",
                               { RiaDefines::CurveProperty::INITIAL_STRESS, RiaDefines::CurveProperty::STRESS } );
        createParametersTrack( plot, stimPlanModel, eclipseCase, timeStep, "Stress Gradient", { RiaDefines::CurveProperty::STRESS_GRADIENT } );
    }

    {
        auto task = progInfo.task( "Creating facies properties track", 15 );

        std::vector<RiaDefines::CurveProperty> results = { RiaDefines::CurveProperty::YOUNGS_MODULUS,
                                                           RiaDefines::CurveProperty::POISSONS_RATIO,
                                                           RiaDefines::CurveProperty::BIOT_COEFFICIENT,
                                                           RiaDefines::CurveProperty::K0,
                                                           RiaDefines::CurveProperty::K_IC,
                                                           RiaDefines::CurveProperty::PROPPANT_EMBEDMENT,
                                                           RiaDefines::CurveProperty::FLUID_LOSS_COEFFICIENT,
                                                           RiaDefines::CurveProperty::SPURT_LOSS,
                                                           RiaDefines::CurveProperty::RELATIVE_PERMEABILITY_FACTOR,
                                                           RiaDefines::CurveProperty::PORO_ELASTIC_CONSTANT,
                                                           RiaDefines::CurveProperty::THERMAL_EXPANSION_COEFFICIENT,
                                                           RiaDefines::CurveProperty::IMMOBILE_FLUID_SATURATION };

        for ( auto result : results )
        {
            QString trackName = caf::AppEnum<RiaDefines::CurveProperty>::uiText( result );
            createParametersTrack( plot, stimPlanModel, eclipseCase, timeStep, trackName, { result } );
        }
    }

    {
        auto task = progInfo.task( "Creating temperature track", 2 );
        createParametersTrack( plot, stimPlanModel, eclipseCase, timeStep, "Temperature", { RiaDefines::CurveProperty::TEMPERATURE } );
    }

    {
        auto task = progInfo.task( "Updating all tracks", 5 );

        plot->setPlotTitleVisible( true );
        plot->setLegendsVisible( true );
        plot->setLegendsHorizontal( false );
        plot->setDepthType( RiaDefines::DepthTypeEnum::TRUE_VERTICAL_DEPTH );
        plot->setAutoScaleDepthValuesEnabled( true );
    }

    RiuPlotMainWindowTools::showPlotMainWindow();
    RiuPlotMainWindowTools::onObjectAppended( plot );

    plot->loadDataAndUpdate();

    return plot;
}

//--------------------------------------------------------------------------------------------------
///
//--------------------------------------------------------------------------------------------------
bool RicNewStimPlanModelPlotFeature::isCommandEnabled()
{
    return true;
}

//--------------------------------------------------------------------------------------------------
///
//--------------------------------------------------------------------------------------------------
void RicNewStimPlanModelPlotFeature::onActionTriggered( bool isChecked )
{
    RimStimPlanModel* stimPlanModel = caf::SelectionManager::instance()->selectedItemAncestorOfType<RimStimPlanModel>();
    if ( !stimPlanModel ) return;

    createPlot( stimPlanModel );
}

//--------------------------------------------------------------------------------------------------
///
//--------------------------------------------------------------------------------------------------
void RicNewStimPlanModelPlotFeature::setupActionLook( QAction* actionToSetup )
{
    actionToSetup->setText( "New StimPlan Model Plot" );
    // actionToSetup->setIcon( QIcon( ":/WellBoreStability16x16.png" ) );
}

//--------------------------------------------------------------------------------------------------
///
//--------------------------------------------------------------------------------------------------
void RicNewStimPlanModelPlotFeature::createFormationTrack( RimStimPlanModelPlot* plot, RimStimPlanModel* stimPlanModel, RimEclipseCase* eclipseCase )
{
    RimWellLogTrack* formationTrack = RicNewWellLogPlotFeatureImpl::createWellLogPlotTrack( false, "Formations", plot );
    formationTrack->setFormationWellPath( stimPlanModel->thicknessDirectionWellPath() );
    formationTrack->setFormationCase( eclipseCase );
    formationTrack->setAnnotationType( RiaDefines::RegionAnnotationType::FORMATION_ANNOTATIONS );
    formationTrack->setPropertyValueAxisGridVisibility( RimWellLogPlot::AxisGridVisibility::AXIS_GRID_NONE );
    formationTrack->setShowWellPathAttributes( true );
    formationTrack->setShowBothSidesOfWell( false );
    formationTrack->setWellPathAttributesSource( stimPlanModel->thicknessDirectionWellPath() );
    formationTrack->setVisiblePropertyValueRange( 0.0, 0.0 );
    formationTrack->setOverburdenHeight( stimPlanModel->overburdenHeight() );
    formationTrack->setUnderburdenHeight( stimPlanModel->underburdenHeight() );
    formationTrack->setColSpan( RimPlot::ONE );
    formationTrack->setPropertyValueAxisTitle( stimPlanModel->unitForProperty( RiaDefines::CurveProperty::FORMATIONS ) );
    formationTrack->setLegendsVisible( true );
}

//--------------------------------------------------------------------------------------------------
///
//--------------------------------------------------------------------------------------------------
void RicNewStimPlanModelPlotFeature::createFaciesTrack( RimStimPlanModelPlot* plot, RimStimPlanModel* stimPlanModel, RimEclipseCase* eclipseCase )
{
    RimStimPlanModelTemplate* stimPlanModelTemplate = stimPlanModel->stimPlanModelTemplate();
    if ( !stimPlanModelTemplate ) return;

    RimFaciesProperties* faciesProperties = stimPlanModelTemplate->faciesProperties();
    if ( !faciesProperties ) return;

    const RimEclipseResultDefinition* faciesDefinition = faciesProperties->faciesDefinition();
    if ( !faciesDefinition ) return;

    RimWellLogTrack* faciesTrack = RicNewWellLogPlotFeatureImpl::createWellLogPlotTrack( false, "Facies", plot );
    faciesTrack->setFormationWellPath( stimPlanModel->thicknessDirectionWellPath() );
    faciesTrack->setFormationCase( eclipseCase );
    faciesTrack->setAnnotationType( RiaDefines::RegionAnnotationType::RESULT_PROPERTY_ANNOTATIONS );
    faciesTrack->setRegionPropertyResultType( faciesDefinition->resultType(), faciesDefinition->resultVariable() );
    faciesTrack->setAnnotationDisplay( RiaDefines::COLOR_SHADING );
    faciesTrack->setOverburdenHeight( stimPlanModel->overburdenHeight() );
    faciesTrack->setUnderburdenHeight( stimPlanModel->underburdenHeight() );
    faciesTrack->setPropertyValueAxisTitle( stimPlanModel->unitForProperty( RiaDefines::CurveProperty::FACIES ) );
    faciesTrack->setLegendsVisible( false );
    faciesTrack->setPlotTitleVisible( true );

    RimColorLegend* faciesColors = faciesProperties->colorLegend();
    if ( faciesColors ) faciesTrack->setColorShadingLegend( faciesColors );

    faciesTrack->setVisiblePropertyValueRange( 0.0, 0.0 );
    faciesTrack->setColSpan( RimPlot::ONE );
    faciesTrack->setAutoScalePropertyValuesEnabled( false );
    faciesTrack->setVisiblePropertyValueRange( 0.0, 0.0 );
    faciesTrack->setPropertyValueAxisGridVisibility( RimWellLogPlot::AxisGridVisibility::AXIS_GRID_NONE );

    caf::ColorTable colors = RiaColorTables::wellLogPlotPaletteColors();

    RimStimPlanModelCurve* curve = new RimStimPlanModelCurve;
    curve->setCurveProperty( RiaDefines::CurveProperty::FACIES );
    curve->setStimPlanModel( stimPlanModel );
    curve->setEclipseResultCategory( faciesDefinition->resultType() );
    curve->setEclipseResultVariable( faciesDefinition->resultVariable() );
    curve->setColor( colors.cycledColor3f( 0 ) );
    curve->setLineStyle( RiuQwtPlotCurveDefines::LineStyleEnum::STYLE_NONE );
    curve->setLineThickness( 2 );
    curve->setAutoNameComponents( false, true, false, false, false );

    faciesTrack->addCurve( curve );
    curve->loadDataAndUpdate( true );

    curve->updateConnectedEditors();
    faciesTrack->updateConnectedEditors();
    plot->updateConnectedEditors();

    RiaGuiApplication::instance()->getOrCreateMainPlotWindow();
    RiuPlotMainWindowTools::showPlotMainWindow();
}

//--------------------------------------------------------------------------------------------------
///
//--------------------------------------------------------------------------------------------------
void RicNewStimPlanModelPlotFeature::createLayersTrack( RimStimPlanModelPlot* plot, RimStimPlanModel* stimPlanModel, RimEclipseCase* eclipseCase )
{
    RimWellLogTrack* faciesTrack = RicNewWellLogPlotFeatureImpl::createWellLogPlotTrack( false, "Layers", plot );
    faciesTrack->setFormationWellPath( stimPlanModel->thicknessDirectionWellPath() );
    faciesTrack->setFormationCase( eclipseCase );
    faciesTrack->setLegendsVisible( true );
    faciesTrack->setPlotTitleVisible( true );

    RimStimPlanModelTemplate* stimPlanModelTemplate = stimPlanModel->stimPlanModelTemplate();
    if ( !stimPlanModelTemplate ) return;

    RimFaciesProperties* faciesProperties = stimPlanModelTemplate->faciesProperties();
    if ( !faciesProperties ) return;

    RimColorLegend* faciesColors = faciesProperties->colorLegend();
    if ( faciesColors ) faciesTrack->setColorShadingLegend( faciesColors );

    faciesTrack->setVisiblePropertyValueRange( 0.0, 0.0 );
    faciesTrack->setColSpan( RimPlot::ONE );

    caf::ColorTable colors = RiaColorTables::wellLogPlotPaletteColors();

    RimStimPlanModelCurve* curve = new RimStimPlanModelCurve;
    curve->setCurveProperty( RiaDefines::CurveProperty::LAYERS );
    curve->setStimPlanModel( stimPlanModel );
    curve->setColor( colors.cycledColor3f( 0 ) );
    curve->setLineStyle( RiuQwtPlotCurveDefines::LineStyleEnum::STYLE_SOLID );
    curve->setLineThickness( 2 );
    curve->setAutoNameComponents( false, true, false, false, false );

    faciesTrack->addCurve( curve );
    faciesTrack->setAutoScalePropertyValuesEnabled( true );
    faciesTrack->setPropertyValueAxisTitle( stimPlanModel->unitForProperty( RiaDefines::CurveProperty::LAYERS ) );

    curve->loadDataAndUpdate( true );

    curve->updateConnectedEditors();
    faciesTrack->updateConnectedEditors();
    plot->updateConnectedEditors();

    RiaGuiApplication::instance()->getOrCreateMainPlotWindow();
    RiuPlotMainWindowTools::showPlotMainWindow();
}

//--------------------------------------------------------------------------------------------------
///
//--------------------------------------------------------------------------------------------------
void RicNewStimPlanModelPlotFeature::createParametersTrack( RimStimPlanModelPlot*                         plot,
                                                            RimStimPlanModel*                             stimPlanModel,
                                                            RimEclipseCase*                               eclipseCase,
                                                            int                                           timeStep,
                                                            const QString&                                trackTitle,
                                                            const std::vector<RiaDefines::CurveProperty>& propertyTypes,
                                                            bool                                          isPlotLogarithmic )
{
    CAF_ASSERT( !propertyTypes.empty() );

    RimWellLogTrack* plotTrack = RicNewWellLogPlotFeatureImpl::createWellLogPlotTrack( false, trackTitle, plot );
    plotTrack->setFormationCase( eclipseCase );
    plotTrack->setFormationWellPath( stimPlanModel->thicknessDirectionWellPath() );
    plotTrack->setColSpan( defaultColSpan( propertyTypes[0] ) );
    plotTrack->setLegendsVisible( true );
    plotTrack->setPlotTitleVisible( true );
    plotTrack->setShowWindow( shouldShowByDefault( propertyTypes, stimPlanModel->useDetailedFluidLoss() ) );

    int colorIndex = 0;
    for ( const RiaDefines::CurveProperty& propertyType : propertyTypes )
    {
        QString                   resultVariable     = stimPlanModel->eclipseResultVariable( propertyType );
        RiaDefines::ResultCatType resultCategoryType = stimPlanModel->eclipseResultCategory( propertyType );
        // TODO: maybe improve?
        bool fixedInitialTimeStep = ( propertyType == RiaDefines::CurveProperty::INITIAL_PRESSURE ||
                                      resultCategoryType == RiaDefines::ResultCatType::STATIC_NATIVE );

        RimStimPlanModelCurve* curve = new RimStimPlanModelCurve;
        curve->setCurveProperty( propertyType );
        curve->setStimPlanModel( stimPlanModel );
        curve->setEclipseResultVariable( resultVariable );
        curve->setEclipseResultCategory( resultCategoryType );
        curve->setColor( defaultColor( propertyType, colorIndex ) );

        RimPlotCurveAppearance::FillStyle fillStyle = defaultFillStyle( propertyType );
        if ( fillStyle != Qt::NoBrush )
        {
            curve->setFillStyle( fillStyle );
            curve->setFillColor( defaultFillColor( propertyType ) );
        }

        curve->setLineStyle( defaultLineStyle( propertyType ) );
        curve->setLineThickness( 2 );

        if ( propertyType == RiaDefines::CurveProperty::STRESS_GRADIENT )
        {
            curve->setInterpolation( RiuQwtPlotCurveDefines::CurveInterpolationEnum::INTERPOLATION_STEP_LEFT );
        }

        if ( fixedInitialTimeStep )
        {
            curve->setAutoNameComponents( false, false, false, false, false );
            curve->setCurrentTimeStep( 0 );
        }
        else
        {
            curve->setAutoNameComponents( false, true, false, false, false );
            curve->setCurrentTimeStep( timeStep );
        }

        plotTrack->addCurve( curve );
        curve->loadDataAndUpdate( true );

        curve->updateConnectedEditors();

        colorIndex++;
    }

    plotTrack->setPropertyValueAxisGridVisibility( RimWellLogPlot::AXIS_GRID_MAJOR );
    plotTrack->setShowRegionLabels( true );
    plotTrack->setLogarithmicScale( isPlotLogarithmic );
    plotTrack->setAutoScalePropertyValuesEnabled( true );
    plotTrack->setMinAndMaxTicksOnly( useMinMaxTicksOnly( propertyTypes[0] ) );
    plotTrack->setPropertyValueAxisTitle( stimPlanModel->unitForProperty( propertyTypes[0] ) );

    plotTrack->updateConnectedEditors();
    plot->updateConnectedEditors();

    RiaGuiApplication::instance()->getOrCreateMainPlotWindow();
    RiuPlotMainWindowTools::showPlotMainWindow();
}

//--------------------------------------------------------------------------------------------------
///
//--------------------------------------------------------------------------------------------------
RimStimPlanModelPlot* RicNewStimPlanModelPlotFeature::createStimPlanModelPlot( bool showAfterCreation, const QString& plotDescription )

{
    RimStimPlanModelPlotCollection* stimPlanModelPlotColl = stimPlanModelPlotCollection();
    CVF_ASSERT( stimPlanModelPlotColl );

    // Make sure the summary plot window is created
    RiaGuiApplication::instance()->getOrCreateMainPlotWindow();

    RimStimPlanModelPlot* plot = new RimStimPlanModelPlot();
    plot->setAsPlotMdiWindow();

    stimPlanModelPlotColl->addStimPlanModelPlot( plot );

    plot->setNamingMethod( RiaDefines::ObjectNamingMethod::CUSTOM );
    if ( !plotDescription.isEmpty() )
    {
        plot->nameConfig()->setCustomName( plotDescription );
    }
    else
    {
        plot->nameConfig()->setCustomName(
            QString( "StimPlan Model Plot %1" ).arg( stimPlanModelPlotCollection()->stimPlanModelPlots().size() ) );
    }

    stimPlanModelPlotColl->updateAllRequiredEditors();

    if ( showAfterCreation )
    {
        RiaGuiApplication::instance()->getOrCreateAndShowMainPlotWindow();
    }

    return plot;
}

//--------------------------------------------------------------------------------------------------
///
//--------------------------------------------------------------------------------------------------
RimStimPlanModelPlotCollection* RicNewStimPlanModelPlotFeature::stimPlanModelPlotCollection()
{
    return RimMainPlotCollection::current()->stimPlanModelPlotCollection();
}

//--------------------------------------------------------------------------------------------------
///
//--------------------------------------------------------------------------------------------------
bool RicNewStimPlanModelPlotFeature::shouldShowByDefault( const std::vector<RiaDefines::CurveProperty>& propertyTypes, bool useDetailedFluidLoss )
{
    std::vector<RiaDefines::CurveProperty> defaultPropertyTypes = {
        RiaDefines::CurveProperty::FACIES,
        RiaDefines::CurveProperty::POROSITY,
        RiaDefines::CurveProperty::INITIAL_PRESSURE,
        RiaDefines::CurveProperty::PRESSURE,
        RiaDefines::CurveProperty::PERMEABILITY_X,
        RiaDefines::CurveProperty::PERMEABILITY_Z,
        RiaDefines::CurveProperty::STRESS,
        RiaDefines::CurveProperty::INITIAL_STRESS,
        RiaDefines::CurveProperty::STRESS_GRADIENT,
        RiaDefines::CurveProperty::YOUNGS_MODULUS,
        RiaDefines::CurveProperty::POISSONS_RATIO,
        RiaDefines::CurveProperty::K_IC,
        RiaDefines::CurveProperty::PROPPANT_EMBEDMENT,
        RiaDefines::CurveProperty::BIOT_COEFFICIENT,
        RiaDefines::CurveProperty::K0,
    };

    if ( !useDetailedFluidLoss )
    {
        defaultPropertyTypes.push_back( RiaDefines::CurveProperty::FLUID_LOSS_COEFFICIENT );
    }

    for ( auto propertyType : propertyTypes )
    {
        for ( auto defaultPropertyType : defaultPropertyTypes )
        {
            if ( propertyType == defaultPropertyType ) return true;
        }
    }
    return false;
}

//--------------------------------------------------------------------------------------------------
///
//--------------------------------------------------------------------------------------------------
cvf::Color3f RicNewStimPlanModelPlotFeature::defaultColor( RiaDefines::CurveProperty property, int colorIndex )
{
    std::map<RiaDefines::CurveProperty, cvf::Color3f> colorMap;

    colorMap[RiaDefines::CurveProperty::LAYERS]             = cvf::Color3f( 0.000f, 0.000f, 1.000f );
    colorMap[RiaDefines::CurveProperty::POROSITY]           = cvf::Color3f( 0.804f, 0.522f, 0.247f );
    colorMap[RiaDefines::CurveProperty::POROSITY_UNSCALED]  = cvf::Color3f::BLACK;
    colorMap[RiaDefines::CurveProperty::PERMEABILITY_X]     = cvf::Color3f( 0.745f, 0.000f, 0.000f );
    colorMap[RiaDefines::CurveProperty::PERMEABILITY_Z]     = cvf::Color3f::RED;
    colorMap[RiaDefines::CurveProperty::INITIAL_PRESSURE]   = cvf::Color3f::BLACK;
    colorMap[RiaDefines::CurveProperty::PRESSURE]           = cvf::Color3f( 0.000f, 0.333f, 1.000f );
    colorMap[RiaDefines::CurveProperty::INITIAL_STRESS]     = cvf::Color3f::BLACK;
    colorMap[RiaDefines::CurveProperty::STRESS]             = cvf::Color3f( 0.541f, 0.169f, 0.886f );
    colorMap[RiaDefines::CurveProperty::STRESS_GRADIENT]    = cvf::Color3f( 0.522f, 0.522f, 0.784f );
    colorMap[RiaDefines::CurveProperty::YOUNGS_MODULUS]     = cvf::Color3f( 0.565f, 0.565f, 0.424f );
    colorMap[RiaDefines::CurveProperty::POISSONS_RATIO]     = cvf::Color3f( 0.804f, 0.522f, 0.247f );
    colorMap[RiaDefines::CurveProperty::BIOT_COEFFICIENT]   = cvf::Color3f( 0.000f, 0.506f, 0.761f );
    colorMap[RiaDefines::CurveProperty::K0]                 = cvf::Color3f( 0.294f, 0.765f, 0.529f );
    colorMap[RiaDefines::CurveProperty::K_IC]               = cvf::Color3f( 0.576f, 0.576f, 0.000f );
    colorMap[RiaDefines::CurveProperty::PROPPANT_EMBEDMENT] = cvf::Color3f( 0.667f, 0.333f, 0.498f );

    if ( colorMap.count( property ) > 0 ) return colorMap[property];

    caf::ColorTable colors = RiaColorTables::wellLogPlotPaletteColors();
    return colors.cycledColor3f( colorIndex );
}

//--------------------------------------------------------------------------------------------------
///
//--------------------------------------------------------------------------------------------------
cvf::Color3f RicNewStimPlanModelPlotFeature::defaultFillColor( RiaDefines::CurveProperty property )
{
    std::map<RiaDefines::CurveProperty, cvf::Color3f> colorMap;

    colorMap[RiaDefines::CurveProperty::POROSITY]           = cvf::Color3f( 0.988f, 0.635f, 0.302f );
    colorMap[RiaDefines::CurveProperty::PERMEABILITY_X]     = cvf::Color3f( 1.000f, 0.486f, 0.486f );
    colorMap[RiaDefines::CurveProperty::PERMEABILITY_Z]     = cvf::Color3f( 1.000f, 0.486f, 0.486f );
    colorMap[RiaDefines::CurveProperty::STRESS_GRADIENT]    = cvf::Color3f( 0.667f, 0.667f, 1.000f );
    colorMap[RiaDefines::CurveProperty::YOUNGS_MODULUS]     = cvf::Color3f( 0.667f, 0.667f, 0.498f );
    colorMap[RiaDefines::CurveProperty::POISSONS_RATIO]     = cvf::Color3f( 1.000f, 0.667f, 0.498f );
    colorMap[RiaDefines::CurveProperty::BIOT_COEFFICIENT]   = cvf::Color3f( 0.647f, 0.847f, 1.000f );
    colorMap[RiaDefines::CurveProperty::K0]                 = cvf::Color3f( 0.482f, 0.765f, 0.573f );
    colorMap[RiaDefines::CurveProperty::K_IC]               = cvf::Color3f( 0.839f, 0.729f, 0.941f );
    colorMap[RiaDefines::CurveProperty::PROPPANT_EMBEDMENT] = cvf::Color3f( 0.882f, 0.439f, 0.663f );

    if ( colorMap.count( property ) > 0 ) return colorMap[property];

    return cvf::Color3f::LIGHT_GRAY;
}

//--------------------------------------------------------------------------------------------------
///
//--------------------------------------------------------------------------------------------------
RimPlotCurveAppearance::FillStyle RicNewStimPlanModelPlotFeature::defaultFillStyle( RiaDefines::CurveProperty property )
{
    std::set<RiaDefines::CurveProperty> solids = {
        RiaDefines::CurveProperty::POROSITY,
        RiaDefines::CurveProperty::PERMEABILITY_X,
        RiaDefines::CurveProperty::PERMEABILITY_Z,
        RiaDefines::CurveProperty::STRESS_GRADIENT,
        RiaDefines::CurveProperty::YOUNGS_MODULUS,
        RiaDefines::CurveProperty::POISSONS_RATIO,
        RiaDefines::CurveProperty::BIOT_COEFFICIENT,
        RiaDefines::CurveProperty::K0,
        RiaDefines::CurveProperty::K_IC,
        RiaDefines::CurveProperty::PROPPANT_EMBEDMENT,
    };

    if ( solids.count( property ) > 0 ) return RimPlotCurveAppearance::FillStyle( Qt::SolidPattern );

    return RimPlotCurveAppearance::FillStyle( Qt::NoBrush );
}

//--------------------------------------------------------------------------------------------------
///
//--------------------------------------------------------------------------------------------------
RiuQwtPlotCurveDefines::LineStyleEnum RicNewStimPlanModelPlotFeature::defaultLineStyle( RiaDefines::CurveProperty property )
{
    std::set<RiaDefines::CurveProperty> dashedProperties = { RiaDefines::CurveProperty::INITIAL_STRESS,
                                                             RiaDefines::CurveProperty::INITIAL_PRESSURE };

    if ( dashedProperties.count( property ) > 0 ) return RiuQwtPlotCurveDefines::LineStyleEnum::STYLE_DASH;

    return RiuQwtPlotCurveDefines::LineStyleEnum::STYLE_SOLID;
}

//--------------------------------------------------------------------------------------------------
///
//--------------------------------------------------------------------------------------------------
RimPlot::RowOrColSpan RicNewStimPlanModelPlotFeature::defaultColSpan( RiaDefines::CurveProperty property )
{
    std::set<RiaDefines::CurveProperty> wideProperties = { RiaDefines::CurveProperty::STRESS,
                                                           RiaDefines::CurveProperty::INITIAL_STRESS,
                                                           RiaDefines::CurveProperty::PRESSURE,
                                                           RiaDefines::CurveProperty::INITIAL_PRESSURE };

    if ( wideProperties.count( property ) > 0 ) return RimPlot::TWO;

    return RimPlot::ONE;
}

//--------------------------------------------------------------------------------------------------
///
//--------------------------------------------------------------------------------------------------
bool RicNewStimPlanModelPlotFeature::useMinMaxTicksOnly( RiaDefines::CurveProperty property )
{
    std::set<RiaDefines::CurveProperty> useMajorAndMinorTickmarks = { RiaDefines::CurveProperty::STRESS,
                                                                      RiaDefines::CurveProperty::INITIAL_STRESS,
                                                                      RiaDefines::CurveProperty::PRESSURE,
                                                                      RiaDefines::CurveProperty::INITIAL_PRESSURE };

    if ( useMajorAndMinorTickmarks.count( property ) ) return false;

    return true;
}<|MERGE_RESOLUTION|>--- conflicted
+++ resolved
@@ -78,11 +78,7 @@
     plot->setStimPlanModel( stimPlanModel );
 
     {
-<<<<<<< HEAD
-        auto            task                 = progInfo.task( "Creating formation track", 2 );
-=======
         auto task = progInfo.task( "Creating formation track", 2 );
->>>>>>> 67c46288
         RimEclipseCase* formationEclipseCase = stimPlanModel->eclipseCaseForType( RimExtractionConfiguration::EclipseCaseType::STATIC_CASE );
         createFormationTrack( plot, stimPlanModel, formationEclipseCase );
     }
