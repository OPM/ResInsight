/////////////////////////////////////////////////////////////////////////////////
//
//  Copyright (C) 2016-     Statoil ASA
//
//  ResInsight is free software: you can redistribute it and/or modify
//  it under the terms of the GNU General Public License as published by
//  the Free Software Foundation, either version 3 of the License, or
//  (at your option) any later version.
//
//  ResInsight is distributed in the hope that it will be useful, but WITHOUT ANY
//  WARRANTY; without even the implied warranty of MERCHANTABILITY or
//  FITNESS FOR A PARTICULAR PURPOSE.
//
//  See the GNU General Public License at <http://www.gnu.org/licenses/gpl.html>
//  for more details.
//
/////////////////////////////////////////////////////////////////////////////////

#include "RicImportEnsembleFeature.h"

#include "RiaApplication.h"
#include "RiaEnsembleNameTools.h"
#include "RiaFilePathTools.h"
#include "RiaPreferences.h"
#include "RiaSummaryDefines.h"
#include "RiaSummaryTools.h"
#include "RiaTextStringTools.h"

#include "RicCreateSummaryCaseCollectionFeature.h"
#include "RicImportSummaryCasesFeature.h"

#include "RifSummaryCaseRestartSelector.h"

#include "RimEnsembleCurveSet.h"
#include "RimMainPlotCollection.h"
#include "RimOilField.h"
#include "RimProject.h"
#include "RimSummaryCase.h"
#include "RimSummaryCaseCollection.h"
#include "RimSummaryCaseMainCollection.h"
#include "RimSummaryPlot.h"

#include "RiuMainWindow.h"
#include "RiuPlotMainWindow.h"

#include "PlotBuilderCommands/RicSummaryPlotBuilder.h"
#include "SummaryPlotCommands/RicNewSummaryEnsembleCurveSetFeature.h"

#include <QAction>
#include <QDebug>
#include <QFileInfo>
#include <QInputDialog>
#include <QRegularExpression>
#include <QStringList>

#include <set>

CAF_CMD_SOURCE_INIT( RicImportEnsembleFeature, "RicImportEnsembleFeature" );

//--------------------------------------------------------------------------------------------------
///
//--------------------------------------------------------------------------------------------------
bool RicImportEnsembleFeature::isCommandEnabled()
{
    return true;
}

//--------------------------------------------------------------------------------------------------
///
//--------------------------------------------------------------------------------------------------
void RicImportEnsembleFeature::onActionTriggered( bool isChecked )
{
    QString pathCacheName = "ENSEMBLE_FILES";
<<<<<<< HEAD
    auto [fileNames, ensembleGroupingMode] =
        RicImportSummaryCasesFeature::runRecursiveSummaryCaseFileSearchDialogWithGrouping( "Import Ensemble", pathCacheName );
=======
    auto    result = RicImportSummaryCasesFeature::runRecursiveSummaryCaseFileSearchDialogWithGrouping( "Import Ensemble", pathCacheName );
    QStringList                                fileNames            = result.files;
    RiaEnsembleNameTools::EnsembleGroupingMode ensembleGroupingMode = result.groupingMode;
    RiaDefines::FileType                       fileType             = RicRecursiveFileSearchDialog::mapSummaryFileType( result.fileType );
>>>>>>> 67c46288

    if ( fileNames.isEmpty() ) return;

    if ( ensembleGroupingMode == RiaEnsembleNameTools::EnsembleGroupingMode::NONE )
    {
        bool useEnsembleNameDialog = true;
        importSingleEnsemble( fileNames, useEnsembleNameDialog, ensembleGroupingMode, fileType );
    }
    else
    {
<<<<<<< HEAD
        std::vector<QStringList> groupedByEnsemble = RiaEnsembleNameTools::groupFilesByEnsemble( fileNames, ensembleGroupingMode );
        for ( const QStringList& groupedFileNames : groupedByEnsemble )
=======
        if ( fileType == RiaDefines::FileType::STIMPLAN_SUMMARY || fileType == RiaDefines::FileType::REVEAL_SUMMARY )
>>>>>>> 67c46288
        {
            std::map<QString, QStringList> groupedByEnsemble = RiaEnsembleNameTools::groupFilesByCustomEnsemble( fileNames, fileType );
            for ( const auto& [ensembleName, groupedFileNames] : groupedByEnsemble )
            {
                bool useEnsembleNameDialog = false;
                importSingleEnsemble( groupedFileNames, useEnsembleNameDialog, ensembleGroupingMode, fileType, ensembleName );
            }
        }
        else
        {
            std::vector<QStringList> groupedByEnsemble = RiaEnsembleNameTools::groupFilesByEnsemble( fileNames, ensembleGroupingMode );
            for ( const QStringList& groupedFileNames : groupedByEnsemble )
            {
                bool useEnsembleNameDialog = false;
                importSingleEnsemble( groupedFileNames, useEnsembleNameDialog, ensembleGroupingMode, fileType );
            }
        }
    }
}

//--------------------------------------------------------------------------------------------------
///
//--------------------------------------------------------------------------------------------------
void RicImportEnsembleFeature::importSingleEnsemble( const QStringList&                         fileNames,
                                                     bool                                       useEnsembleNameDialog,
                                                     RiaEnsembleNameTools::EnsembleGroupingMode groupingMode,
                                                     RiaDefines::FileType                       fileType,
                                                     const QString&                             defaultEnsembleName )
{
    QString ensembleName = !defaultEnsembleName.isEmpty() ? defaultEnsembleName
                                                          : RiaEnsembleNameTools::findSuitableEnsembleName( fileNames, groupingMode );

    if ( useEnsembleNameDialog ) ensembleName = askForEnsembleName( ensembleName );

    if ( ensembleName.isEmpty() ) return;

    RicImportSummaryCasesFeature::CreateConfig createConfig{ .fileType = fileType, .ensembleOrGroup = true, .allowDialogs = true };
    auto [isOk, cases] = RicImportSummaryCasesFeature::createSummaryCasesFromFiles( fileNames, createConfig );

    if ( !isOk || cases.empty() ) return;

    RimSummaryCaseCollection* ensemble = RicCreateSummaryCaseCollectionFeature::groupSummaryCases( cases, ensembleName, true );

    if ( ensemble )
    {
        for ( auto summaryCase : ensemble->allSummaryCases() )
        {
            summaryCase->updateAutoShortName();
        }

        RicSummaryPlotBuilder::createAndAppendDefaultSummaryMultiPlot( {}, { ensemble } );
    }

    std::vector<RimCase*> allCases;
    RiaApplication::instance()->project()->allCases( allCases );

    if ( allCases.empty() )
    {
        RiuMainWindow::closeIfOpen();
    }
}

//--------------------------------------------------------------------------------------------------
///
//--------------------------------------------------------------------------------------------------
void RicImportEnsembleFeature::setupActionLook( QAction* actionToSetup )
{
    actionToSetup->setIcon( QIcon( ":/SummaryEnsemble.svg" ) );
    actionToSetup->setText( "Import Ensemble" );
}

//--------------------------------------------------------------------------------------------------
///
//--------------------------------------------------------------------------------------------------
QString RicImportEnsembleFeature::askForEnsembleName( const QString& suggestion )
{
<<<<<<< HEAD
    RimProject*                            project = RimProject::current();
    std::vector<RimSummaryCaseCollection*> groups  = project->summaryGroups();
    int ensemblesStartingWithRoot = std::count_if( groups.begin(), groups.end(), [suggestion]( RimSummaryCaseCollection* group ) {
        return group->isEnsemble() && group->name().startsWith( suggestion );
    } );
=======
    RimProject*                            project                   = RimProject::current();
    std::vector<RimSummaryCaseCollection*> groups                    = project->summaryGroups();
    int                                    ensemblesStartingWithRoot = std::count_if( groups.begin(),
                                                   groups.end(),
                                                   [suggestion]( RimSummaryCaseCollection* group )
                                                   { return group->isEnsemble() && group->name().startsWith( suggestion ); } );
>>>>>>> 67c46288

    QInputDialog dialog;
    dialog.setInputMode( QInputDialog::TextInput );
    dialog.setWindowTitle( "Ensemble Name" );
    dialog.setLabelText( "Ensemble Name" );
    if ( ensemblesStartingWithRoot > 0 )
    {
        dialog.setTextValue( QString( "%1 %2" ).arg( suggestion ).arg( ensemblesStartingWithRoot + 1 ) );
    }
    else
    {
        dialog.setTextValue( suggestion );
    }

    dialog.resize( 300, 50 );
    dialog.exec();
    return dialog.result() == QDialog::Accepted ? dialog.textValue() : QString( "" );
}<|MERGE_RESOLUTION|>--- conflicted
+++ resolved
@@ -71,15 +71,10 @@
 void RicImportEnsembleFeature::onActionTriggered( bool isChecked )
 {
     QString pathCacheName = "ENSEMBLE_FILES";
-<<<<<<< HEAD
-    auto [fileNames, ensembleGroupingMode] =
-        RicImportSummaryCasesFeature::runRecursiveSummaryCaseFileSearchDialogWithGrouping( "Import Ensemble", pathCacheName );
-=======
     auto    result = RicImportSummaryCasesFeature::runRecursiveSummaryCaseFileSearchDialogWithGrouping( "Import Ensemble", pathCacheName );
     QStringList                                fileNames            = result.files;
     RiaEnsembleNameTools::EnsembleGroupingMode ensembleGroupingMode = result.groupingMode;
     RiaDefines::FileType                       fileType             = RicRecursiveFileSearchDialog::mapSummaryFileType( result.fileType );
->>>>>>> 67c46288
 
     if ( fileNames.isEmpty() ) return;
 
@@ -90,12 +85,7 @@
     }
     else
     {
-<<<<<<< HEAD
-        std::vector<QStringList> groupedByEnsemble = RiaEnsembleNameTools::groupFilesByEnsemble( fileNames, ensembleGroupingMode );
-        for ( const QStringList& groupedFileNames : groupedByEnsemble )
-=======
         if ( fileType == RiaDefines::FileType::STIMPLAN_SUMMARY || fileType == RiaDefines::FileType::REVEAL_SUMMARY )
->>>>>>> 67c46288
         {
             std::map<QString, QStringList> groupedByEnsemble = RiaEnsembleNameTools::groupFilesByCustomEnsemble( fileNames, fileType );
             for ( const auto& [ensembleName, groupedFileNames] : groupedByEnsemble )
@@ -172,20 +162,12 @@
 //--------------------------------------------------------------------------------------------------
 QString RicImportEnsembleFeature::askForEnsembleName( const QString& suggestion )
 {
-<<<<<<< HEAD
-    RimProject*                            project = RimProject::current();
-    std::vector<RimSummaryCaseCollection*> groups  = project->summaryGroups();
-    int ensemblesStartingWithRoot = std::count_if( groups.begin(), groups.end(), [suggestion]( RimSummaryCaseCollection* group ) {
-        return group->isEnsemble() && group->name().startsWith( suggestion );
-    } );
-=======
     RimProject*                            project                   = RimProject::current();
     std::vector<RimSummaryCaseCollection*> groups                    = project->summaryGroups();
     int                                    ensemblesStartingWithRoot = std::count_if( groups.begin(),
                                                    groups.end(),
                                                    [suggestion]( RimSummaryCaseCollection* group )
                                                    { return group->isEnsemble() && group->name().startsWith( suggestion ); } );
->>>>>>> 67c46288
 
     QInputDialog dialog;
     dialog.setInputMode( QInputDialog::TextInput );
