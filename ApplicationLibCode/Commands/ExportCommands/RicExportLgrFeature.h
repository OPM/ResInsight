/////////////////////////////////////////////////////////////////////////////////
//
//  Copyright (C) 2017 Statoil ASA
//
//  ResInsight is free software: you can redistribute it and/or modify
//  it under the terms of the GNU General Public License as published by
//  the Free Software Foundation, either version 3 of the License, or
//  (at your option) any later version.
//
//  ResInsight is distributed in the hope that it will be useful, but WITHOUT ANY
//  WARRANTY; without even the implied warranty of MERCHANTABILITY or
//  FITNESS FOR A PARTICULAR PURPOSE.
//
//  See the GNU General Public License at <http://www.gnu.org/licenses/gpl.html>
//  for more details.
//
/////////////////////////////////////////////////////////////////////////////////

#pragma once

#include "RigCompletionData.h"
#include "RigCompletionDataGridCell.h"

#include "RicExportLgrUi.h"

#include "cafCmdFeature.h"
#include "cafVecIjk.h"

#include <limits>
#include <memory>

class LgrNameFactory;
class RigMainGrid;
class RigGridBase;
class RimEclipseCase;
class RimSimWellInView;
class RimWellPath;
class QFile;
class QTextStream;
class IjkBoundingBox;

//==================================================================================================
/// Candidate for refactoring
//==================================================================================================

//==================================================================================================
///
//==================================================================================================
class LgrInfo
{
public:
    LgrInfo( int                id,
             const QString&     name,
             const QString&     associatedWellPathName,
             const caf::VecIjk& sizes,
             const caf::VecIjk& mainGridStartCell,
             const caf::VecIjk& mainGridEndCell )
        : id( id )
        , name( name )
        , associatedWellPathName( associatedWellPathName )
        , sizes( sizes )
        , mainGridStartCell( mainGridStartCell )
        , mainGridEndCell( mainGridEndCell )
    {
    }

    caf::VecIjk sizesPerMainGridCell() const
    {
        return caf::VecIjk( sizes.i() / ( mainGridEndCell.i() - mainGridStartCell.i() + 1 ),
                            sizes.j() / ( mainGridEndCell.j() - mainGridStartCell.j() + 1 ),
                            sizes.k() / ( mainGridEndCell.k() - mainGridStartCell.k() + 1 ) );
    }

    size_t cellCount() const { return sizes.i() * sizes.j() * sizes.k(); }

    int         id;
    QString     name;
    QString     associatedWellPathName;
    caf::VecIjk sizes;

    caf::VecIjk mainGridStartCell;
    caf::VecIjk mainGridEndCell;
};

//==================================================================================================
///
//==================================================================================================
class CompletionInfo
{
public:
    CompletionInfo()
        : type( RigCompletionData::CompletionType::CT_UNDEFINED )
        , name( "" )
        , wellPathName( "" )
    {
    }
    CompletionInfo( RigCompletionData::CompletionType type, const QString& name, const QString& wellPathName )
        : type( type )
        , name( name )
        , wellPathName( wellPathName )
    {
    }

    CompletionInfo( RigCompletionData::CompletionType type, const QString& name )
        : type( type )
        , name( name )
    {
    }
    RigCompletionData::CompletionType type;
    QString                           name;
    QString                           wellPathName;

    bool isValid() const { return type != RigCompletionData::CompletionType::CT_UNDEFINED && !name.isEmpty() && !wellPathName.isEmpty(); }

    int priority() const
    {
        return type == RigCompletionData::CompletionType::FRACTURE
                   ? 1
                   : type == RigCompletionData::CompletionType::FISHBONES ? 2 : type == RigCompletionData::CompletionType::PERFORATION ? 3 : 4;
    }

    // Sort by priority, then name, then number
    bool operator<( const CompletionInfo& other ) const
    {
        if ( priority() == other.priority() )
        {
            if ( wellPathName == other.wellPathName ) return name < other.name;
            return wellPathName < other.wellPathName;
        }
        return priority() < other.priority();
    }

    bool operator==( const CompletionInfo& other ) const
    {
        return type == other.type && name == other.name && wellPathName == other.wellPathName;
    }

    bool operator!=( const CompletionInfo& other ) const { return !operator==( other ); }
};

//==================================================================================================
///
//==================================================================================================
class RicExportLgrFeature : public caf::CmdFeature
{
    CAF_CMD_HEADER_INIT;

    using Range = std::pair<size_t, size_t>;
    static Range initRange() { return std::make_pair( std::numeric_limits<size_t>::max(), 0 ); }

    static RicExportLgrUi* openDialog( const QString&  dialogTitle,
                                       RimEclipseCase* defaultCase           = nullptr,
                                       int             defaultTimeStep       = 0,
                                       bool            hideExportFolderField = false );
    static bool            openFileForExport( const QString& folderName, const QString& fileName, QFile* exportFile );
    static void            exportLgrsForWellPaths( const QString&                                     exportFolder,
                                                   std::vector<RimWellPath*>                          wellPaths,
                                                   RimEclipseCase*                                    eclipseCase,
                                                   size_t                                             timeStep,
                                                   caf::VecIjk                                        lgrCellCounts,
                                                   Lgr::SplitType                                     splitType,
                                                   const std::set<RigCompletionData::CompletionType>& completionTypes,
                                                   QStringList*                                       wellsIntersectingOtherLgrs );

    static void exportLgrs( const QString& exportFolder, const QString& wellName, const std::vector<LgrInfo>& lgrInfos );

    static std::vector<LgrInfo> buildLgrsForWellPaths( std::vector<RimWellPath*>                          wellPaths,
                                                       RimEclipseCase*                                    eclipseCase,
                                                       size_t                                             timeStep,
                                                       caf::VecIjk                                        lgrCellCounts,
                                                       Lgr::SplitType                                     splitType,
                                                       const std::set<RigCompletionData::CompletionType>& completionTypes,
                                                       QStringList*                                       wellsIntersectingOtherLgrs );

    static std::vector<RimWellPath*> selectedWellPaths();

    static std::map<QString /*wellName*/, std::vector<LgrInfo>> createLgrInfoListForTemporaryLgrs( const RigMainGrid* mainGrid );

protected:
    bool isCommandEnabled() override;
    void onActionTriggered( bool isChecked ) override;
    void setupActionLook( QAction* actionToSetup ) override;

private:
    static void writeLgrs( QTextStream& stream, const std::vector<LgrInfo>& lgrInfos );

    static std::vector<LgrInfo> buildLgrsPerMainCell( int                                           firstLgrId,
                                                      RimEclipseCase*                               eclipseCase,
                                                      RimWellPath*                                  wellPath,
                                                      const std::vector<RigCompletionDataGridCell>& intersectingCells,
                                                      const caf::VecIjk&                            lgrSizes,
                                                      LgrNameFactory&                               lgrNameFactory );
<<<<<<< HEAD
    static std::vector<LgrInfo> buildLgrsPerCompletion( int                                                                     firstLgrId,
                                                        RimEclipseCase*                                                         eclipseCase,
=======
    static std::vector<LgrInfo> buildLgrsPerCompletion( int             firstLgrId,
                                                        RimEclipseCase* eclipseCase,
>>>>>>> 67c46288
                                                        const std::map<CompletionInfo, std::vector<RigCompletionDataGridCell>>& completionInfo,
                                                        const caf::VecIjk& lgrSizesPerMainGridCell,
                                                        LgrNameFactory&    lgrNameFactory );
    static LgrInfo              buildLgr( int                                           lgrId,
                                          const QString&                                lgrName,
                                          RimEclipseCase*                               eclipseCase,
                                          const QString&                                wellPathName,
                                          const std::vector<RigCompletionDataGridCell>& intersectingCells,
                                          const caf::VecIjk&                            lgrSizesPerMainGridCell );

    static LgrInfo buildLgr( int                   lgrId,
                             const QString&        lgrName,
                             RimEclipseCase*       eclipseCase,
                             const QString&        wellPathName,
                             const IjkBoundingBox& boundingBox,
                             const caf::VecIjk&    lgrSizesPerMainGridCell );

    static std::vector<RigCompletionDataGridCell> cellsIntersectingCompletions( RimEclipseCase*    eclipseCase,
                                                                                const RimWellPath* wellPath,
                                                                                size_t             timeStep,
                                                                                const std::set<RigCompletionData::CompletionType>& completionTypes,
                                                                                bool* isIntersectingOtherLgrs );

    static std::map<CompletionInfo, std::vector<RigCompletionDataGridCell>>
        cellsIntersectingCompletions_PerCompletion( RimEclipseCase*                                    eclipseCase,
                                                    const std::vector<RimWellPath*>&                   wellPaths,
                                                    size_t                                             timeStep,
                                                    const std::set<RigCompletionData::CompletionType>& completionTypes,
                                                    QStringList*                                       wellsIntersectingOtherLgrs );

    static std::vector<RigCompletionDataGridCell> allIntersectedCells( RimEclipseCase* eclipseCase, const RimWellPath* wellPath );

    static int                firstAvailableLgrId( const RigMainGrid* mainGrid );
    static const RigGridBase* hostGrid( const RigMainGrid* mainGrid, size_t reservoirCellIndex );
};<|MERGE_RESOLUTION|>--- conflicted
+++ resolved
@@ -114,9 +114,10 @@
 
     int priority() const
     {
-        return type == RigCompletionData::CompletionType::FRACTURE
-                   ? 1
-                   : type == RigCompletionData::CompletionType::FISHBONES ? 2 : type == RigCompletionData::CompletionType::PERFORATION ? 3 : 4;
+        return type == RigCompletionData::CompletionType::FRACTURE      ? 1
+               : type == RigCompletionData::CompletionType::FISHBONES   ? 2
+               : type == RigCompletionData::CompletionType::PERFORATION ? 3
+                                                                        : 4;
     }
 
     // Sort by priority, then name, then number
@@ -190,13 +191,8 @@
                                                       const std::vector<RigCompletionDataGridCell>& intersectingCells,
                                                       const caf::VecIjk&                            lgrSizes,
                                                       LgrNameFactory&                               lgrNameFactory );
-<<<<<<< HEAD
-    static std::vector<LgrInfo> buildLgrsPerCompletion( int                                                                     firstLgrId,
-                                                        RimEclipseCase*                                                         eclipseCase,
-=======
     static std::vector<LgrInfo> buildLgrsPerCompletion( int             firstLgrId,
                                                         RimEclipseCase* eclipseCase,
->>>>>>> 67c46288
                                                         const std::map<CompletionInfo, std::vector<RigCompletionDataGridCell>>& completionInfo,
                                                         const caf::VecIjk& lgrSizesPerMainGridCell,
                                                         LgrNameFactory&    lgrNameFactory );
