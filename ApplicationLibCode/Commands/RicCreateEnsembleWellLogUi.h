--- conflicted
+++ resolved
@@ -61,15 +61,9 @@
 
     std::vector<std::pair<QString, RiaDefines::ResultCatType>> properties() const;
 
-<<<<<<< HEAD
-    static std::vector<std::pair<QString, RiaDefines::ResultCatType>> properties( const std::vector<QString>&                   resultNames,
-                                                                                  const std::vector<RiaDefines::ResultCatType>& resultCategories,
-                                                                                  const RigEclipseCaseData*                     caseData );
-=======
     static std::vector<std::pair<QString, RiaDefines::ResultCatType>> properties( const std::vector<QString>& resultNames,
                                                                                   const std::vector<RiaDefines::ResultCatType>& resultCategories,
                                                                                   const RigEclipseCaseData* caseData );
->>>>>>> 67c46288
 
     void setCaseData( RigEclipseCaseData* caseData );
 
