--- conflicted
+++ resolved
@@ -70,11 +70,7 @@
 std::vector<MultipleFracturesOption>    fractureOptions( const RigEclipseCaseData*                                   caseData,
                                                          const RimWellPath*                                          wellPath,
                                                          const std::vector<RicCreateMultipleFracturesOptionItemUi*>& allUiOptions );
-<<<<<<< HEAD
-RicCreateMultipleFracturesOptionItemUi* firstUiOptionContainingK( size_t                                                      k,
-=======
 RicCreateMultipleFracturesOptionItemUi* firstUiOptionContainingK( size_t k,
->>>>>>> 67c46288
                                                                   const std::vector<RicCreateMultipleFracturesOptionItemUi*>& allUiOptions );
 
 //--------------------------------------------------------------------------------------------------
