/////////////////////////////////////////////////////////////////////////////////
//
//  Copyright (C) 2017 Statoil ASA
//
//  ResInsight is free software: you can redistribute it and/or modify
//  it under the terms of the GNU General Public License as published by
//  the Free Software Foundation, either version 3 of the License, or
//  (at your option) any later version.
//
//  ResInsight is distributed in the hope that it will be useful, but WITHOUT ANY
//  WARRANTY; without even the implied warranty of MERCHANTABILITY or
//  FITNESS FOR A PARTICULAR PURPOSE.
//
//  See the GNU General Public License at <http://www.gnu.org/licenses/gpl.html>
//  for more details.
//
/////////////////////////////////////////////////////////////////////////////////

#include "RicPasteAsciiDataToSummaryPlotFeature.h"

#include "OperationsUsingObjReferences/RicPasteFeatureImpl.h"
#include "PlotBuilderCommands/RicSummaryPlotBuilder.h"
#include "RicPasteAsciiDataToSummaryPlotFeatureUi.h"

#include "RiaLogging.h"

#include "RimAsciiDataCurve.h"
#include "RimSummaryCurveAppearanceCalculator.h"
#include "RimSummaryMultiPlot.h"
#include "RimSummaryPlot.h"

#include "cafPdmDefaultObjectFactory.h"
#include "cafPdmDocument.h"
#include "cafPdmObjectGroup.h"
#include "cafPdmSettings.h"
#include "cafPdmUiPropertyViewDialog.h"
#include "cafSelectionManager.h"

#include "cvfAssert.h"
#include "cvfColor3.h"

#include <QAction>
#include <QApplication>
#include <QClipboard>
#include <QMimeData>

CAF_CMD_SOURCE_INIT( RicPasteAsciiDataToSummaryPlotFeature, "RicPasteAsciiDataToSummaryPlotFeature" );

//--------------------------------------------------------------------------------------------------
///
//--------------------------------------------------------------------------------------------------
bool RicPasteAsciiDataToSummaryPlotFeature::isCommandEnabled()
{
    caf::PdmObjectHandle* destinationObject = dynamic_cast<caf::PdmObjectHandle*>( caf::SelectionManager::instance()->selectedItem() );

    if ( !destinationObject ) return false;

    RimSummaryMultiPlot* multiPlot = destinationObject->firstAncestorOrThisOfType<RimSummaryMultiPlot>();
    if ( !multiPlot )
    {
        return false;
    }

    return hasPastedText();
}

//--------------------------------------------------------------------------------------------------
///
//--------------------------------------------------------------------------------------------------
void RicPasteAsciiDataToSummaryPlotFeature::onActionTriggered( bool isChecked )
{
    caf::PdmObjectHandle* destinationObject = dynamic_cast<caf::PdmObjectHandle*>( caf::SelectionManager::instance()->selectedItem() );
<<<<<<< HEAD
    RimSummaryPlot*       summaryPlot       = nullptr;
    destinationObject->firstAncestorOrThisOfType( summaryPlot );
=======
    RimSummaryPlot*       summaryPlot       = destinationObject->firstAncestorOrThisOfType<RimSummaryPlot>();
>>>>>>> 67c46288

    QString text = getPastedData();

    RicPasteAsciiDataToSummaryPlotFeatureUi pasteOptions;
    caf::PdmSettings::readFieldsFromApplicationStore( &pasteOptions, pasteOptions.contextString() );
    if ( !summaryPlot ) pasteOptions.setCreateNewPlot();
    pasteOptions.setUiModePasteText( text );

    caf::PdmUiPropertyViewDialog propertyDialog( nullptr, &pasteOptions, "Set Paste Options", "" );
    if ( propertyDialog.exec() != QDialog::Accepted ) return;

    std::vector<RimAsciiDataCurve*> curves = parseCurves( text, pasteOptions );

    if ( curves.size() > 0 )
    {
        if ( !summaryPlot )
        {
            summaryPlot = new RimSummaryPlot();
            summaryPlot->enableAutoPlotTitle( true );

            RicSummaryPlotBuilder::createAndAppendSingleSummaryMultiPlot( summaryPlot );
        }

        caf::PdmSettings::writeFieldsToApplicationStore( &pasteOptions, pasteOptions.contextString() );

        for ( RimAsciiDataCurve* curve : curves )
        {
            summaryPlot->addAsciiDataCruve( curve );
        }

        summaryPlot->updateConnectedEditors();
        summaryPlot->loadDataAndUpdate();
    }
}

//--------------------------------------------------------------------------------------------------
///
//--------------------------------------------------------------------------------------------------
void RicPasteAsciiDataToSummaryPlotFeature::setupActionLook( QAction* actionToSetup )
{
    actionToSetup->setText( "Paste Excel Data to Summary Plot" );

    RicPasteFeatureImpl::setIconAndShortcuts( actionToSetup );
}

//--------------------------------------------------------------------------------------------------
///
//--------------------------------------------------------------------------------------------------
QString RicPasteAsciiDataToSummaryPlotFeature::getPastedData()
{
    if ( hasPastedText() )
    {
        QClipboard* clipboard = QApplication::clipboard();
        return clipboard->text();
    }
    return QString();
}

//--------------------------------------------------------------------------------------------------
///
//--------------------------------------------------------------------------------------------------
bool RicPasteAsciiDataToSummaryPlotFeature::hasPastedText()
{
    QClipboard*      clipboard = QApplication::clipboard();
    const QMimeData* mimeData  = clipboard->mimeData();
    if ( mimeData->hasText() && mimeData->text().size() > 12 )
    {
        QString text = mimeData->text();

        if ( text.size() > 12 ) return true;
    }

    return false;
}

//--------------------------------------------------------------------------------------------------
///
//--------------------------------------------------------------------------------------------------
<<<<<<< HEAD
std::vector<RimAsciiDataCurve*> RicPasteAsciiDataToSummaryPlotFeature::parseCurves( QString&                                       data,
=======
std::vector<RimAsciiDataCurve*> RicPasteAsciiDataToSummaryPlotFeature::parseCurves( QString& data,
>>>>>>> 67c46288
                                                                                    const RicPasteAsciiDataToSummaryPlotFeatureUi& settings )
{
    std::vector<RimAsciiDataCurve*> curves;
    const AsciiDataParseOptions&    parseOptions = settings.parseOptions();
    RifCsvUserDataPastedTextParser  parser       = RifCsvUserDataPastedTextParser( data );

    if ( !parser.parse( parseOptions ) )
    {
        return curves;
    }

    if ( parser.tableData().columnInfos().empty() || !parser.dateTimeColumn() )
    {
        return curves;
    }

    std::map<CurveType, std::vector<RimAsciiDataCurve*>> curveToTypeMap;

    QString curvePrefix = parseOptions.curvePrefix;

    for ( size_t i = 0; i < parser.tableData().columnInfos().size(); i++ )
    {
        const Column* col = parser.columnInfo( i );
        if ( col->dataType != Column::NUMERIC ) continue;

        RimAsciiDataCurve* curve = new RimAsciiDataCurve();
        curve->setTimeSteps( parser.dateTimeColumn()->qDateTimeValues() );
        curve->setValues( parser.columnInfo( i )->values );
        if ( curvePrefix.isEmpty() )
        {
            curve->setTitle( QString::fromStdString( col->columnName() ) );
        }
        else
        {
            curve->setTitle( QString( "%1: %2" ).arg( curvePrefix ).arg( QString::fromStdString( col->columnName() ) ) );
        }
        // Appearance
        curve->setSymbol( parseOptions.curveSymbol );
        curve->setLineStyle( parseOptions.curveLineStyle );
        curve->setSymbolSkipDistance( parseOptions.curveSymbolSkipDistance );
        curveToTypeMap[guessCurveType( QString::fromStdString( col->columnName() ) )].push_back( curve );
        curves.push_back( curve );
    }

    for ( auto& it : curveToTypeMap )
    {
        for ( int i = 0; i < static_cast<int>( it.second.size() ); ++i )
        {
            cvf::Color3f color;
            switch ( it.first )
            {
                case CURVE_GAS:
                    color = RimSummaryCurveAppearanceCalculator::cycledGreenColor( i );
                    break;
                case CURVE_OIL:
                    color = RimSummaryCurveAppearanceCalculator::cycledRedColor( i );
                    break;
                case CURVE_WAT:
                    color = RimSummaryCurveAppearanceCalculator::cycledBlueColor( i );
                    break;
                default:
                    color = RimSummaryCurveAppearanceCalculator::cycledNoneRGBBrColor( i );
                    break;
            }
            it.second[i]->setColor( color );
        }
    }

    return curves;
}

//--------------------------------------------------------------------------------------------------
///
//--------------------------------------------------------------------------------------------------
RicPasteAsciiDataToSummaryPlotFeature::CurveType RicPasteAsciiDataToSummaryPlotFeature::guessCurveType( const QString& curveName )
{
    if ( curveName.contains( "SW" ) || curveName.contains( "water", Qt::CaseInsensitive ) )
    {
        return CURVE_WAT;
    }
    else if ( curveName.contains( "oil", Qt::CaseInsensitive ) )
    {
        return CURVE_OIL;
    }
    else if ( curveName.contains( "gas", Qt::CaseInsensitive ) )
    {
        return CURVE_GAS;
    }
    return CURVE_UNKNOWN;
}<|MERGE_RESOLUTION|>--- conflicted
+++ resolved
@@ -70,12 +70,7 @@
 void RicPasteAsciiDataToSummaryPlotFeature::onActionTriggered( bool isChecked )
 {
     caf::PdmObjectHandle* destinationObject = dynamic_cast<caf::PdmObjectHandle*>( caf::SelectionManager::instance()->selectedItem() );
-<<<<<<< HEAD
-    RimSummaryPlot*       summaryPlot       = nullptr;
-    destinationObject->firstAncestorOrThisOfType( summaryPlot );
-=======
     RimSummaryPlot*       summaryPlot       = destinationObject->firstAncestorOrThisOfType<RimSummaryPlot>();
->>>>>>> 67c46288
 
     QString text = getPastedData();
 
@@ -154,11 +149,7 @@
 //--------------------------------------------------------------------------------------------------
 ///
 //--------------------------------------------------------------------------------------------------
-<<<<<<< HEAD
-std::vector<RimAsciiDataCurve*> RicPasteAsciiDataToSummaryPlotFeature::parseCurves( QString&                                       data,
-=======
 std::vector<RimAsciiDataCurve*> RicPasteAsciiDataToSummaryPlotFeature::parseCurves( QString& data,
->>>>>>> 67c46288
                                                                                     const RicPasteAsciiDataToSummaryPlotFeatureUi& settings )
 {
     std::vector<RimAsciiDataCurve*> curves;
