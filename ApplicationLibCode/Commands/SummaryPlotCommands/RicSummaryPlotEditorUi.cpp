/////////////////////////////////////////////////////////////////////////////////
//
//  Copyright (C) 2016 Statoil ASA
//
//  ResInsight is free software: you can redistribute it and/or modify
//  it under the terms of the GNU General Public License as published by
//  the Free Software Foundation, either version 3 of the License, or
//  (at your option) any later version.
//
//  ResInsight is distributed in the hope that it will be useful, but WITHOUT ANY
//  WARRANTY; without even the implied warranty of MERCHANTABILITY or
//  FITNESS FOR A PARTICULAR PURPOSE.
//
//  See the GNU General Public License at <http://www.gnu.org/licenses/gpl.html>
//  for more details.
//
/////////////////////////////////////////////////////////////////////////////////

#include "RicSummaryPlotEditorUi.h"

#include "RiaColorTables.h"
#include "RiaCurveSetDefinition.h"
#include "RiaGuiApplication.h"
#include "RiaSummaryCurveDefinition.h"

#include "RiuSummaryCurveDefinitionKeywords.h"

#include "RimDerivedEnsembleCaseCollection.h"
#include "RimEnsembleCurveSet.h"
#include "RimEnsembleCurveSetCollection.h"
#include "RimEnsembleCurveSetColorManager.h"
#include "RimMainPlotCollection.h"
#include "RimObservedDataCollection.h"
#include "RimObservedSummaryData.h"
#include "RimOilField.h"
#include "RimProject.h"
#include "RimSummaryCalculationCollection.h"
#include "RimSummaryCase.h"
#include "RimSummaryCaseCollection.h"
#include "RimSummaryCaseMainCollection.h"
#include "RimSummaryCurve.h"
#include "RimSummaryCurveAutoName.h"
#include "RimSummaryCurveCollection.h"
#include "RimSummaryMultiPlot.h"
#include "RimSummaryPlot.h"

#include "RiuPlotMainWindow.h"
#include "RiuPlotMainWindowTools.h"
#include "RiuSummaryQwtPlot.h"
#include "RiuSummaryVectorSelectionUi.h"
#include "RiuTools.h"

#include "PlotBuilderCommands/RicSummaryPlotBuilder.h"

#include "cafPdmUiComboBoxEditor.h"
#include "cafPdmUiPushButtonEditor.h"

#include <QInputDialog>
#include <QMessageBox>

#include <algorithm>
#include <sstream>

CAF_PDM_SOURCE_INIT( RicSummaryPlotEditorUi, "RicSummaryCurveCreator" );

//--------------------------------------------------------------------------------------------------
///
//--------------------------------------------------------------------------------------------------
const size_t ENSEMBLE_CURVE_COUNT_THRESHOLD = 600;

//--------------------------------------------------------------------------------------------------
///
//--------------------------------------------------------------------------------------------------
const QString RicSummaryPlotEditorUi::CONFIGURATION_NAME = "CurveCreatorCfg";

//--------------------------------------------------------------------------------------------------
/// Internal functions
//--------------------------------------------------------------------------------------------------
int ensembleCurveCount( const std::set<RiaSummaryCurveDefinition>& allCurveDefs );
template <typename T>
std::vector<T> toVector( const std::set<T>& set );

//--------------------------------------------------------------------------------------------------
///
//--------------------------------------------------------------------------------------------------
RicSummaryPlotEditorUi::RicSummaryPlotEditorUi()
    : m_plotContainer( nullptr )
{
    CAF_PDM_InitFieldNoDefault( &m_targetPlot, "TargetPlot", "Target Plot" );

    CAF_PDM_InitField( &m_useAutoAppearanceAssignment, "UseAutoAppearanceAssignment", true, "Auto" );
    CAF_PDM_InitField( &m_appearanceApplyButton, "AppearanceApplyButton", false, "" );
    CAF_PDM_InitFieldNoDefault( &m_caseAppearanceType, "CaseAppearanceType", "Case" );
    CAF_PDM_InitFieldNoDefault( &m_variableAppearanceType, "VariableAppearanceType", "Vector" );
    CAF_PDM_InitFieldNoDefault( &m_wellAppearanceType, "WellAppearanceType", "Well" );
    CAF_PDM_InitFieldNoDefault( &m_groupAppearanceType, "GroupAppearanceType", "Group" );
    CAF_PDM_InitFieldNoDefault( &m_regionAppearanceType, "RegionAppearanceType", "Region" );

    m_previewPlot = std::make_unique<RimSummaryPlot>();

    CAF_PDM_InitFieldNoDefault( &m_useAutoPlotTitleProxy, "UseAutoPlotTitle", "Auto Plot Title" );
    m_useAutoPlotTitleProxy.registerGetMethod( this, &RicSummaryPlotEditorUi::proxyPlotAutoTitle );
    m_useAutoPlotTitleProxy.registerSetMethod( this, &RicSummaryPlotEditorUi::proxyEnablePlotAutoTitle );

    CAF_PDM_InitFieldNoDefault( &m_applyButtonField, "ApplySelection", "" );
    m_applyButtonField = false;
    m_applyButtonField.uiCapability()->setUiEditorTypeName( caf::PdmUiPushButtonEditor::uiEditorTypeName() );
    m_applyButtonField.uiCapability()->setUiLabelPosition( caf::PdmUiItemInfo::HIDDEN );

    CAF_PDM_InitFieldNoDefault( &m_closeButtonField, "Close", "" );
    m_closeButtonField = false;
    m_closeButtonField.uiCapability()->setUiEditorTypeName( caf::PdmUiPushButtonEditor::uiEditorTypeName() );
    m_closeButtonField.uiCapability()->setUiLabelPosition( caf::PdmUiItemInfo::HIDDEN );

    CAF_PDM_InitFieldNoDefault( &m_okButtonField, "OK", "" );
    m_okButtonField = false;
    m_okButtonField.uiCapability()->setUiEditorTypeName( caf::PdmUiPushButtonEditor::uiEditorTypeName() );
    m_okButtonField.uiCapability()->setUiLabelPosition( caf::PdmUiItemInfo::HIDDEN );

    m_appearanceApplyButton = false;
    m_appearanceApplyButton.uiCapability()->setUiEditorTypeName( caf::PdmUiPushButtonEditor::uiEditorTypeName() );
    m_appearanceApplyButton.uiCapability()->setUiLabelPosition( caf::PdmUiItemInfo::LEFT );

    CAF_PDM_InitFieldNoDefault( &m_curveNameConfig, "SummaryCurveNameConfig", "SummaryCurveNameConfig" );
    m_curveNameConfig = new RimSummaryCurveAutoName();
    m_curveNameConfig.uiCapability()->setUiTreeHidden( true );
    m_curveNameConfig.uiCapability()->setUiTreeChildrenHidden( true );

    m_summaryCurveSelectionEditor = std::make_unique<RiuSummaryVectorSelectionWidgetCreator>();

    m_summaryCurveSelectionEditor->summaryAddressSelection()->setFieldChangedHandler( [this]() { this->selectionEditorFieldChanged(); } );
    m_summaryCurveSelectionEditor->summaryAddressSelection()->setMultiSelectionMode( true );
}

//--------------------------------------------------------------------------------------------------
///
//--------------------------------------------------------------------------------------------------
RicSummaryPlotEditorUi::~RicSummaryPlotEditorUi()
{
}

//--------------------------------------------------------------------------------------------------
///
//--------------------------------------------------------------------------------------------------
RimSummaryPlot* RicSummaryPlotEditorUi::previewPlot() const
{
    return m_previewPlot.get();
}

//--------------------------------------------------------------------------------------------------
///
//--------------------------------------------------------------------------------------------------
void RicSummaryPlotEditorUi::updateFromSummaryPlot( RimSummaryPlot* targetPlot, const std::vector<SummarySource*>& defaultSources )
{
    if ( targetPlot == nullptr || m_targetPlot != targetPlot )
    {
        resetAllFields();
    }

    m_targetPlot                  = targetPlot;
    m_useAutoAppearanceAssignment = true;

    if ( m_targetPlot )
    {
        m_plotContainer = m_targetPlot->firstAncestorOfType<RimSummaryMultiPlot>();

        populateCurveCreator( *m_targetPlot );
        syncPreviewCurvesFromUiSelection();
        setInitialCurveVisibility( targetPlot );
        m_previewPlot->loadDataAndUpdate();
    }
    else
    {
        setDefaultCurveSelection( defaultSources );
        m_previewPlot->enableAutoPlotTitle( true );
        syncPreviewCurvesFromUiSelection();
        m_plotContainer = nullptr;
    }

    caf::PdmUiItem::updateConnectedEditors();
}

//--------------------------------------------------------------------------------------------------
///
//--------------------------------------------------------------------------------------------------
void RicSummaryPlotEditorUi::updateFromSummaryMultiPlot( RimSummaryMultiPlot*               summaryMultiPlot,
                                                         const std::vector<SummarySource*>& defaultSources )
{
    resetAllFields();

    m_useAutoAppearanceAssignment = true;

    m_plotContainer = summaryMultiPlot;

    setDefaultCurveSelection( defaultSources );

    caf::PdmUiItem::updateConnectedEditors();
}

//--------------------------------------------------------------------------------------------------
///
//--------------------------------------------------------------------------------------------------
QWidget* RicSummaryPlotEditorUi::addressSelectionWidget( QWidget* parent )
{
    return m_summaryCurveSelectionEditor->getOrCreateWidget( parent );
}

//--------------------------------------------------------------------------------------------------
///
//--------------------------------------------------------------------------------------------------
bool RicSummaryPlotEditorUi::isCloseButtonPressed() const
{
    return m_closeButtonField();
}

//--------------------------------------------------------------------------------------------------
///
//--------------------------------------------------------------------------------------------------
void RicSummaryPlotEditorUi::clearCloseButton()
{
    m_closeButtonField = false;
}

//--------------------------------------------------------------------------------------------------
///
//--------------------------------------------------------------------------------------------------
void RicSummaryPlotEditorUi::fieldChangedByUi( const caf::PdmFieldHandle* changedField, const QVariant& oldValue, const QVariant& newValue )
{
    if ( changedField == &m_applyButtonField || changedField == &m_okButtonField )
    {
        if ( m_targetPlot == nullptr )
        {
            createNewPlot();
        }

        updateTargetPlot();

        if ( changedField == &m_okButtonField )
        {
            m_closeButtonField = true;

            RiuPlotMainWindowTools::showPlotMainWindow();
            RiuPlotMainWindowTools::selectAsCurrentItem( m_targetPlot );
            RiuPlotMainWindowTools::setExpanded( m_targetPlot );
        }

        m_applyButtonField = false;
        m_okButtonField    = false;

        caf::PdmField<bool>* field = dynamic_cast<caf::PdmField<bool>*>( m_targetPlot->uiCapability()->objectToggleField() );
        field->setValueWithFieldChanged( true );

        RiuPlotMainWindow* mainPlotWindow = RiaGuiApplication::instance()->mainPlotWindow();
        mainPlotWindow->updateMultiPlotToolBar();
    }
    else if ( changedField == &m_useAutoAppearanceAssignment && m_useAutoAppearanceAssignment )
    {
        updateAppearanceEditor();
    }
    else if ( changedField == &m_appearanceApplyButton )
    {
        applyAppearanceToAllPreviewCurves();
        m_previewPlot->loadDataAndUpdate();
        m_appearanceApplyButton = false;
    }
    else if ( changedField == &m_useAutoPlotTitleProxy )
    {
        m_previewPlot->updatePlotTitle();

        m_previewPlot->summaryCurveCollection()->updateConnectedEditors();
    }
}

//--------------------------------------------------------------------------------------------------
///
//--------------------------------------------------------------------------------------------------
QList<caf::PdmOptionItemInfo> RicSummaryPlotEditorUi::calculateValueOptions( const caf::PdmFieldHandle* fieldNeedingOptions )
{
    QList<caf::PdmOptionItemInfo> options;

    if ( fieldNeedingOptions == &m_targetPlot )
    {
        // Create New Plot item
        QString displayName = "( New Plot )";
        options.push_back( caf::PdmOptionItemInfo( displayName, nullptr ) );

        if ( m_plotContainer )
        {
            m_plotContainer->summaryPlotItemInfos( &options );
        }
    }

    return options;
}

//--------------------------------------------------------------------------------------------------
///
//--------------------------------------------------------------------------------------------------
void RicSummaryPlotEditorUi::defineUiOrdering( QString uiConfigName, caf::PdmUiOrdering& uiOrdering )
{
    // Appearance settings
    caf::PdmUiGroup* appearanceGroup =
        uiOrdering.addNewGroupWithKeyword( "Curve Appearance Assignment", RiuSummaryCurveDefinitionKeywords::appearance() );

    caf::PdmUiGroup* appearanceSubGroup = appearanceGroup->addNewGroup( "Appearance Type Assignment" );
    appearanceSubGroup->setCollapsedByDefault();

    appearanceSubGroup->add( &m_useAutoAppearanceAssignment );
    appearanceSubGroup->add( &m_caseAppearanceType );
    appearanceSubGroup->add( &m_variableAppearanceType );
    appearanceSubGroup->add( &m_wellAppearanceType );
    appearanceSubGroup->add( &m_groupAppearanceType );
    appearanceSubGroup->add( &m_regionAppearanceType );

    appearanceGroup->add( &m_appearanceApplyButton );

    // Appearance option sensitivity
    {
        m_caseAppearanceType.uiCapability()->setUiReadOnly( m_useAutoAppearanceAssignment );
        m_variableAppearanceType.uiCapability()->setUiReadOnly( m_useAutoAppearanceAssignment );
        m_wellAppearanceType.uiCapability()->setUiReadOnly( m_useAutoAppearanceAssignment );
        m_groupAppearanceType.uiCapability()->setUiReadOnly( m_useAutoAppearanceAssignment );
        m_regionAppearanceType.uiCapability()->setUiReadOnly( m_useAutoAppearanceAssignment );
    }

    // Name config
    caf::PdmUiGroup* autoNameGroup =
        uiOrdering.addNewGroupWithKeyword( "Plot and Curve Name Configuration", RiuSummaryCurveDefinitionKeywords::nameConfig() );
    autoNameGroup->setCollapsedByDefault();

    autoNameGroup->add( &m_useAutoPlotTitleProxy );

    m_curveNameConfig->uiOrdering( uiConfigName, *autoNameGroup );

    // Fields to be displayed directly in UI
    uiOrdering.add( &m_targetPlot );
    uiOrdering.add( &m_okButtonField );
    uiOrdering.add( &m_applyButtonField );
    uiOrdering.add( &m_closeButtonField );

    uiOrdering.skipRemainingFields( true );

    syncPreviewCurvesFromUiSelection();

    m_summaryCurveSelectionEditor->updateUi( uiConfigName );
}

//--------------------------------------------------------------------------------------------------
///
//--------------------------------------------------------------------------------------------------
void RicSummaryPlotEditorUi::syncPreviewCurvesFromUiSelection()
{
    std::vector<RiaSummaryCurveDefinition> allCurveDefinitionsVector =
        m_summaryCurveSelectionEditor->summaryAddressSelection()->allCurveDefinitionsFromSelection();

    auto curveSetDefs = m_summaryCurveSelectionEditor->summaryAddressSelection()->allCurveSetDefinitionsFromSelections();
    for ( const auto& curveSet : curveSetDefs )
    {
        allCurveDefinitionsVector.emplace_back( curveSet.ensemble(), curveSet.summaryAddress() );
    }

    std::set<RiaSummaryCurveDefinition> allCurveDefinitions =
        std::set<RiaSummaryCurveDefinition>( allCurveDefinitionsVector.begin(), allCurveDefinitionsVector.end() );

    std::vector<RimSummaryCurve*> currentCurvesInPreviewPlot = m_previewPlot->summaryAndEnsembleCurves();

    {
        std::set<RiaSummaryCurveDefinition> currentCurveDefs;
        std::set<RiaSummaryCurveDefinition> newCurveDefs;
        std::set<RimSummaryCurve*>          curvesToDelete;

        for ( const auto& curve : currentCurvesInPreviewPlot )
        {
            currentCurveDefs.insert( curve->curveDefinitionY() );
        }

        {
            // Determine which curves to delete from plot
            std::set<RiaSummaryCurveDefinition> deleteCurveDefs;
            std::set_difference( currentCurveDefs.begin(),
                                 currentCurveDefs.end(),
                                 allCurveDefinitions.begin(),
                                 allCurveDefinitions.end(),
                                 std::inserter( deleteCurveDefs, deleteCurveDefs.end() ) );

            for ( const auto& curve : currentCurvesInPreviewPlot )
            {
                RiaSummaryCurveDefinition curveDef = curve->curveDefinitionY();
                if ( deleteCurveDefs.count( curveDef ) > 0 ) curvesToDelete.insert( curve );
            }
        }

        {
            // Determine which curves are new since last time
            std::set_difference( allCurveDefinitions.begin(),
                                 allCurveDefinitions.end(),
                                 currentCurveDefs.begin(),
                                 currentCurveDefs.end(),
                                 std::inserter( newCurveDefs, newCurveDefs.end() ) );
        }

        // Curve sets to delete
        std::set<RimEnsembleCurveSet*> curveSetsToDelete;
        {
            std::vector<RiaCurveSetDefinition> allCurveSetDefinitionsVector =
                m_summaryCurveSelectionEditor->summaryAddressSelection()->allCurveSetDefinitionsFromSelections();
            std::set<RiaCurveSetDefinition> allCurveSetDefinitions =
                std::set<RiaCurveSetDefinition>( allCurveSetDefinitionsVector.begin(), allCurveSetDefinitionsVector.end() );
            std::vector<RimEnsembleCurveSet*> currentCurveSetsInPreviewPlot = m_previewPlot->curveSets();
            std::set<RiaCurveSetDefinition>   currentCurveSetDefs;

            for ( const auto& curveSet : currentCurveSetsInPreviewPlot )
            {
                RimSummaryCaseCollection* ensemble = curveSet->summaryCaseCollection();
                currentCurveSetDefs.insert( RiaCurveSetDefinition( ensemble, curveSet->summaryAddress() ) );
            }

            if ( allCurveSetDefinitions.size() < currentCurveSetsInPreviewPlot.size() )
            {
                // Determine which curves to delete from plot
                std::set<RiaCurveSetDefinition> deleteCurveSetDefs;
                std::set_difference( currentCurveSetDefs.begin(),
                                     currentCurveSetDefs.end(),
                                     allCurveSetDefinitions.begin(),
                                     allCurveSetDefinitions.end(),
                                     std::inserter( deleteCurveSetDefs, deleteCurveSetDefs.end() ) );

                for ( const auto& curveSet : currentCurveSetsInPreviewPlot )
                {
                    RimSummaryCaseCollection* ensemble    = curveSet->summaryCaseCollection();
                    RiaCurveSetDefinition     curveSetDef = RiaCurveSetDefinition( ensemble, curveSet->summaryAddress() );
                    if ( deleteCurveSetDefs.count( curveSetDef ) > 0 ) curveSetsToDelete.insert( curveSet );
                }
            }
        }

        updatePreviewCurvesFromCurveDefinitions( allCurveDefinitions, newCurveDefs, curvesToDelete, curveSetsToDelete );
    }
}

//--------------------------------------------------------------------------------------------------
///
//--------------------------------------------------------------------------------------------------
void RicSummaryPlotEditorUi::updatePreviewCurvesFromCurveDefinitions( const std::set<RiaSummaryCurveDefinition>& allCurveDefsToDisplay,
                                                                      const std::set<RiaSummaryCurveDefinition>& curveDefsToAdd,
                                                                      const std::set<RimSummaryCurve*>&          curvesToDelete,
                                                                      const std::set<RimEnsembleCurveSet*>&      curveSetsToDelete )
{
    static bool warningDisplayed = false;

    std::set<RiaSummaryCurveDefinition> summaryCurveDefsToDisplay;

    // Ignore curve sets when assigning colors to singe summary curves
    for ( const auto& def : allCurveDefsToDisplay )
    {
        if ( !def.isEnsembleCurve() ) summaryCurveDefsToDisplay.insert( def );
    }

    RimSummaryCurveAppearanceCalculator curveLookCalc( summaryCurveDefsToDisplay );
    initCurveAppearanceCalculator( curveLookCalc );

    // Delete curves
    if ( !curveSetsToDelete.empty() )
    {
        m_previewPlot->ensembleCurveSetCollection()->deleteCurveSets( toVector( curveSetsToDelete ) );
    }
    if ( !curvesToDelete.empty() )
    {
        m_previewPlot->deleteCurves( toVector( curvesToDelete ) );
    }

    size_t ensembleCurveCnt = ensembleCurveCount( allCurveDefsToDisplay );

    bool speedCheatsRequired = ensembleCurveCnt > ENSEMBLE_CURVE_COUNT_THRESHOLD;
    bool legendsVisible      = m_previewPlot->legendsVisible();

    // Disable legends when adding curves
    if ( speedCheatsRequired ) m_previewPlot->setLegendsVisible( false );

    // Add new curves
    std::map<RimSummaryCurve*, std::pair<bool, bool>> stashedErrorBarsAndLegendVisibility;
    for ( const auto& curveDef : curveDefsToAdd )
    {
        RimSummaryCase* currentCase = curveDef.summaryCase();

        if ( curveDef.isEnsembleCurve() )
        {
            // Find curveSet
            RimEnsembleCurveSet* curveSet = nullptr;
            for ( const auto& cs : m_previewPlot->ensembleCurveSetCollection()->curveSets() )
            {
                if ( cs->summaryCaseCollection() == curveDef.ensemble() && cs->summaryAddress() == curveDef.summaryAddress() )
                {
                    curveSet = cs;
                    break;
                }
            }
            if ( !curveSet )
            {
                curveSet = new RimEnsembleCurveSet();
                curveSet->disableStatisticCurves();
                curveSet->setSummaryCaseCollection( curveDef.ensemble() );

                // Do not call setSummaryAddressAndStatisticsFlag() here, as the call to m_statistics->updateAllRequiredEditors(); causes a
                // crash in updateUiOrdering. The statistics curves will be created when the curve set is added to the plot.
                curveSet->setSummaryAddress( curveDef.summaryAddress() );

                // Set single curve set color
                auto   allCurveSets = m_previewPlot->ensembleCurveSetCollection()->curveSets();
<<<<<<< HEAD
                size_t colorIndex   = std::count_if( allCurveSets.begin(), allCurveSets.end(), []( RimEnsembleCurveSet* curveSet ) {
                    return curveSet->colorMode() == RimEnsembleCurveSet::ColorMode::SINGLE_COLOR;
                } );
=======
                size_t colorIndex =
                    std::count_if( allCurveSets.begin(),
                                   allCurveSets.end(),
                                   []( RimEnsembleCurveSet* curveSet )
                                   { return RimEnsembleCurveSetColorManager::hasSameColorForAllRealizationCurves( curveSet->colorMode() ); } );
>>>>>>> 67c46288
                curveSet->setColor( RiaColorTables::summaryCurveDefaultPaletteColors().cycledColor3f( colorIndex ) );

                // Add curve to plot
                m_previewPlot->ensembleCurveSetCollection()->addCurveSet( curveSet );

                if ( m_previewPlot->ensembleCurveSetCollection()->curveSets().size() > 1 && ensembleCurveCnt > ENSEMBLE_CURVE_COUNT_THRESHOLD )
                {
                    // Toggle off new curve set and display warning
                    curveSet->showCurves( false );

                    if ( !warningDisplayed )
                    {
                        QMessageBox mbox;
                        mbox.setIcon( QMessageBox::Icon::Warning );
                        mbox.setInformativeText( "The new curve set is hidden. Too many visible curve sets may lead to poor performance" );
                        mbox.exec();
                        warningDisplayed = true;
                    }
                }
            }
        }
        else
        {
            RimSummaryCurve* curve = new RimSummaryCurve();
            if ( speedCheatsRequired )
            {
                stashedErrorBarsAndLegendVisibility[curve] = std::make_pair( curve->errorBarsVisible(), curve->showInLegend() );
                curve->setErrorBarsVisible( false );
                curve->setShowInLegend( false );
            }
            curve->setSummaryCaseY( currentCase );
            curve->setSummaryAddressYAndApplyInterpolation( curveDef.summaryAddress() );
            curve->applyCurveAutoNameSettings( *m_curveNameConfig() );
            if ( currentCase && currentCase->isObservedData() ) curve->setSymbolSkipDistance( 0 );

            m_previewPlot->addCurveNoUpdate( curve );
            curveLookCalc.setupCurveLook( curve );
        }
    }

    // Enable legends if there is not too many curves
    if ( speedCheatsRequired && !warningDisplayed )
    {
        m_previewPlot->setLegendsVisible( legendsVisible );

        for ( const auto& curveAndVisibilityPair : stashedErrorBarsAndLegendVisibility )
        {
            auto curve                        = curveAndVisibilityPair.first;
            auto errorBarsAndLegendVisibility = curveAndVisibilityPair.second;
            curve->setErrorBarsVisible( errorBarsAndLegendVisibility.first );
            curve->setShowInLegend( errorBarsAndLegendVisibility.second );
        }
    }
    m_previewPlot->loadDataAndUpdate();
    m_previewPlot->zoomAll();
    m_previewPlot->updateConnectedEditors();
    m_previewPlot->summaryCurveCollection()->updateConnectedEditors();
}

//--------------------------------------------------------------------------------------------------
///
//--------------------------------------------------------------------------------------------------
void RicSummaryPlotEditorUi::defineEditorAttribute( const caf::PdmFieldHandle* field, QString uiConfigName, caf::PdmUiEditorAttribute* attribute )
{
    if ( &m_applyButtonField == field )
    {
        caf::PdmUiPushButtonEditorAttribute* attrib = dynamic_cast<caf::PdmUiPushButtonEditorAttribute*>( attribute );
        if ( attrib )
        {
            attrib->m_buttonText = "Apply";
        }
    }
    else if ( &m_closeButtonField == field )
    {
        caf::PdmUiPushButtonEditorAttribute* attrib = dynamic_cast<caf::PdmUiPushButtonEditorAttribute*>( attribute );
        if ( attrib )
        {
            attrib->m_buttonText = "Cancel";
        }
    }
    else if ( &m_okButtonField == field )
    {
        caf::PdmUiPushButtonEditorAttribute* attrib = dynamic_cast<caf::PdmUiPushButtonEditorAttribute*>( attribute );
        if ( attrib )
        {
            attrib->m_buttonText = "OK";
        }
    }
    else if ( &m_appearanceApplyButton == field )
    {
        caf::PdmUiPushButtonEditorAttribute* attrib = dynamic_cast<caf::PdmUiPushButtonEditorAttribute*>( attribute );
        if ( attrib )
        {
            attrib->m_buttonText = "Apply";
        }
    }
    else if ( &m_targetPlot == field )
    {
        caf::PdmUiComboBoxEditorAttribute* attrib = dynamic_cast<caf::PdmUiComboBoxEditorAttribute*>( attribute );
        if ( attrib )
        {
            attrib->adjustWidthToContents = true;
        }
    }
}

//--------------------------------------------------------------------------------------------------
/// Populate curve creator from the given curve collection
//--------------------------------------------------------------------------------------------------
void RicSummaryPlotEditorUi::populateCurveCreator( const RimSummaryPlot& sourceSummaryPlot )
{
    std::vector<RiaSummaryCurveDefinition> curveDefs;

    m_previewPlot->deleteAllSummaryCurves();
    m_previewPlot->ensembleCurveSetCollection()->deleteAllCurveSets();

    for ( const auto& curve : sourceSummaryPlot.summaryCurves() )
    {
        curveDefs.push_back( curve->curveDefinitionY() );

        // Copy curve object to the preview plot
        copyCurveAndAddToPlot( curve, m_previewPlot.get(), true );
    }

    RimEnsembleCurveSetCollection* previewCurveSetColl = m_previewPlot->ensembleCurveSetCollection();
    for ( const auto& curveSet : sourceSummaryPlot.ensembleCurveSetCollection()->curveSets() )
    {
        RimEnsembleCurveSet* newCurveSet = curveSet->clone();
        newCurveSet->disableStatisticCurves();
        previewCurveSetColl->addCurveSet( newCurveSet );

        RimSummaryCaseCollection* ensemble = curveSet->summaryCaseCollection();
        curveDefs.emplace_back( ensemble, curveSet->summaryAddress() );
    }

    m_previewPlot->copyAxisPropertiesFromOther( sourceSummaryPlot );
    m_previewPlot->enableAutoPlotTitle( sourceSummaryPlot.autoPlotTitle() );
    m_previewPlot->updatePlotTitle();
    m_previewPlot->updateAxes();

    if ( curveDefs.empty() )
    {
        auto sumCases = RimProject::current()->allSummaryCases();
        if ( !sumCases.empty() )
        {
            RifEclipseSummaryAddress  defaultAdr;
            RiaSummaryCurveDefinition curveDef( sumCases.front(), defaultAdr, false );
            curveDefs.push_back( curveDef );
        }
    }

    m_summaryCurveSelectionEditor->summaryAddressSelection()->setSelectedCurveDefinitions( curveDefs );

    updateAppearanceEditor();
}

//--------------------------------------------------------------------------------------------------
/// Copy curves from preview plot to target plot
//--------------------------------------------------------------------------------------------------
void RicSummaryPlotEditorUi::updateTargetPlot()
{
    if ( !m_targetPlot ) return;

    m_targetPlot->deleteAllSummaryCurves();
    m_targetPlot->ensembleCurveSetCollection()->deleteAllCurveSets();

    // Add edited curves to target plot
    for ( const auto& editedCurve : m_previewPlot->summaryCurves() )
    {
        if ( !editedCurve->isChecked() )
        {
            continue;
        }
        copyCurveAndAddToPlot( editedCurve, m_targetPlot );
    }

    for ( const auto& editedCurveSet : m_previewPlot->ensembleCurveSetCollection()->curveSets() )
    {
        if ( !editedCurveSet->isCurvesVisible() )
        {
            continue;
        }

        RimEnsembleCurveSet* newCurveSet = editedCurveSet->clone();
        m_targetPlot->ensembleCurveSetCollection()->addCurveSet( newCurveSet );
        for ( const auto& editedCurve : newCurveSet->curves() )
        {
            copyEnsembleCurveAndAddToCurveSet( editedCurve, editedCurveSet );
        }

        newCurveSet->setParentPlotNoReplot( m_targetPlot->plotWidget() );
    }

    m_targetPlot->enableAutoPlotTitle( m_useAutoPlotTitleProxy() );

    m_targetPlot->loadDataAndUpdate();

    m_targetPlot->updateConnectedEditors();
    m_targetPlot->curvesChanged.send();
}

//--------------------------------------------------------------------------------------------------
///
//--------------------------------------------------------------------------------------------------
void RicSummaryPlotEditorUi::copyCurveAndAddToPlot( const RimSummaryCurve* curve, RimSummaryPlot* plot, bool forceVisible )
{
    RimSummaryCurve* curveCopy =
        dynamic_cast<RimSummaryCurve*>( curve->xmlCapability()->copyByXmlSerialization( caf::PdmDefaultObjectFactory::instance() ) );
    CVF_ASSERT( curveCopy );

    if ( forceVisible )
    {
        curveCopy->setCheckState( true );
    }

    plot->addCurveNoUpdate( curveCopy, false );
    curveCopy->setLeftOrRightAxisY( curve->axisY() );

    // The curve creator is not a descendant of the project, and need to be set manually
    curveCopy->setSummaryCaseY( curve->summaryCaseY() );
    curveCopy->initAfterReadRecursively();
    curveCopy->loadDataAndUpdate( false );
}

//--------------------------------------------------------------------------------------------------
///
//--------------------------------------------------------------------------------------------------
void RicSummaryPlotEditorUi::copyEnsembleCurveAndAddToCurveSet( const RimSummaryCurve* curve, RimEnsembleCurveSet* curveSet, bool forceVisible )
{
    RimSummaryCurve* curveCopy =
        dynamic_cast<RimSummaryCurve*>( curve->xmlCapability()->copyByXmlSerialization( caf::PdmDefaultObjectFactory::instance() ) );
    CVF_ASSERT( curveCopy );

    if ( forceVisible )
    {
        curveCopy->setCheckState( true );
    }

    curveSet->addCurve( curveCopy );

    // The curve creator is not a descendant of the project, and need to be set manually
    curveCopy->setSummaryCaseY( curve->summaryCaseY() );
    curveCopy->initAfterReadRecursively();
    curveCopy->loadDataAndUpdate( false );
}

//--------------------------------------------------------------------------------------------------
///
//--------------------------------------------------------------------------------------------------
void RicSummaryPlotEditorUi::setDefaultCurveSelection( const std::vector<SummarySource*>& defaultSources )
{
    m_summaryCurveSelectionEditor->summaryAddressSelection()->setDefaultSelection( defaultSources );
}

//--------------------------------------------------------------------------------------------------
///
//--------------------------------------------------------------------------------------------------
void RicSummaryPlotEditorUi::resetAllFields()
{
    std::vector<RiaSummaryCurveDefinition> curveDefinitions;
    m_summaryCurveSelectionEditor->summaryAddressSelection()->setSelectedCurveDefinitions( curveDefinitions );

    m_previewPlot->deleteAllSummaryCurves();
    m_targetPlot = nullptr;
}

//--------------------------------------------------------------------------------------------------
///
//--------------------------------------------------------------------------------------------------
void RicSummaryPlotEditorUi::initCurveAppearanceCalculator( RimSummaryCurveAppearanceCalculator& curveAppearanceCalc )
{
    if ( !m_useAutoAppearanceAssignment() )
    {
        curveAppearanceCalc.assignDimensions( m_caseAppearanceType(),
                                              m_variableAppearanceType(),
                                              m_wellAppearanceType(),
                                              m_groupAppearanceType(),
                                              m_regionAppearanceType() );
    }
    else
    {
        RimSummaryCurveAppearanceCalculator::CurveAppearanceType caseAppearance;
        RimSummaryCurveAppearanceCalculator::CurveAppearanceType variAppearance;
        RimSummaryCurveAppearanceCalculator::CurveAppearanceType wellAppearance;
        RimSummaryCurveAppearanceCalculator::CurveAppearanceType gropAppearance;
        RimSummaryCurveAppearanceCalculator::CurveAppearanceType regiAppearance;

        curveAppearanceCalc.getDimensions( &caseAppearance, &variAppearance, &wellAppearance, &gropAppearance, &regiAppearance );

        m_caseAppearanceType     = caseAppearance;
        m_variableAppearanceType = variAppearance;
        m_wellAppearanceType     = wellAppearance;
        m_groupAppearanceType    = gropAppearance;
        m_regionAppearanceType   = regiAppearance;
    }
}

//--------------------------------------------------------------------------------------------------
///
//--------------------------------------------------------------------------------------------------
void RicSummaryPlotEditorUi::applyAppearanceToAllPreviewCurves()
{
    std::set<RiaSummaryCurveDefinition> allCurveDefs = m_previewPlot->summaryAndEnsembleCurveDefinitions();

    RimSummaryCurveAppearanceCalculator curveLookCalc( allCurveDefs );
    initCurveAppearanceCalculator( curveLookCalc );

    // Summary curves
    for ( auto& curve : m_previewPlot->summaryCurves() )
    {
        curve->resetAppearance();
        curveLookCalc.setupCurveLook( curve );
    }

    // Ensemble curve sets
    int colorIndex = 0;
    for ( auto& curveSet : m_previewPlot->ensembleCurveSetCollection()->curveSets() )
    {
        if ( RimEnsembleCurveSetColorManager::hasSameColorForAllRealizationCurves( curveSet->colorMode() ) )
        {
            curveSet->setColor( RiaColorTables::summaryCurveDefaultPaletteColors().cycledColor3f( colorIndex++ ) );
        }
    }
}

//--------------------------------------------------------------------------------------------------
///
//--------------------------------------------------------------------------------------------------
void RicSummaryPlotEditorUi::updateAppearanceEditor()
{
    std::set<RiaSummaryCurveDefinition> allCurveDefs = m_previewPlot->summaryAndEnsembleCurveDefinitions();

    RimSummaryCurveAppearanceCalculator curveLookCalc( allCurveDefs );
    initCurveAppearanceCalculator( curveLookCalc );
}

//--------------------------------------------------------------------------------------------------
///
//--------------------------------------------------------------------------------------------------
void RicSummaryPlotEditorUi::createNewPlot()
{
    RimSummaryPlot* newSummaryPlot = nullptr;

    if ( !m_plotContainer )
    {
        std::vector<RimSummaryPlot*> plots;
        m_plotContainer = RicSummaryPlotBuilder::createAndAppendSummaryMultiPlot( plots );
    }

    if ( m_plotContainer )
    {
        newSummaryPlot = new RimSummaryPlot();
        newSummaryPlot->setAsPlotMdiWindow();
        newSummaryPlot->enableAutoPlotTitle( true );
        m_plotContainer->addPlot( newSummaryPlot );
    }

    if ( newSummaryPlot )
    {
        newSummaryPlot->loadDataAndUpdate();

        if ( m_plotContainer )
        {
            m_plotContainer->updateConnectedEditors();
        }

        m_targetPlot = newSummaryPlot;

        RiuPlotMainWindow* mainPlotWindow = RiaGuiApplication::instance()->mainPlotWindow();
        mainPlotWindow->updateMultiPlotToolBar();
    }
}

//--------------------------------------------------------------------------------------------------
///
//--------------------------------------------------------------------------------------------------
void RicSummaryPlotEditorUi::updateCurveNames()
{
    for ( RimSummaryCurve* curve : m_previewPlot->summaryCurves() )
    {
        curve->applyCurveAutoNameSettings( *m_curveNameConfig() );
        curve->updateCurveNameNoLegendUpdate();
    }

    if ( m_previewPlot && m_previewPlot->plotWidget() ) m_previewPlot->updateLegend();
}

//--------------------------------------------------------------------------------------------------
///
//--------------------------------------------------------------------------------------------------
bool RicSummaryPlotEditorUi::isObservedData( RimSummaryCase* sumCase ) const
{
    return dynamic_cast<RimObservedSummaryData*>( sumCase ) != nullptr;
}

//--------------------------------------------------------------------------------------------------
///
//--------------------------------------------------------------------------------------------------
void RicSummaryPlotEditorUi::selectionEditorFieldChanged()
{
    syncPreviewCurvesFromUiSelection();
}

//--------------------------------------------------------------------------------------------------
///
//--------------------------------------------------------------------------------------------------
void RicSummaryPlotEditorUi::proxyEnablePlotAutoTitle( const bool& enable )
{
    m_previewPlot->enableAutoPlotTitle( enable );
    m_previewPlot->setPlotTitleVisible( enable );
    m_previewPlot->updateCurveNames();
    m_previewPlot->loadDataAndUpdate();
}

//--------------------------------------------------------------------------------------------------
///
//--------------------------------------------------------------------------------------------------
bool RicSummaryPlotEditorUi::proxyPlotAutoTitle() const
{
    return m_previewPlot->autoPlotTitle();
}

//--------------------------------------------------------------------------------------------------
///
//--------------------------------------------------------------------------------------------------
void RicSummaryPlotEditorUi::setInitialCurveVisibility( const RimSummaryPlot* targetPlot )
{
    // Set visibility for imported curves which were not checked in source plot
    std::set<std::pair<RimSummaryCase*, RifEclipseSummaryAddress>> sourceCurveDefs;
    for ( const auto& curve : targetPlot->summaryCurves() )
    {
        sourceCurveDefs.insert( std::make_pair( curve->summaryCaseY(), curve->summaryAddressY() ) );
    }

    for ( const auto& curve : m_previewPlot->summaryCurves() )
    {
        auto curveDef = std::make_pair( curve->summaryCaseY(), curve->summaryAddressY() );
        if ( sourceCurveDefs.count( curveDef ) == 0 )
        {
            curve->setCheckState( false );
        }
    }

    std::set<std::pair<RimSummaryCaseCollection*, RifEclipseSummaryAddress>> sourceCurveSetDefs;
    for ( const auto& curveSet : targetPlot->ensembleCurveSetCollection()->curveSets() )
    {
        sourceCurveSetDefs.insert( std::make_pair( curveSet->summaryCaseCollection(), curveSet->summaryAddress() ) );
    }

    for ( const auto& curveSet : m_previewPlot->ensembleCurveSetCollection()->curveSets() )
    {
        auto curveDef = std::make_pair( curveSet->summaryCaseCollection(), curveSet->summaryAddress() );
        if ( sourceCurveSetDefs.count( curveDef ) == 0 )
        {
            curveSet->showCurves( false );
        }
    }
}

//--------------------------------------------------------------------------------------------------
///
//--------------------------------------------------------------------------------------------------
int ensembleCurveCount( const std::set<RiaSummaryCurveDefinition>& allCurveDefs )
{
    return std::count_if( allCurveDefs.begin(),
                          allCurveDefs.end(),
                          []( const RiaSummaryCurveDefinition& def ) { return def.isEnsembleCurve(); } );
}

//--------------------------------------------------------------------------------------------------
///
//--------------------------------------------------------------------------------------------------
template <typename T>
std::vector<T> toVector( const std::set<T>& set )
{
    return std::vector<T>( set.begin(), set.end() );
}<|MERGE_RESOLUTION|>--- conflicted
+++ resolved
@@ -507,17 +507,11 @@
 
                 // Set single curve set color
                 auto   allCurveSets = m_previewPlot->ensembleCurveSetCollection()->curveSets();
-<<<<<<< HEAD
-                size_t colorIndex   = std::count_if( allCurveSets.begin(), allCurveSets.end(), []( RimEnsembleCurveSet* curveSet ) {
-                    return curveSet->colorMode() == RimEnsembleCurveSet::ColorMode::SINGLE_COLOR;
-                } );
-=======
                 size_t colorIndex =
                     std::count_if( allCurveSets.begin(),
                                    allCurveSets.end(),
                                    []( RimEnsembleCurveSet* curveSet )
                                    { return RimEnsembleCurveSetColorManager::hasSameColorForAllRealizationCurves( curveSet->colorMode() ); } );
->>>>>>> 67c46288
                 curveSet->setColor( RiaColorTables::summaryCurveDefaultPaletteColors().cycledColor3f( colorIndex ) );
 
                 // Add curve to plot
