/////////////////////////////////////////////////////////////////////////////////
//
//  Copyright (C) 2017-     Statoil ASA
//
//  ResInsight is free software: you can redistribute it and/or modify
//  it under the terms of the GNU General Public License as published by
//  the Free Software Foundation, either version 3 of the License, or
//  (at your option) any later version.
//
//  ResInsight is distributed in the hope that it will be useful, but WITHOUT ANY
//  WARRANTY; without even the implied warranty of MERCHANTABILITY or
//  FITNESS FOR A PARTICULAR PURPOSE.
//
//  See the GNU General Public License at <http://www.gnu.org/licenses/gpl.html>
//  for more details.
//
/////////////////////////////////////////////////////////////////////////////////

#include "RicPasteAsciiDataCurveFeature.h"

#include "OperationsUsingObjReferences/RicPasteFeatureImpl.h"

#include "cafPdmDefaultObjectFactory.h"
#include "cafPdmDocument.h"
#include "cafPdmObjectGroup.h"
#include "cafSelectionManager.h"
#include "cafSelectionManagerTools.h"

#include "cvfAssert.h"

#include <QAction>

#include "RimAsciiDataCurve.h"
#include "RimSummaryPlot.h"

CAF_CMD_SOURCE_INIT( RicPasteAsciiDataCurveFeature, "RicPasteAsciiDataCurveFeature" );

//--------------------------------------------------------------------------------------------------
///
//--------------------------------------------------------------------------------------------------
bool RicPasteAsciiDataCurveFeature::isCommandEnabled()
{
<<<<<<< HEAD
    caf::PdmObjectHandle* destinationObject = dynamic_cast<caf::PdmObjectHandle*>( caf::SelectionManager::instance()->selectedItem() );

    if ( !destinationObject )
    {
        return false;
    }

    RimSummaryPlot* summaryPlot = nullptr;
    destinationObject->firstAncestorOrThisOfType( summaryPlot );
=======
    auto summaryPlot = caf::firstAncestorOfTypeFromSelectedObject<RimSummaryPlot>();
>>>>>>> 67c46288
    if ( !summaryPlot )
    {
        return false;
    }

    return RicPasteAsciiDataCurveFeature::asciiDataCurves().size() > 0;
}

//--------------------------------------------------------------------------------------------------
///
//--------------------------------------------------------------------------------------------------
void RicPasteAsciiDataCurveFeature::onActionTriggered( bool isChecked )
{
<<<<<<< HEAD
    caf::PdmObjectHandle* destinationObject = dynamic_cast<caf::PdmObjectHandle*>( caf::SelectionManager::instance()->selectedItem() );
    CVF_ASSERT( destinationObject );

    RimSummaryPlot* summaryPlot = nullptr;
    destinationObject->firstAncestorOrThisOfType( summaryPlot );
=======
    auto summaryPlot = caf::firstAncestorOfTypeFromSelectedObject<RimSummaryPlot>();
>>>>>>> 67c46288
    if ( !summaryPlot )
    {
        return;
    }

    std::vector<caf::PdmPointer<RimAsciiDataCurve>> sourceObjects = RicPasteAsciiDataCurveFeature::asciiDataCurves();

    for ( size_t i = 0; i < sourceObjects.size(); i++ )
    {
        RimAsciiDataCurve* newObject = dynamic_cast<RimAsciiDataCurve*>(
            sourceObjects[i]->xmlCapability()->copyByXmlSerialization( caf::PdmDefaultObjectFactory::instance() ) );
        CVF_ASSERT( newObject );

        summaryPlot->addAsciiDataCruve( newObject );

        // Resolve references after object has been inserted into the project data model
        newObject->resolveReferencesRecursively();

        // If source curve is part of a curve filter, resolve of references to the summary case does not
        // work when pasting the new curve into a plot. Must set summary case manually.
        // newObject->setSummaryCase(sourceObjects[i]->summaryCase());

        newObject->initAfterReadRecursively();

        newObject->loadDataAndUpdate( true );
        newObject->updateConnectedEditors();

        summaryPlot->updateConnectedEditors();
    }
}

//--------------------------------------------------------------------------------------------------
///
//--------------------------------------------------------------------------------------------------
void RicPasteAsciiDataCurveFeature::setupActionLook( QAction* actionToSetup )
{
    actionToSetup->setText( "Paste ASCII Data Curve" );

    RicPasteFeatureImpl::setIconAndShortcuts( actionToSetup );
}

//--------------------------------------------------------------------------------------------------
///
//--------------------------------------------------------------------------------------------------
std::vector<caf::PdmPointer<RimAsciiDataCurve>> RicPasteAsciiDataCurveFeature::asciiDataCurves()
{
    caf::PdmObjectGroup objectGroup;
    RicPasteFeatureImpl::findObjectsFromClipboardRefs( &objectGroup );

    std::vector<caf::PdmPointer<RimAsciiDataCurve>> typedObjects;
    objectGroup.objectsByType( &typedObjects );

    return typedObjects;
}<|MERGE_RESOLUTION|>--- conflicted
+++ resolved
@@ -40,19 +40,7 @@
 //--------------------------------------------------------------------------------------------------
 bool RicPasteAsciiDataCurveFeature::isCommandEnabled()
 {
-<<<<<<< HEAD
-    caf::PdmObjectHandle* destinationObject = dynamic_cast<caf::PdmObjectHandle*>( caf::SelectionManager::instance()->selectedItem() );
-
-    if ( !destinationObject )
-    {
-        return false;
-    }
-
-    RimSummaryPlot* summaryPlot = nullptr;
-    destinationObject->firstAncestorOrThisOfType( summaryPlot );
-=======
     auto summaryPlot = caf::firstAncestorOfTypeFromSelectedObject<RimSummaryPlot>();
->>>>>>> 67c46288
     if ( !summaryPlot )
     {
         return false;
@@ -66,15 +54,7 @@
 //--------------------------------------------------------------------------------------------------
 void RicPasteAsciiDataCurveFeature::onActionTriggered( bool isChecked )
 {
-<<<<<<< HEAD
-    caf::PdmObjectHandle* destinationObject = dynamic_cast<caf::PdmObjectHandle*>( caf::SelectionManager::instance()->selectedItem() );
-    CVF_ASSERT( destinationObject );
-
-    RimSummaryPlot* summaryPlot = nullptr;
-    destinationObject->firstAncestorOrThisOfType( summaryPlot );
-=======
     auto summaryPlot = caf::firstAncestorOfTypeFromSelectedObject<RimSummaryPlot>();
->>>>>>> 67c46288
     if ( !summaryPlot )
     {
         return;
