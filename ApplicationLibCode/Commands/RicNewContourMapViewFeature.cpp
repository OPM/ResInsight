--- conflicted
+++ resolved
@@ -38,12 +38,7 @@
 #include "RimGeoMechContourMapView.h"
 #include "RimGeoMechContourMapViewCollection.h"
 #include "RimGeoMechView.h"
-<<<<<<< HEAD
-#include "RimOilField.h"
-#include "RimProject.h"
-=======
 #include "RimPolygonFilter.h"
->>>>>>> 15fe46cf
 #include "RimRegularLegendConfig.h"
 #include "RimSimWellInViewCollection.h"
 #include "RimSurfaceInViewCollection.h"
@@ -280,9 +275,8 @@
 
     contourMap->initAfterReadRecursively();
 
-<<<<<<< HEAD
     eclipseCase->contourMapCollection()->updateConnectedEditors();
-=======
+
     // Polygon cell filters are not working due to different organization of the project tree for Eclipse view and contour map view
     // Manually assign pointers to polygon objects
     //
@@ -306,7 +300,6 @@
             }
         }
     }
->>>>>>> 15fe46cf
 
     return contourMap;
 }
