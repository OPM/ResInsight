--- conflicted
+++ resolved
@@ -85,12 +85,7 @@
 
     int indexToObject = -1;
 
-<<<<<<< HEAD
-    std::vector<caf::PdmObjectHandle*> childObjects;
-    childArrayFieldHandle->children( &childObjects );
-=======
     std::vector<caf::PdmObjectHandle*> childObjects = childArrayFieldHandle->children();
->>>>>>> 67c46288
 
     for ( size_t i = 0; i < childObjects.size(); i++ )
     {
