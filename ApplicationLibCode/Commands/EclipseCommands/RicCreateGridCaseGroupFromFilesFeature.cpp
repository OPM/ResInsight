/////////////////////////////////////////////////////////////////////////////////
//
//  Copyright (C) 2015-     Statoil ASA
//  Copyright (C) 2015-     Ceetron Solutions AS
//
//  ResInsight is free software: you can redistribute it and/or modify
//  it under the terms of the GNU General Public License as published by
//  the Free Software Foundation, either version 3 of the License, or
//  (at your option) any later version.
//
//  ResInsight is distributed in the hope that it will be useful, but WITHOUT ANY
//  WARRANTY; without even the implied warranty of MERCHANTABILITY or
//  FITNESS FOR A PARTICULAR PURPOSE.
//
//  See the GNU General Public License at <http://www.gnu.org/licenses/gpl.html>
//  for more details.
//
/////////////////////////////////////////////////////////////////////////////////

#include "RicCreateGridCaseGroupFromFilesFeature.h"

#include "RiaApplication.h"
#include "RiaImportEclipseCaseTools.h"

#include "RicRecursiveFileSearchDialog.h"

#include "RimEclipseCaseCollection.h"

#include "cafSelectionManager.h"

#include <QAction>
#include <QFileInfo>

CAF_CMD_SOURCE_INIT( RicCreateGridCaseGroupFromFilesFeature, "RicCreateGridCaseGroupFromFilesFeature" );

//--------------------------------------------------------------------------------------------------
///
//--------------------------------------------------------------------------------------------------
bool RicCreateGridCaseGroupFromFilesFeature::isCommandEnabled()
{
    return true;
}

//--------------------------------------------------------------------------------------------------
///
//--------------------------------------------------------------------------------------------------
void RicCreateGridCaseGroupFromFilesFeature::onActionTriggered( bool isChecked )
{
    RiaApplication* app        = RiaApplication::instance();
    QString         defaultDir = app->lastUsedDialogDirectory( "INPUT_FILES" );

<<<<<<< HEAD
    RicRecursiveFileSearchDialogResult result = RicRecursiveFileSearchDialog::runRecursiveSearchDialog( nullptr,
                                                                                                        "Create Grid Case Group",
                                                                                                        defaultDir,
                                                                                                        m_pathFilter,
                                                                                                        m_fileNameFilter,
                                                                                                        QStringList( ".EGRID" ) );
=======
    RicRecursiveFileSearchDialogResult result =
        RicRecursiveFileSearchDialog::runRecursiveSearchDialog( nullptr,
                                                                "Create Grid Case Group",
                                                                defaultDir,
                                                                m_pathFilter,
                                                                m_fileNameFilter,
                                                                { RicRecursiveFileSearchDialog::FileType::EGRID } );
>>>>>>> 67c46288

    // Remember filters
    m_pathFilter     = result.pathFilter;
    m_fileNameFilter = result.fileNameFilter;

    if ( result.ok )
    {
        // Remember the path to next time
        app->setLastUsedDialogDirectory( "INPUT_FILES", QFileInfo( result.rootDir ).absoluteFilePath() );

        RiaImportEclipseCaseTools::addEclipseCases( result.files );
    }
}

//--------------------------------------------------------------------------------------------------
///
//--------------------------------------------------------------------------------------------------
void RicCreateGridCaseGroupFromFilesFeature::setupActionLook( QAction* actionToSetup )
{
    actionToSetup->setIcon( QIcon( ":/CreateGridCaseGroup16x16.png" ) );
    actionToSetup->setText( "&Create Grid Case Group" );
}<|MERGE_RESOLUTION|>--- conflicted
+++ resolved
@@ -49,14 +49,6 @@
     RiaApplication* app        = RiaApplication::instance();
     QString         defaultDir = app->lastUsedDialogDirectory( "INPUT_FILES" );
 
-<<<<<<< HEAD
-    RicRecursiveFileSearchDialogResult result = RicRecursiveFileSearchDialog::runRecursiveSearchDialog( nullptr,
-                                                                                                        "Create Grid Case Group",
-                                                                                                        defaultDir,
-                                                                                                        m_pathFilter,
-                                                                                                        m_fileNameFilter,
-                                                                                                        QStringList( ".EGRID" ) );
-=======
     RicRecursiveFileSearchDialogResult result =
         RicRecursiveFileSearchDialog::runRecursiveSearchDialog( nullptr,
                                                                 "Create Grid Case Group",
@@ -64,7 +56,6 @@
                                                                 m_pathFilter,
                                                                 m_fileNameFilter,
                                                                 { RicRecursiveFileSearchDialog::FileType::EGRID } );
->>>>>>> 67c46288
 
     // Remember filters
     m_pathFilter     = result.pathFilter;
