/////////////////////////////////////////////////////////////////////////////////
//
//  Copyright (C) 2020 Equinor ASA
//
//  ResInsight is free software: you can redistribute it and/or modify
//  it under the terms of the GNU General Public License as published by
//  the Free Software Foundation, either version 3 of the License, or
//  (at your option) any later version.
//
//  ResInsight is distributed in the hope that it will be useful, but WITHOUT ANY
//  WARRANTY; without even the implied warranty of MERCHANTABILITY or
//  FITNESS FOR A PARTICULAR PURPOSE.
//
//  See the GNU General Public License at <http://www.gnu.org/licenses/gpl.html>
//  for more details.
//
/////////////////////////////////////////////////////////////////////////////////

#include "RicThemeColorEditorFeature.h"

#include "RiaDefines.h"
#include "RiaGuiApplication.h"
#include "RiaPreferences.h"

#include "RiuGuiTheme.h"
#include "RiuMainWindow.h"
#include "RiuQssSyntaxHighlighter.h"
#include "RiuTextEditWithCompletion.h"

#include "cafAppEnum.h"

#include <QAction>
#include <QColorDialog>
#include <QComboBox>
#include <QCompleter>
#include <QGridLayout>
#include <QPushButton>
#include <QStringListModel>

CAF_CMD_SOURCE_INIT( RicThemeColorEditorFeature, "RicThemeColorEditorFeature" );

//--------------------------------------------------------------------------------------------------
///
//--------------------------------------------------------------------------------------------------
bool RicThemeColorEditorFeature::isCommandEnabled()
{
    return true;
}

//--------------------------------------------------------------------------------------------------
///
//--------------------------------------------------------------------------------------------------
void RicThemeColorEditorFeature::onActionTriggered( bool isChecked )
{
    RiaDefines::ThemeEnum theme = RiaGuiApplication::instance()->preferences()->guiTheme();

    QDialog* dialog = new QDialog( RiuMainWindow::instance() );
    connect( dialog, &QDialog::close, [theme]() { RiuGuiTheme::updateGuiTheme( theme ); } );
    dialog->setModal( false );
    dialog->setWindowTitle( "Theme Color Editor Dialog" );

    QGridLayout* layout = new QGridLayout();

    layout->addWidget( new QLabel( "GUI theme" ), 0, 0 );

    QComboBox*                          themeSelector = new QComboBox();
    caf::AppEnum<RiaDefines::ThemeEnum> themes;
    for ( size_t index = 0; index < caf::AppEnum<RiaDefines::ThemeEnum>::size(); index++ )
    {
        themeSelector->addItem( caf::AppEnum<RiaDefines::ThemeEnum>::uiTextFromIndex( index ), QVariant::fromValue( index ) );
        if ( static_cast<RiaDefines::ThemeEnum>( index ) == theme )
        {
            themeSelector->setCurrentIndex( static_cast<int>( index ) );
        }
    }
    layout->addWidget( themeSelector, 0, 1 );

    QFrame* line = new QFrame();
    line->setFrameShape( QFrame::HLine );
    layout->addWidget( line, 1, 0, 1, 2 );
    QWidget* widget = new QWidget();
    layout->addWidget( widget, 2, 0, 1, 2 );

    TextEditWithCompletion* editor = new TextEditWithCompletion();
    editor->setAcceptRichText( false );
    QCompleter* completer = new QCompleter( RiuMainWindow::instance() );
    completer->setModel( RiuGuiTheme::getQssCompletionModel( completer ) );
    completer->setModelSorting( QCompleter::CaseInsensitivelySortedModel );
    completer->setCaseSensitivity( Qt::CaseInsensitive );
    completer->setWrapAround( false );
    editor->setCompleter( completer );

    auto generateColorFields = [themeSelector, widget, editor]() -> void
    {
        QLayoutItem* item;
        if ( widget->layout() )
        {
            while ( ( item = widget->layout()->takeAt( 0 ) ) != nullptr )
            {
                delete item->widget();
                delete item;
            }
            delete widget->layout();
        }
        QGridLayout*           innerLayout        = new QGridLayout();
        int                    row                = 0;
        int                    column             = 0;
        RiaDefines::ThemeEnum  theme              = static_cast<RiaDefines::ThemeEnum>( themeSelector->currentData().toInt() );
        QMap<QString, QString> variableValueMap   = RiuGuiTheme::getVariableValueMap( theme );
        QMap<QString, QString> variableGuiTextMap = RiuGuiTheme::getVariableGuiTextMap( theme );
        for ( const QString& variableName : variableValueMap.keys() )
        {
            innerLayout->addWidget( new QLabel( !variableGuiTextMap[variableName].isEmpty() ? variableGuiTextMap[variableName] : variableName ),
                                    row,
                                    column );
            QPushButton* colorBox = new QPushButton( "" );
            colorBox->setStyleSheet( QString( "background-color: %0;" ).arg( variableValueMap.value( variableName ) ) );
<<<<<<< HEAD
            connect( colorBox, &QPushButton::clicked, [variableValueMap, variableName, theme, editor, widget, colorBox]() -> void {
                QColor color = QColorDialog::getColor( colorBox->palette().color( QPalette::Button ), widget );
                if ( color.isValid() )
                {
                    colorBox->setStyleSheet( QString( "background-color: %0;" ).arg( color.name() ) );
                    colorBox->style()->unpolish( colorBox );
                    colorBox->style()->polish( colorBox );
                    RiuGuiTheme::changeVariableValue( theme, variableName, color.name() );
                    editor->setPlainText( RiuGuiTheme::applyVariableValueMapToStyleSheet( theme ) );
                }
            } );
=======
            connect( colorBox,
                     &QPushButton::clicked,
                     [variableValueMap, variableName, theme, editor, widget, colorBox]() -> void
                     {
                         QColor color = QColorDialog::getColor( colorBox->palette().color( QPalette::Button ), widget );
                         if ( color.isValid() )
                         {
                             colorBox->setStyleSheet( QString( "background-color: %0;" ).arg( color.name() ) );
                             colorBox->style()->unpolish( colorBox );
                             colorBox->style()->polish( colorBox );
                             RiuGuiTheme::changeVariableValue( theme, variableName, color.name() );
                             editor->setPlainText( RiuGuiTheme::applyVariableValueMapToStyleSheet( theme ) );
                         }
                     } );
>>>>>>> 67c46288
            innerLayout->addWidget( colorBox, row++, column + 1 );
            if ( row == 10 )
            {
                row = 0;
                column += 2;
            }
        }
        widget->setLayout( innerLayout );
    };

    // A more elegant way, but not supported in old Qt version.
    // connect( themeSelector, qOverload<int>( &QComboBox::currentIndexChanged ), [=]() {
    connect( themeSelector,
             static_cast<void ( QComboBox::* )( int )>( &QComboBox::currentIndexChanged ),
             [=]()
             {
                 generateColorFields();
                 RiaDefines::ThemeEnum theme = static_cast<RiaDefines::ThemeEnum>( themeSelector->currentData().toInt() );
                 RiuGuiTheme::updateGuiTheme( static_cast<RiaDefines::ThemeEnum>( theme ) );
                 editor->setPlainText( RiuGuiTheme::loadStyleSheet( theme ) );
             } );

    generateColorFields();

    RiuGuiTheme::updateGuiTheme( theme );
    editor->setPlainText( RiuGuiTheme::loadStyleSheet( theme ) );

    line = new QFrame();
    line->setFrameShape( QFrame::HLine );
    layout->addWidget( line, 3, 0, 1, 2 );
    layout->addWidget( editor, 5, 0, 1, 2 );

    QPushButton* button = new QPushButton( "Apply style sheet changes" );
    layout->addWidget( button, 6, 1 );
    connect( button,
             &QPushButton::clicked,
             [themeSelector, editor, generateColorFields]()
             {
                 RiaDefines::ThemeEnum theme = static_cast<RiaDefines::ThemeEnum>( themeSelector->currentData().toInt() );
                 RiuGuiTheme::writeStyleSheetToFile( theme, editor->toPlainText() );
                 generateColorFields();
             } );

    dialog->setLayout( layout );

    dialog->show();
}

//--------------------------------------------------------------------------------------------------
///
//--------------------------------------------------------------------------------------------------
void RicThemeColorEditorFeature::setupActionLook( QAction* actionToSetup )
{
    actionToSetup->setText( "Open Theme Color Editor" );
}<|MERGE_RESOLUTION|>--- conflicted
+++ resolved
@@ -115,19 +115,6 @@
                                     column );
             QPushButton* colorBox = new QPushButton( "" );
             colorBox->setStyleSheet( QString( "background-color: %0;" ).arg( variableValueMap.value( variableName ) ) );
-<<<<<<< HEAD
-            connect( colorBox, &QPushButton::clicked, [variableValueMap, variableName, theme, editor, widget, colorBox]() -> void {
-                QColor color = QColorDialog::getColor( colorBox->palette().color( QPalette::Button ), widget );
-                if ( color.isValid() )
-                {
-                    colorBox->setStyleSheet( QString( "background-color: %0;" ).arg( color.name() ) );
-                    colorBox->style()->unpolish( colorBox );
-                    colorBox->style()->polish( colorBox );
-                    RiuGuiTheme::changeVariableValue( theme, variableName, color.name() );
-                    editor->setPlainText( RiuGuiTheme::applyVariableValueMapToStyleSheet( theme ) );
-                }
-            } );
-=======
             connect( colorBox,
                      &QPushButton::clicked,
                      [variableValueMap, variableName, theme, editor, widget, colorBox]() -> void
@@ -142,7 +129,6 @@
                              editor->setPlainText( RiuGuiTheme::applyVariableValueMapToStyleSheet( theme ) );
                          }
                      } );
->>>>>>> 67c46288
             innerLayout->addWidget( colorBox, row++, column + 1 );
             if ( row == 10 )
             {
