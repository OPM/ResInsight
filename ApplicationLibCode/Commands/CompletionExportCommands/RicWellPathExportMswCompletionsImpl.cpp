--- conflicted
+++ resolved
@@ -115,16 +115,6 @@
         auto allCompletions = wellPath->allCompletionsRecursively();
 
         bool exportFractures =
-<<<<<<< HEAD
-            exportSettings.includeFractures() && std::any_of( allCompletions.begin(), allCompletions.end(), []( auto completion ) {
-                return completion->isEnabled() && completion->componentType() == RiaDefines::WellPathComponentType::FRACTURE;
-            } );
-
-        bool exportFishbones =
-            exportSettings.includeFishbones() && std::any_of( allCompletions.begin(), allCompletions.end(), []( auto completion ) {
-                return completion->isEnabled() && completion->componentType() == RiaDefines::WellPathComponentType::FISHBONES;
-            } );
-=======
             exportSettings.includeFractures() &&
             std::any_of( allCompletions.begin(),
                          allCompletions.end(),
@@ -137,7 +127,6 @@
                          allCompletions.end(),
                          []( auto completion )
                          { return completion->isEnabled() && completion->componentType() == RiaDefines::WellPathComponentType::FISHBONES; } );
->>>>>>> 67c46288
 
         if ( exportSettings.fileSplit() == RicExportCompletionDataSettingsUi::ExportSplit::SPLIT_ON_WELL && !unifiedWellPathFile )
         {
@@ -172,13 +161,6 @@
             }
             else
             {
-<<<<<<< HEAD
-                bool anyPerforationsPresent =
-                    exportSettings.includeFractures() && std::any_of( allCompletions.begin(), allCompletions.end(), []( auto completion ) {
-                        return completion->isEnabled() &&
-                               completion->componentType() == RiaDefines::WellPathComponentType::PERFORATION_INTERVAL;
-                    } );
-=======
                 bool anyPerforationsPresent = exportSettings.includeFractures() &&
                                               std::any_of( allCompletions.begin(),
                                                            allCompletions.end(),
@@ -187,7 +169,6 @@
                                                                       completion->componentType() ==
                                                                           RiaDefines::WellPathComponentType::PERFORATION_INTERVAL;
                                                            } );
->>>>>>> 67c46288
 
                 QString perforationText = anyPerforationsPresent ? "Perforation_" : "";
                 QString fileName =
@@ -228,19 +209,11 @@
             else
             {
                 QString fileName = QString( "%1_Fracture_MSW_%2" ).arg( wellPath->name(), exportSettings.caseToApply->caseUserDescription() );
-<<<<<<< HEAD
-                exportFile       = RicWellPathExportCompletionsFileTools::openFileForExport( exportSettings.folder,
-                                                                                       fileName,
-                                                                                       "",
-                                                                                       exportSettings.exportDataSourceAsComment() );
-                lgrExportFile    = RicWellPathExportCompletionsFileTools::openFileForExport( exportSettings.folder,
-=======
                 exportFile    = RicWellPathExportCompletionsFileTools::openFileForExport( exportSettings.folder,
                                                                                        fileName,
                                                                                        "",
                                                                                        exportSettings.exportDataSourceAsComment() );
                 lgrExportFile = RicWellPathExportCompletionsFileTools::openFileForExport( exportSettings.folder,
->>>>>>> 67c46288
                                                                                           fileName + "_LGR",
                                                                                           "",
                                                                                           exportSettings.exportDataSourceAsComment() );
@@ -271,19 +244,11 @@
             else
             {
                 QString fileName = QString( "%1_Fishbones_MSW_%2" ).arg( wellPath->name(), exportSettings.caseToApply->caseUserDescription() );
-<<<<<<< HEAD
-                exportFile       = RicWellPathExportCompletionsFileTools::openFileForExport( exportSettings.folder,
-                                                                                       fileName,
-                                                                                       "",
-                                                                                       exportSettings.exportDataSourceAsComment() );
-                lgrExportFile    = RicWellPathExportCompletionsFileTools::openFileForExport( exportSettings.folder,
-=======
                 exportFile    = RicWellPathExportCompletionsFileTools::openFileForExport( exportSettings.folder,
                                                                                        fileName,
                                                                                        "",
                                                                                        exportSettings.exportDataSourceAsComment() );
                 lgrExportFile = RicWellPathExportCompletionsFileTools::openFileForExport( exportSettings.folder,
->>>>>>> 67c46288
                                                                                           fileName + "_LGR",
                                                                                           "",
                                                                                           exportSettings.exportDataSourceAsComment() );
@@ -598,15 +563,9 @@
 //--------------------------------------------------------------------------------------------------
 ///
 //--------------------------------------------------------------------------------------------------
-<<<<<<< HEAD
-void RicWellPathExportMswCompletionsImpl::generateFishbonesMswExportInfo( const RimEclipseCase*                            eclipseCase,
-                                                                          const RimWellPath*                               wellPath,
-                                                                          double                                           initialMD,
-=======
 void RicWellPathExportMswCompletionsImpl::generateFishbonesMswExportInfo( const RimEclipseCase* eclipseCase,
                                                                           const RimWellPath*    wellPath,
                                                                           double                initialMD,
->>>>>>> 67c46288
                                                                           const std::vector<WellPathCellIntersectionInfo>& cellIntersections,
                                                                           bool                             enableSegmentSplitting,
                                                                           gsl::not_null<RicMswExportInfo*> exportInfo,
@@ -621,16 +580,6 @@
 //--------------------------------------------------------------------------------------------------
 ///
 //--------------------------------------------------------------------------------------------------
-<<<<<<< HEAD
-void RicWellPathExportMswCompletionsImpl::generateFishbonesMswExportInfo( const RimEclipseCase*                            eclipseCase,
-                                                                          const RimWellPath*                               wellPath,
-                                                                          double                                           initialMD,
-                                                                          const std::vector<WellPathCellIntersectionInfo>& cellIntersections,
-                                                                          const std::vector<RimFishbones*>&                fishbonesSubs,
-                                                                          bool                             enableSegmentSplitting,
-                                                                          gsl::not_null<RicMswExportInfo*> exportInfo,
-                                                                          gsl::not_null<RicMswBranch*>     branch )
-=======
 void RicWellPathExportMswCompletionsImpl::generateFishbonesMswExportInfo( const RimEclipseCase* eclipseCase,
                                                                           const RimWellPath*    wellPath,
                                                                           double                initialMD,
@@ -639,7 +588,6 @@
                                                                           bool                              enableSegmentSplitting,
                                                                           gsl::not_null<RicMswExportInfo*>  exportInfo,
                                                                           gsl::not_null<RicMswBranch*>      branch )
->>>>>>> 67c46288
 {
     std::vector<WellPathCellIntersectionInfo> filteredIntersections =
         filterIntersections( cellIntersections, initialMD, wellPath->wellPathGeometry(), eclipseCase );
@@ -820,21 +768,12 @@
 //--------------------------------------------------------------------------------------------------
 ///
 //--------------------------------------------------------------------------------------------------
-<<<<<<< HEAD
-bool RicWellPathExportMswCompletionsImpl::generateFracturesMswExportInfo( RimEclipseCase*                                  eclipseCase,
-                                                                          const RimWellPath*                               wellPath,
-                                                                          double                                           initialMD,
-                                                                          const std::vector<WellPathCellIntersectionInfo>& cellIntersections,
-                                                                          gsl::not_null<RicMswExportInfo*>                 exportInfo,
-                                                                          gsl::not_null<RicMswBranch*>                     branch )
-=======
 bool RicWellPathExportMswCompletionsImpl::generateFracturesMswExportInfo( RimEclipseCase*    eclipseCase,
                                                                           const RimWellPath* wellPath,
                                                                           double             initialMD,
                                                                           const std::vector<WellPathCellIntersectionInfo>& cellIntersections,
                                                                           gsl::not_null<RicMswExportInfo*> exportInfo,
                                                                           gsl::not_null<RicMswBranch*>     branch )
->>>>>>> 67c46288
 {
     auto fractures = wellPath->fractureCollection()->activeFractures();
 
@@ -893,15 +832,6 @@
 //--------------------------------------------------------------------------------------------------
 ///
 //--------------------------------------------------------------------------------------------------
-<<<<<<< HEAD
-bool RicWellPathExportMswCompletionsImpl::generatePerforationsMswExportInfo( RimEclipseCase*                                  eclipseCase,
-                                                                             const RimWellPath*                               wellPath,
-                                                                             int                                              timeStep,
-                                                                             double                                           initialMD,
-                                                                             const std::vector<WellPathCellIntersectionInfo>& cellIntersections,
-                                                                             gsl::not_null<RicMswExportInfo*>                 exportInfo,
-                                                                             gsl::not_null<RicMswBranch*>                     branch )
-=======
 bool RicWellPathExportMswCompletionsImpl::generatePerforationsMswExportInfo( RimEclipseCase*    eclipseCase,
                                                                              const RimWellPath* wellPath,
                                                                              int                timeStep,
@@ -909,7 +839,6 @@
                                                                              const std::vector<WellPathCellIntersectionInfo>& cellIntersections,
                                                                              gsl::not_null<RicMswExportInfo*> exportInfo,
                                                                              gsl::not_null<RicMswBranch*>     branch )
->>>>>>> 67c46288
 {
     auto perforationIntervals = wellPath->perforationIntervalCollection()->activePerforations();
 
@@ -990,11 +919,6 @@
 std::vector<WellPathCellIntersectionInfo> RicWellPathExportMswCompletionsImpl::generateCellSegments( const RimEclipseCase* eclipseCase,
                                                                                                      const RimWellPath*    wellPath )
 {
-<<<<<<< HEAD
-    const RigActiveCellInfo* activeCellInfo = eclipseCase->eclipseCaseData()->activeCellInfo( RiaDefines::PorosityModelType::MATRIX_MODEL );
-
-=======
->>>>>>> 67c46288
     auto wellPathGeometry = wellPath->wellPathGeometry();
     CVF_ASSERT( wellPathGeometry );
 
@@ -1017,15 +941,9 @@
 //--------------------------------------------------------------------------------------------------
 ///
 //--------------------------------------------------------------------------------------------------
-<<<<<<< HEAD
-double RicWellPathExportMswCompletionsImpl::computeIntitialMeasuredDepth( const RimEclipseCase*                            eclipseCase,
-                                                                          const RimWellPath*                               wellPath,
-                                                                          const RimMswCompletionParameters*                mswParameters,
-=======
 double RicWellPathExportMswCompletionsImpl::computeIntitialMeasuredDepth( const RimEclipseCase*             eclipseCase,
                                                                           const RimWellPath*                wellPath,
                                                                           const RimMswCompletionParameters* mswParameters,
->>>>>>> 67c46288
                                                                           const std::vector<WellPathCellIntersectionInfo>& allIntersections )
 {
     if ( allIntersections.empty() ) return 0.0;
@@ -1943,17 +1861,10 @@
 ///
 //--------------------------------------------------------------------------------------------------
 std::pair<double, double>
-<<<<<<< HEAD
-    RicWellPathExportMswCompletionsImpl::calculateOverlapWithActiveCells( double                                           startMD,
-                                                                          double                                           endMD,
-                                                                          const std::vector<WellPathCellIntersectionInfo>& wellPathIntersections,
-                                                                          const RigActiveCellInfo*                         activeCellInfo )
-=======
     RicWellPathExportMswCompletionsImpl::calculateOverlapWithActiveCells( double startMD,
                                                                           double endMD,
                                                                           const std::vector<WellPathCellIntersectionInfo>& wellPathIntersections,
                                                                           const RigActiveCellInfo* activeCellInfo )
->>>>>>> 67c46288
 {
     for ( const WellPathCellIntersectionInfo& intersection : wellPathIntersections )
     {
