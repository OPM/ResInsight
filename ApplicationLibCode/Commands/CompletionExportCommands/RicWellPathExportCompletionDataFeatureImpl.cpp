/////////////////////////////////////////////////////////////////////////////////
//
//  Copyright (C) 2017 Statoil ASA
//
//  ResInsight is free software: you can redistribute it and/or modify
//  it under the terms of the GNU General Public License as published by
//  the Free Software Foundation, either version 3 of the License, or
//  (at your option) any later version.
//
//  ResInsight is distributed in the hope that it will be useful, but WITHOUT ANY
//  WARRANTY; without even the implied warranty of MERCHANTABILITY or
//  FITNESS FOR A PARTICULAR PURPOSE.
//
//  See the GNU General Public License at <http://www.gnu.org/licenses/gpl.html>
//  for more details.
//
/////////////////////////////////////////////////////////////////////////////////

#include "RicWellPathExportCompletionDataFeatureImpl.h"

#include "RiaEclipseUnitTools.h"
#include "RiaFilePathTools.h"
#include "RiaFractureDefines.h"
#include "RiaLogging.h"
#include "RiaPreferencesSystem.h"
#include "RiaWeightedMeanCalculator.h"

#include "ExportCommands/RicExportLgrFeature.h"
#include "RicExportCompletionDataSettingsUi.h"
#include "RicExportFeatureImpl.h"
#include "RicExportFractureCompletionsImpl.h"
#include "RicFishbonesTransmissibilityCalculationFeatureImp.h"
#include "RicWellPathExportCompletionsFileTools.h"
#include "RicWellPathExportMswCompletionsImpl.h"
#include "RicWellPathFractureReportItem.h"
#include "RicWellPathFractureTextReportFeatureImpl.h"

#include "RifTextDataTableFormatter.h"

#include "RigActiveCellInfo.h"
#include "RigCaseCellResultsData.h"
#include "RigEclipseCaseData.h"
#include "RigEclipseResultAddress.h"
#include "RigMainGrid.h"
#include "RigPerforationTransmissibilityEquations.h"
#include "RigResultAccessorFactory.h"
#include "RigTransmissibilityEquations.h"
#include "RigVirtualPerforationTransmissibilities.h"
#include "RigWellLogExtractionTools.h"
#include "RigWellLogExtractor.h"
#include "RigWellPath.h"
#include "RigWellPathIntersectionTools.h"

#include "RimFileWellPath.h"
#include "RimFishbones.h"
#include "RimFishbonesCollection.h"
#include "RimFractureTemplate.h"
#include "RimNonDarcyPerforationParameters.h"
#include "RimPerforationCollection.h"
#include "RimPerforationInterval.h"
#include "RimProject.h"
#include "RimSimWellInView.h"
#include "RimWellPath.h"
#include "RimWellPathCollection.h"
#include "RimWellPathCompletions.h"
#include "RimWellPathFracture.h"
#include "RimWellPathFractureCollection.h"
#include "RimWellPathValve.h"

#include "Riu3DMainWindowTools.h"
#include "RiuMainWindow.h"

#include "cafPdmUiPropertyViewDialog.h"
#include "cafProgressInfo.h"
#include "cafSelectionManager.h"
#include "cafUtils.h"

#include "cvfPlane.h"

#include <QDir>

#include <map>
#include <set>

//--------------------------------------------------------------------------------------------------
///
//--------------------------------------------------------------------------------------------------
void RicWellPathExportCompletionDataFeatureImpl::exportCompletions( const std::vector<RimWellPath*>&         wellPaths,
                                                                    const std::vector<RimSimWellInView*>&    simWells,
                                                                    const RicExportCompletionDataSettingsUi& exportSettings )
{
    if ( exportSettings.caseToApply() == nullptr || exportSettings.caseToApply()->eclipseCaseData() == nullptr )
    {
        RiaLogging::error( "Export Completions Data: Cannot export completions data without specified eclipse case" );
        return;
    }

    if ( exportSettings.customFileName().isEmpty() )
    {
        QDir folder( exportSettings.folder );
        if ( !folder.exists() )
        {
            QString txt = QString( "The path '%1' does not exist. Aborting export." ).arg( exportSettings.folder );
            RiaLogging::errorInMessageBox( Riu3DMainWindowTools::mainWindowWidget(), "Export", txt );

            return;
        }
    }

    exportCarfinForTemporaryLgrs( exportSettings.caseToApply(), exportSettings.folder );

    {
        std::vector<RicWellPathFractureReportItem> fractureDataReportItems;
        std::unique_ptr<QTextStream>               fractureTransmissibilityExportInformationStream = nullptr;
        QFile                                      fractureTransmissibilityExportInformationFile;

        RiaPreferencesSystem* prefs = RiaPreferencesSystem::current();
        if ( prefs->includeFractureDebugInfoFile() )
        {
            QDir outputDir = QDir( exportSettings.folder );
            if ( !outputDir.mkpath( "." ) )
            {
                QString errMsg = QString( "Could not create export folder: %1" ).arg( exportSettings.folder );
                RiaLogging::error( errMsg );
                return;
            }

            QString fractureTransmisibillityExportInformationPath =
                QDir( exportSettings.folder ).absoluteFilePath( "FractureTransmissibilityExportInformation" );

            fractureTransmissibilityExportInformationFile.setFileName( fractureTransmisibillityExportInformationPath );
            if ( !fractureTransmissibilityExportInformationFile.open( QIODevice::WriteOnly | QIODevice::Text ) )
            {
                RiaLogging::error(
                    QString( "Export Completions Data: Could not open the file: %1" ).arg( fractureTransmisibillityExportInformationPath ) );
            }
            else
            {
                fractureTransmissibilityExportInformationStream =
                    std::make_unique<QTextStream>( &fractureTransmissibilityExportInformationFile );
            }
        }

        std::vector<RigCompletionData> completions;

        {
            caf::ProgressInfo progress( wellPaths.size(), "Extracting Completion Data For Well Paths" );

            for ( RimWellPath* wellPath : wellPaths )
            {
                std::vector<RimWellPath*> allWellPathLaterals;
                if ( wellPath->unitSystem() == exportSettings.caseToApply->eclipseCaseData()->unitsType() )
                {
                    allWellPathLaterals = wellPath->allWellPathLaterals();
                }
                else
                {
                    int     caseId = exportSettings.caseToApply->caseId();
                    QString format = QString( "Unit systems for well path \"%1\" must match unit system of chosen eclipse case \"%2\"" );
                    QString errMsg = format.arg( wellPath->name() ).arg( caseId );
                    RiaLogging::error( errMsg );
                }

                std::map<size_t, std::vector<RigCompletionData>> completionsPerEclipseCellAllCompletionTypes;
                std::map<size_t, std::vector<RigCompletionData>> completionsPerEclipseCellFishbones;
                std::map<size_t, std::vector<RigCompletionData>> completionsPerEclipseCellFracture;
                std::map<size_t, std::vector<RigCompletionData>> completionsPerEclipseCellPerforations;

                for ( auto wellPathLateral : allWellPathLaterals )
                {
                    // Generate completion data

                    if ( exportSettings.includePerforations )
                    {
                        std::vector<RigCompletionData> perforationCompletionData =
                            generatePerforationsCompdatValues( wellPathLateral,
                                                               wellPathLateral->perforationIntervalCollection()->perforations(),
                                                               exportSettings );

                        appendCompletionData( &completionsPerEclipseCellAllCompletionTypes, perforationCompletionData );
                        appendCompletionData( &completionsPerEclipseCellPerforations, perforationCompletionData );
                    }

                    if ( exportSettings.includeFishbones )
                    {
                        std::vector<RigCompletionData> fishbonesCompletionData =
                            RicFishbonesTransmissibilityCalculationFeatureImp::generateFishboneCompdatValuesUsingAdjustedCellVolume( wellPathLateral,
                                                                                                                                     exportSettings );

                        appendCompletionData( &completionsPerEclipseCellAllCompletionTypes, fishbonesCompletionData );
                        appendCompletionData( &completionsPerEclipseCellFishbones, fishbonesCompletionData );
                    }

                    if ( exportSettings.includeFractures() )
                    {
                        // If no report is wanted, set reportItems = nullptr
                        std::vector<RicWellPathFractureReportItem>* reportItems = &fractureDataReportItems;

                        std::vector<RigCompletionData> fractureCompletionData = RicExportFractureCompletionsImpl::
                            generateCompdatValuesForWellPath( wellPathLateral,
                                                              exportSettings.caseToApply(),
                                                              reportItems,
                                                              fractureTransmissibilityExportInformationStream.get(),
                                                              RicExportFractureCompletionsImpl::
                                                                  PressureDepletionParameters( exportSettings.performTransScaling(),
                                                                                               exportSettings.transScalingTimeStep(),
                                                                                               exportSettings.transScalingWBHPSource(),
                                                                                               exportSettings.transScalingWBHP() ) );

                        appendCompletionData( &completionsPerEclipseCellAllCompletionTypes, fractureCompletionData );
                        appendCompletionData( &completionsPerEclipseCellFracture, fractureCompletionData );
                    }
                }

                if ( exportSettings.reportCompletionsTypesIndividually() )
                {
                    for ( auto& data : completionsPerEclipseCellFracture )
                    {
                        completions.push_back( combineEclipseCellCompletions( data.second, exportSettings ) );
                    }

                    for ( auto& data : completionsPerEclipseCellFishbones )
                    {
                        completions.push_back( combineEclipseCellCompletions( data.second, exportSettings ) );
                    }

                    for ( auto& data : completionsPerEclipseCellPerforations )
                    {
                        completions.push_back( combineEclipseCellCompletions( data.second, exportSettings ) );
                    }
                }
                else
                {
                    for ( auto& data : completionsPerEclipseCellAllCompletionTypes )
                    {
                        completions.push_back( combineEclipseCellCompletions( data.second, exportSettings ) );
                    }
                }

                progress.incrementProgress();
            }
        }

        for ( auto simWell : simWells )
        {
            std::map<size_t, std::vector<RigCompletionData>> completionsPerEclipseCell;

            std::vector<RigCompletionData> fractureCompletionData = RicExportFractureCompletionsImpl::
                generateCompdatValuesForSimWell( exportSettings.caseToApply(),
                                                 simWell,
                                                 fractureTransmissibilityExportInformationStream.get(),
                                                 RicExportFractureCompletionsImpl::
                                                     PressureDepletionParameters( exportSettings.performTransScaling(),
                                                                                  exportSettings.transScalingTimeStep(),
                                                                                  exportSettings.transScalingWBHPSource(),
                                                                                  exportSettings.transScalingWBHP() ) );

            appendCompletionData( &completionsPerEclipseCell, fractureCompletionData );

            for ( auto& data : completionsPerEclipseCell )
            {
                completions.push_back( combineEclipseCellCompletions( data.second, exportSettings ) );
            }
        }

        const QString eclipseCaseName = exportSettings.caseToApply->caseUserDescription();

        if ( exportSettings.fileSplit == RicExportCompletionDataSettingsUi::ExportSplit::UNIFIED_FILE )
        {
            QString fileName = exportSettings.customFileName();
            if ( fileName.isEmpty() )
            {
                fileName = QString( "UnifiedCompletions_%1" ).arg( eclipseCaseName );
            }

            sortAndExportCompletionsToFile( exportSettings.caseToApply,
                                            exportSettings.folder,
                                            fileName,
                                            completions,
                                            fractureDataReportItems,
                                            exportSettings.compdatExport,
                                            exportSettings.exportDataSourceAsComment(),
                                            exportSettings.exportWelspec() );
        }
        else if ( exportSettings.fileSplit == RicExportCompletionDataSettingsUi::ExportSplit::SPLIT_ON_WELL )
        {
            for ( auto wellPath : wellPaths )
            {
                std::vector<RigCompletionData> completionsForWell;
                for ( const auto& completion : completions )
                {
                    if ( wellPath == topLevelWellPath( completion ) )
                    {
                        completionsForWell.push_back( completion );
                    }
                }

                if ( completionsForWell.empty() ) continue;

                std::vector<RicWellPathFractureReportItem> reportItemsForWell;
                for ( const auto& fracItem : fractureDataReportItems )
                {
                    if ( fracItem.wellPathNameForExport() == wellPath->completionSettings()->wellNameForExport() )
                    {
                        reportItemsForWell.push_back( fracItem );
                    }
                }

                QString fileName = QString( "%1_UnifiedCompletions_%2" ).arg( wellPath->name() ).arg( eclipseCaseName );
                sortAndExportCompletionsToFile( exportSettings.caseToApply,
                                                exportSettings.folder,
                                                fileName,
                                                completionsForWell,
                                                reportItemsForWell,
                                                exportSettings.compdatExport,
                                                exportSettings.exportDataSourceAsComment(),
                                                exportSettings.exportWelspec() );
            }
        }
        else if ( exportSettings.fileSplit == RicExportCompletionDataSettingsUi::ExportSplit::SPLIT_ON_WELL_AND_COMPLETION_TYPE )
        {
            std::vector<RigCompletionData::CompletionType> completionTypes;
            completionTypes.push_back( RigCompletionData::CompletionType::FISHBONES );
            completionTypes.push_back( RigCompletionData::CompletionType::FRACTURE );
            completionTypes.push_back( RigCompletionData::CompletionType::PERFORATION );

            for ( const auto& completionType : completionTypes )
            {
                for ( auto wellPath : wellPaths )
                {
                    std::vector<RigCompletionData> completionsForWell;
                    for ( const auto& completion : completions )
                    {
                        if ( completionType == completion.completionType() )
                        {
                            if ( wellPath == topLevelWellPath( completion ) )
                            {
                                completionsForWell.push_back( completion );
                            }
                        }
                    }

                    if ( completionsForWell.empty() ) continue;

                    std::vector<RicWellPathFractureReportItem> reportItemsForWell;
                    if ( completionType == RigCompletionData::CompletionType::FRACTURE )
                    {
                        for ( const auto& fracItem : fractureDataReportItems )
                        {
                            if ( fracItem.wellPathNameForExport() == wellPath->completionSettings()->wellNameForExport() )
                            {
                                reportItemsForWell.push_back( fracItem );
                            }
                        }
                    }

                    {
                        QString completionTypeText;
                        if ( completionType == RigCompletionData::CompletionType::FISHBONES ) completionTypeText = "Fishbones";
                        if ( completionType == RigCompletionData::CompletionType::FRACTURE ) completionTypeText = "Fracture";
                        if ( completionType == RigCompletionData::CompletionType::PERFORATION ) completionTypeText = "Perforation";

                        QString fileName = QString( "%1_%2_%3" ).arg( wellPath->name() ).arg( completionTypeText ).arg( eclipseCaseName );
                        sortAndExportCompletionsToFile( exportSettings.caseToApply,
                                                        exportSettings.folder,
                                                        fileName,
                                                        completionsForWell,
                                                        reportItemsForWell,
                                                        exportSettings.compdatExport,
                                                        exportSettings.exportDataSourceAsComment(),
                                                        exportSettings.exportWelspec() );
                    }
                }
            }
        }

        // Export sim wells
        if ( exportSettings.fileSplit == RicExportCompletionDataSettingsUi::ExportSplit::SPLIT_ON_WELL ||
             exportSettings.fileSplit == RicExportCompletionDataSettingsUi::ExportSplit::SPLIT_ON_WELL_AND_COMPLETION_TYPE )
        {
            for ( auto simWell : simWells )
            {
                std::vector<RigCompletionData> wellCompletions;
                for ( const auto& completion : completions )
                {
                    if ( completion.wellName() == simWell->name() )
                    {
                        wellCompletions.push_back( completion );
                    }
                }

                if ( wellCompletions.empty() ) continue;

                QString fileName = QString( "%1_Fractures_%2" ).arg( simWell->name() ).arg( eclipseCaseName );
                sortAndExportCompletionsToFile( exportSettings.caseToApply,
                                                exportSettings.folder,
                                                fileName,
                                                wellCompletions,
                                                fractureDataReportItems,
                                                exportSettings.compdatExport,
                                                exportSettings.exportDataSourceAsComment(),
                                                exportSettings.exportWelspec() );
            }
        }
    }

    if ( exportSettings.includeMsw )
    {
        RicWellPathExportMswCompletionsImpl::exportWellSegmentsForAllCompletions( exportSettings, wellPaths );
    }
}

//--------------------------------------------------------------------------------------------------
///
//--------------------------------------------------------------------------------------------------
<<<<<<< HEAD
std::vector<RigCompletionData> RicWellPathExportCompletionDataFeatureImpl::computeStaticCompletionsForWellPath( RimWellPath*    wellPath,
=======
std::vector<RigCompletionData> RicWellPathExportCompletionDataFeatureImpl::computeStaticCompletionsForWellPath( RimWellPath* wellPath,
>>>>>>> 67c46288
                                                                                                                RimEclipseCase* eclipseCase )
{
    std::vector<RigCompletionData> completionsPerEclipseCell;

    if ( eclipseCase && eclipseCase->eclipseCaseData() )
    {
        RicExportCompletionDataSettingsUi exportSettings;
        exportSettings.caseToApply         = eclipseCase;
        exportSettings.timeStep            = 0;
        exportSettings.includeFishbones    = true;
        exportSettings.includePerforations = true;
        exportSettings.includeFractures    = true;

        {
            std::vector<RigCompletionData> completionData =
                RicFishbonesTransmissibilityCalculationFeatureImp::generateFishboneCompdatValuesUsingAdjustedCellVolume( wellPath,
                                                                                                                         exportSettings );

            std::copy( completionData.begin(), completionData.end(), std::back_inserter( completionsPerEclipseCell ) );
        }

        {
            std::vector<RigCompletionData> completionData =
                RicExportFractureCompletionsImpl::generateCompdatValuesForWellPath( wellPath, eclipseCase, nullptr, nullptr );

            std::copy( completionData.begin(), completionData.end(), std::back_inserter( completionsPerEclipseCell ) );
        }
    }

    return completionsPerEclipseCell;
}

//--------------------------------------------------------------------------------------------------
///
//--------------------------------------------------------------------------------------------------
<<<<<<< HEAD
std::vector<RigCompletionData> RicWellPathExportCompletionDataFeatureImpl::computeDynamicCompletionsForWellPath( RimWellPath*    wellPath,
=======
std::vector<RigCompletionData> RicWellPathExportCompletionDataFeatureImpl::computeDynamicCompletionsForWellPath( RimWellPath* wellPath,
>>>>>>> 67c46288
                                                                                                                 RimEclipseCase* eclipseCase,
                                                                                                                 size_t timeStepIndex )
{
    std::vector<RigCompletionData> completionsPerEclipseCell;

    if ( eclipseCase && eclipseCase->eclipseCaseData() )
    {
        RicExportCompletionDataSettingsUi exportSettings;
        exportSettings.caseToApply         = eclipseCase;
        exportSettings.timeStep            = static_cast<int>( timeStepIndex );
        exportSettings.includeFishbones    = true;
        exportSettings.includePerforations = true;
        exportSettings.includeFractures    = true;

        completionsPerEclipseCell =
            generatePerforationsCompdatValues( wellPath, wellPath->perforationIntervalCollection()->perforations(), exportSettings );
    }

    return completionsPerEclipseCell;
}

//==================================================================================================
///
//==================================================================================================
RigCompletionData RicWellPathExportCompletionDataFeatureImpl::combineEclipseCellCompletions( const std::vector<RigCompletionData>& completions,
                                                                                             const RicExportCompletionDataSettingsUi& settings )
{
    CVF_ASSERT( !completions.empty() );

    // For detailed description of how the combined completion data is computed, see
    // https://github.com/OPM/ResInsight/issues/7049

    const RigCompletionData& firstCompletion = completions[0];

    const QString&                    wellName       = firstCompletion.wellName();
    const RigCompletionDataGridCell&  cellIndexIJK   = firstCompletion.completionDataGridCell();
    RigCompletionData::CompletionType completionType = firstCompletion.completionType();

    RigCompletionData resultCompletion( wellName, cellIndexIJK, firstCompletion.firstOrderingValue() );
    resultCompletion.setSecondOrderingValue( firstCompletion.secondOrderingValue() );
    resultCompletion.setSourcePdmObject( firstCompletion.sourcePdmObject() );

    RigCompletionData::CellDirection cellDirection                = firstCompletion.direction();
    double                           largestTransmissibilityValue = firstCompletion.transmissibility();

    RiaWeightedMeanCalculator<double> diameterCalculator;
    RiaWeightedMeanCalculator<double> skinFactorCalculator;

    for ( const RigCompletionData& completion : completions )
    {
        double transmissibility = completion.transmissibility();

        diameterCalculator.addValueAndWeight( completion.diameter(), transmissibility );
        skinFactorCalculator.addValueAndWeight( completion.skinFactor(), transmissibility );

        if ( transmissibility > largestTransmissibilityValue )
        {
            largestTransmissibilityValue = transmissibility;
            cellDirection                = completion.direction();
        }
    }

    double combinedDiameter   = diameterCalculator.weightedMean();
    double combinedSkinFactor = skinFactorCalculator.weightedMean();

    double combinedTrans   = 0.0;
    double combinedKh      = 0.0;
    double combinedDFactor = 0.0;

    {
        RiaWeightedMeanCalculator<double> dFactorCalculator;

        for ( const RigCompletionData& completion : completions )
        {
            resultCompletion.m_metadata.reserve( resultCompletion.m_metadata.size() + completion.m_metadata.size() );
            resultCompletion.m_metadata.insert( resultCompletion.m_metadata.end(), completion.m_metadata.begin(), completion.m_metadata.end() );

            if ( completion.wellName() != firstCompletion.wellName() )
            {
                QString errorMessage =
                    QString( "Cannot combine completions of different types in same cell %1" ).arg( cellIndexIJK.oneBasedLocalCellIndexString() );
                RiaLogging::error( errorMessage );
                resultCompletion.addMetadata( "ERROR", errorMessage );
                return resultCompletion; // Returning empty completion, should not be exported
            }

            if ( completion.transmissibility() == HUGE_VAL )
            {
                QString errorMessage =
                    QString( "Transmissibility calculation has failed for cell %1" ).arg( cellIndexIJK.oneBasedLocalCellIndexString() );
                RiaLogging::error( errorMessage );
                resultCompletion.addMetadata( "ERROR", errorMessage );
                return resultCompletion; // Returning empty completion, should not be exported
            }

            combinedTrans = combinedTrans + completion.transmissibility();
            combinedKh    = combinedKh + completion.kh();

            dFactorCalculator.addValueAndWeight( completion.dFactor(), completion.transmissibility() );
        }

        // Arithmetic MEAN dFactor weighted by Tj/SumTj from the completions
        // Note : Divide by n is intentional, based on input from @hhgs in mail dated 18.01.2020
        combinedDFactor = dFactorCalculator.weightedMean() / completions.size();
    }

    if ( settings.compdatExport == RicExportCompletionDataSettingsUi::CompdatExport::TRANSMISSIBILITIES )
    {
        resultCompletion.setCombinedValuesExplicitTrans( combinedTrans,
                                                         combinedKh,
                                                         combinedDFactor,
                                                         combinedSkinFactor,
                                                         combinedDiameter,
                                                         cellDirection,
                                                         completionType );
    }
    else if ( settings.compdatExport == RicExportCompletionDataSettingsUi::CompdatExport::WPIMULT_AND_DEFAULT_CONNECTION_FACTORS )
    {
        // calculate trans for main bore - but as Eclipse will do it!
        double transmissibilityEclipseCalculation =
            RicWellPathExportCompletionDataFeatureImpl::calculateTransmissibilityAsEclipseDoes( settings.caseToApply(),
                                                                                                combinedSkinFactor,
                                                                                                combinedDiameter / 2,
                                                                                                cellIndexIJK.globalCellIndex(),
                                                                                                cellDirection );

        double defaultKh = RigCompletionData::defaultValue();
        double wpimult   = combinedTrans / transmissibilityEclipseCalculation;
        resultCompletion.setCombinedValuesImplicitTransWPImult( wpimult,
                                                                defaultKh,
                                                                combinedDFactor,
                                                                combinedSkinFactor,
                                                                combinedDiameter,
                                                                cellDirection,
                                                                completionType );
    }

    return resultCompletion;
}

//--------------------------------------------------------------------------------------------------
///
//--------------------------------------------------------------------------------------------------
std::vector<RigCompletionData>
    RicWellPathExportCompletionDataFeatureImpl::mainGridCompletions( const std::vector<RigCompletionData>& allCompletions )
{
    std::vector<RigCompletionData> completions;

    for ( const auto& completion : allCompletions )
    {
        QString gridName = completion.completionDataGridCell().lgrName();
        if ( gridName.isEmpty() )
        {
            completions.push_back( completion );
        }
    }
    return completions;
}

//--------------------------------------------------------------------------------------------------
///
//--------------------------------------------------------------------------------------------------
std::map<QString, std::vector<RigCompletionData>>
    RicWellPathExportCompletionDataFeatureImpl::subGridsCompletions( const std::vector<RigCompletionData>& allCompletions )
{
    std::map<QString, std::vector<RigCompletionData>> completions;

    for ( const auto& completion : allCompletions )
    {
        QString gridName = completion.completionDataGridCell().lgrName();
        if ( !gridName.isEmpty() )
        {
            auto it = completions.find( gridName );
            if ( it == completions.end() )
            {
                completions.insert( std::pair<QString, std::vector<RigCompletionData>>( gridName, { completion } ) );
            }
            else
            {
                it->second.push_back( completion );
            }
        }
    }
    return completions;
}

//--------------------------------------------------------------------------------------------------
///
//--------------------------------------------------------------------------------------------------
void RicWellPathExportCompletionDataFeatureImpl::exportWellPathFractureReport(
    RimEclipseCase*                                   sourceCase,
    QFilePtr                                          exportFile,
    const std::vector<RicWellPathFractureReportItem>& wellPathFractureReportItems )
{
    QTextStream stream( exportFile.get() );

    if ( !wellPathFractureReportItems.empty() )
    {
        std::vector<RicWellPathFractureReportItem> sortedReportItems;
        {
            std::set<RicWellPathFractureReportItem> fractureReportItemsSet;

            for ( const auto& reportItem : wellPathFractureReportItems )
            {
                fractureReportItemsSet.insert( reportItem );
            }

            for ( const auto& reportItem : fractureReportItemsSet )
            {
                sortedReportItems.emplace_back( reportItem );
            }
        }

        std::vector<RimWellPath*> wellPathsToReport;
        {
            std::set<RimWellPath*> wellPathsSet;

            auto allWellPaths = RicWellPathFractureTextReportFeatureImpl::wellPathsWithActiveFractures();
            for ( const auto& wellPath : allWellPaths )
            {
                for ( const auto& reportItem : sortedReportItems )
                {
                    if ( reportItem.wellPathNameForExport() == wellPath->completionSettings()->wellNameForExport() )
                    {
                        wellPathsSet.insert( wellPath );
                    }
                }
            }

            std::copy( wellPathsSet.begin(), wellPathsSet.end(), std::back_inserter( wellPathsToReport ) );
        }

        RicWellPathFractureTextReportFeatureImpl reportGenerator;
        QString summaryText = reportGenerator.wellPathFractureReport( sourceCase, wellPathsToReport, sortedReportItems );

        stream << summaryText;
    }
}

//--------------------------------------------------------------------------------------------------
///
//--------------------------------------------------------------------------------------------------
void RicWellPathExportCompletionDataFeatureImpl::exportWelspecsToFile( RimEclipseCase*                       gridCase,
                                                                       QFilePtr                              exportFile,
                                                                       const std::vector<RigCompletionData>& completions,
                                                                       bool                                  exportDataSourceAsComment )
{
    QTextStream stream( exportFile.get() );

    RifTextDataTableFormatter formatter( stream );
    formatter.setColumnSpacing( 2 );
    formatter.setOptionalComment( exportDataSourceAsComment );

    std::vector<RifTextDataTableColumn> header = {
        RifTextDataTableColumn( "WELL", "NAME" ), // well
        RifTextDataTableColumn( "GROUP", "NAME" ), // group
        RifTextDataTableColumn( "", "I" ), // I
        RifTextDataTableColumn( "", "J" ), // J
        RifTextDataTableColumn( "BHP", "DEPTH" ), // RefDepth
        RifTextDataTableColumn( "PHASE", "FLUID" ), // Type
        RifTextDataTableColumn( "DRAIN", "AREA" ), // DrainRad
        RifTextDataTableColumn( "INFLOW", "EQUANS" ), // GasInEq
        RifTextDataTableColumn( "OPEN", "SHUT" ), // AutoShut
        RifTextDataTableColumn( "CROSS", "FLOW" ), // XFlow
        RifTextDataTableColumn( "PVT", "TABLE" ), // FluidPVT
        RifTextDataTableColumn( "HYDS", "DENS" ), // HydrDens
        RifTextDataTableColumn( "FIP", "REGN" ) // FluidInPla) };
    };

    formatter.header( header );
    formatter.keyword( "WELSPECS" );

    std::set<const RimWellPath*> wellPathSet;

    // Build list of unique RimWellPath
    for ( const auto& completion : completions )
    {
        const auto wellPath = RicWellPathExportCompletionsFileTools::findWellPathFromExportName( completion.wellName() );
        if ( wellPath )
        {
            wellPathSet.insert( wellPath );
        }
    }

    // Export
    for ( const auto wellPath : wellPathSet )
    {
        auto completionSettings = wellPath->completionSettings();
        auto ijIntersection     = wellPathUpperGridIntersectionIJ( gridCase, wellPath );

        formatter.add( completionSettings->wellNameForExport() )
            .add( completionSettings->groupNameForExport() )
            .addOneBasedCellIndex( ijIntersection.second.x() )
            .addOneBasedCellIndex( ijIntersection.second.y() )
            .add( completionSettings->referenceDepthForExport() )
            .add( completionSettings->wellTypeNameForExport() )
            .add( completionSettings->drainageRadiusForExport() )
            .add( completionSettings->gasInflowEquationForExport() )
            .add( completionSettings->automaticWellShutInForExport() )
            .add( completionSettings->allowWellCrossFlowForExport() )
            .add( completionSettings->wellBoreFluidPVTForExport() )
            .add( completionSettings->hydrostaticDensityForExport() )
            .add( completionSettings->fluidInPlaceRegionForExport() )
            .rowCompleted();
    }

    formatter.tableCompleted();
}

//--------------------------------------------------------------------------------------------------
///
//--------------------------------------------------------------------------------------------------
<<<<<<< HEAD
void RicWellPathExportCompletionDataFeatureImpl::exportWelspeclToFile( RimEclipseCase*                                          gridCase,
                                                                       QFilePtr                                                 exportFile,
=======
void RicWellPathExportCompletionDataFeatureImpl::exportWelspeclToFile( RimEclipseCase* gridCase,
                                                                       QFilePtr        exportFile,
>>>>>>> 67c46288
                                                                       const std::map<QString, std::vector<RigCompletionData>>& completions )
{
    QTextStream stream( exportFile.get() );

    RifTextDataTableFormatter formatter( stream );
    formatter.setColumnSpacing( 2 );

    std::vector<RifTextDataTableColumn> header = {
        RifTextDataTableColumn( "WELL", "NAME" ), // well
        RifTextDataTableColumn( "GROUP", "NAME" ), // group
        RifTextDataTableColumn( "", "LGR" ),
        RifTextDataTableColumn( "", "I" ), // I
        RifTextDataTableColumn( "", "J" ), // J
        RifTextDataTableColumn( "BHP", "DEPTH" ), // RefDepth
        RifTextDataTableColumn( "PHASE", "FLUID" ), // Type
        RifTextDataTableColumn( "DRAIN", "AREA" ), // DrainRad
        RifTextDataTableColumn( "INFLOW", "EQUANS" ), // GasInEq
        RifTextDataTableColumn( "OPEN", "SHUT" ), // AutoShut
        RifTextDataTableColumn( "CROSS", "FLOW" ), // XFlow
        RifTextDataTableColumn( "PVT", "TABLE" ), // FluidPVT
        RifTextDataTableColumn( "HYDS", "DENS" ), // HydrDens
        RifTextDataTableColumn( "FIP", "REGN" ) // FluidInPla) };
    };

    formatter.header( header );
    formatter.keyword( "WELSPECL" );

    std::map<const RimWellPath*, std::set<QString>> wellPathToLgrNameMap;

    for ( const auto& completionsForLgr : completions )
    {
        for ( const auto& completion : completionsForLgr.second )
        {
            const auto wellPath = RicWellPathExportCompletionsFileTools::findWellPathFromExportName( completion.wellName() );
            wellPathToLgrNameMap[wellPath].insert( completionsForLgr.first );
        }
    }

    for ( const auto& wellPathsForLgr : wellPathToLgrNameMap )
    {
        const RimWellPath* wellPath = wellPathsForLgr.first;

        std::tuple<double, cvf::Vec2i, QString> itemWithLowestMD = std::make_tuple( std::numeric_limits<double>::max(), cvf::Vec2i(), "" );

        // Find first LGR-intersection along the well path

        for ( const auto& lgrName : wellPathsForLgr.second )
        {
            auto ijIntersection = wellPathUpperGridIntersectionIJ( gridCase, wellPath, lgrName );
            if ( ijIntersection.first < std::get<0>( itemWithLowestMD ) )
            {
                itemWithLowestMD = std::make_tuple( ijIntersection.first, ijIntersection.second, lgrName );
            }
        }

        {
            double     measuredDepth = 0.0;
            cvf::Vec2i ijIntersection;
            QString    lgrName;

            std::tie( measuredDepth, ijIntersection, lgrName ) = itemWithLowestMD;

            auto completionSettings = wellPath->completionSettings();

            formatter.add( completionSettings->wellNameForExport() )
                .add( completionSettings->groupNameForExport() )
                .add( lgrName )
                .addOneBasedCellIndex( ijIntersection.x() )
                .addOneBasedCellIndex( ijIntersection.y() )
                .add( completionSettings->referenceDepthForExport() )
                .add( completionSettings->wellTypeNameForExport() )
                .add( completionSettings->drainageRadiusForExport() )
                .add( completionSettings->gasInflowEquationForExport() )
                .add( completionSettings->automaticWellShutInForExport() )
                .add( completionSettings->allowWellCrossFlowForExport() )
                .add( completionSettings->wellBoreFluidPVTForExport() )
                .add( completionSettings->hydrostaticDensityForExport() )
                .add( completionSettings->fluidInPlaceRegionForExport() )
                .rowCompleted();
        }
    }
    formatter.tableCompleted();
}

//--------------------------------------------------------------------------------------------------
///
//--------------------------------------------------------------------------------------------------
void RicWellPathExportCompletionDataFeatureImpl::sortAndExportCompletionsToFile(
    RimEclipseCase*                                      eclipseCase,
    const QString&                                       folderName,
    const QString&                                       fileName,
    const std::vector<RigCompletionData>&                completions,
    const std::vector<RicWellPathFractureReportItem>&    wellPathFractureReportItems,
    RicExportCompletionDataSettingsUi::CompdatExportType exportType,
    bool                                                 exportDataSourceAsComment,
    bool                                                 exportWelspec )
{
    // Sort completions based on grid they belong to
    std::vector<RigCompletionData>                    completionsForMainGrid = mainGridCompletions( completions );
    std::map<QString, std::vector<RigCompletionData>> completionsForSubGrids = subGridsCompletions( completions );

    if ( !completionsForMainGrid.empty() )
    {
        QFileInfo              fi( fileName );
        std::shared_ptr<QFile> exportFile =
            RicWellPathExportCompletionsFileTools::openFileForExport( folderName, fi.baseName(), fi.suffix(), exportDataSourceAsComment );

        if ( exportFile )
        {
            std::map<QString, std::vector<RigCompletionData>> completionsForGrid;
            completionsForGrid.insert( std::pair<QString, std::vector<RigCompletionData>>( "", completionsForMainGrid ) );

            exportWellPathFractureReport( eclipseCase, exportFile, wellPathFractureReportItems );
            if ( exportWelspec )
            {
                exportWelspecsToFile( eclipseCase, exportFile, completionsForMainGrid, exportDataSourceAsComment );
            }
            exportCompdatAndWpimultTables( eclipseCase, exportFile, completionsForGrid, exportType, exportDataSourceAsComment );
        }
    }

    if ( !completionsForSubGrids.empty() )
    {
        QFileInfo fi( fileName );

        QString                lgrFileName = fi.baseName() + "_LGR";
        std::shared_ptr<QFile> exportFile =
            RicWellPathExportCompletionsFileTools::openFileForExport( folderName, lgrFileName, fi.suffix(), exportDataSourceAsComment );

        if ( exportFile )
        {
            exportWellPathFractureReport( eclipseCase, exportFile, wellPathFractureReportItems );
            if ( exportWelspec )
            {
                exportWelspeclToFile( eclipseCase, exportFile, completionsForSubGrids );
            }
            exportCompdatAndWpimultTables( eclipseCase, exportFile, completionsForSubGrids, exportType, exportDataSourceAsComment );
        }
    }
}

//--------------------------------------------------------------------------------------------------
///
//--------------------------------------------------------------------------------------------------
void RicWellPathExportCompletionDataFeatureImpl::exportCompdatAndWpimultTables(
    RimEclipseCase*                                          sourceCase,
    QFilePtr                                                 exportFile,
    const std::map<QString, std::vector<RigCompletionData>>& completionsPerGrid,
    RicExportCompletionDataSettingsUi::CompdatExportType     exportType,
    bool                                                     exportDataSourceAsComment )
{
    if ( completionsPerGrid.empty() ) return;

    QTextStream stream( exportFile.get() );

    RifTextDataTableFormatter formatter( stream );
    formatter.setColumnSpacing( 3 );
    formatter.setOptionalComment( exportDataSourceAsComment );

    for ( const auto& gridCompletions : completionsPerGrid )
    {
        std::vector<RigCompletionData> completions = gridCompletions.second;

        // Sort by well name / cell index
        std::sort( completions.begin(), completions.end() );

        // Print completion data
        QString gridName = gridCompletions.first;
        exportCompdatTableUsingFormatter( formatter, gridName, completions );

        if ( exportType == RicExportCompletionDataSettingsUi::CompdatExport::WPIMULT_AND_DEFAULT_CONNECTION_FACTORS )
        {
            exportWpimultTableUsingFormatter( formatter, gridName, completions );
        }
    }

    RiaLogging::info( QString( "Successfully exported completion data to %1" ).arg( exportFile->fileName() ) );
}

//--------------------------------------------------------------------------------------------------
///
//--------------------------------------------------------------------------------------------------
void RicWellPathExportCompletionDataFeatureImpl::exportCompdatTableUsingFormatter( RifTextDataTableFormatter&            formatter,
                                                                                   const QString&                        gridName,
                                                                                   const std::vector<RigCompletionData>& completionData )
{
    if ( gridName.isEmpty() )
    {
        std::vector<RifTextDataTableColumn> header =
            { RifTextDataTableColumn( "WELL", "NAME" ),
              RifTextDataTableColumn( "", "I" ),
              RifTextDataTableColumn( "", "J" ),
              RifTextDataTableColumn( "", "K1" ),
              RifTextDataTableColumn( "", "K2" ),
              RifTextDataTableColumn( "OPEN", "SHUT" ),
              RifTextDataTableColumn( "SAT", "TAB" ),
              RifTextDataTableColumn( "CONN", "FACT", RifTextDataTableDoubleFormatting( RifTextDataTableDoubleFormat::RIF_SCIENTIFIC ) ),
              RifTextDataTableColumn( "WELL", "DIA" ),
              RifTextDataTableColumn( "KH", "FACT", RifTextDataTableDoubleFormatting( RifTextDataTableDoubleFormat::RIF_SCIENTIFIC ) ),
              RifTextDataTableColumn( "SKIN", "FACT" ),
              RifTextDataTableColumn( "D", "FACT", RifTextDataTableDoubleFormatting( RifTextDataTableDoubleFormat::RIF_SCIENTIFIC ) ),
              RifTextDataTableColumn( "DIR", "PEN" ) };

        formatter.header( header );
        formatter.keyword( "COMPDAT" );
    }
    else
    {
        std::vector<RifTextDataTableColumn> header =
            { RifTextDataTableColumn( "WELL", "NAME" ),
              RifTextDataTableColumn( "LGR", "NAME" ),
              RifTextDataTableColumn( "", "I" ),
              RifTextDataTableColumn( "", "J" ),
              RifTextDataTableColumn( "", "K1" ),
              RifTextDataTableColumn( "", "K2" ),
              RifTextDataTableColumn( "OPEN", "SHUT" ),
              RifTextDataTableColumn( "SAT", "TAB" ),
              RifTextDataTableColumn( "CONN", "FACT", RifTextDataTableDoubleFormatting( RifTextDataTableDoubleFormat::RIF_SCIENTIFIC ) ),
              RifTextDataTableColumn( "WELL", "DIA" ),
              RifTextDataTableColumn( "KH", "FACT", RifTextDataTableDoubleFormatting( RifTextDataTableDoubleFormat::RIF_SCIENTIFIC ) ),
              RifTextDataTableColumn( "SKIN", "FACT" ),
              RifTextDataTableColumn( "D", "FACT", RifTextDataTableDoubleFormatting( RifTextDataTableDoubleFormat::RIF_SCIENTIFIC ) ),
              RifTextDataTableColumn( "DIR", "PEN" ) };

        formatter.header( header );
        formatter.keyword( "COMPDATL" );
    }

    RigCompletionData::CompletionType currentCompletionType = RigCompletionData::CompletionType::CT_UNDEFINED;

    for ( const RigCompletionData& data : completionData )
    {
        if ( currentCompletionType != data.completionType() )
        {
            // The completions are sorted by completion type, write out a heading when completion type changes

            QString txt;
            if ( data.completionType() == RigCompletionData::CompletionType::FISHBONES ) txt = "Fishbones";
            if ( data.completionType() == RigCompletionData::CompletionType::FRACTURE ) txt = "Fracture";
            if ( data.completionType() == RigCompletionData::CompletionType::PERFORATION ) txt = "Perforation";

            formatter.addOptionalComment( "---- Completions for completion type " + txt + " ----" );

            currentCompletionType = data.completionType();
        }

        for ( const RigCompletionMetaData& metadata : data.metadata() )
        {
            formatter.addOptionalComment( QString( "%1 : %2" ).arg( metadata.name ).arg( metadata.comment ) );
        }

        if ( data.transmissibility() == 0.0 || data.wpimult() == 0.0 )
        {
            // Don't export completions without transmissibility
            continue;
        }

        formatter.add( data.wellName() );

        if ( !gridName.isEmpty() )
        {
            formatter.add( gridName );
        }

        formatter.addOneBasedCellIndex( data.completionDataGridCell().localCellIndexI() )
            .addOneBasedCellIndex( data.completionDataGridCell().localCellIndexJ() )
            .addOneBasedCellIndex( data.completionDataGridCell().localCellIndexK() )
            .addOneBasedCellIndex( data.completionDataGridCell().localCellIndexK() );

        formatter.add( "OPEN" );

        formatter.addValueOrDefaultMarker( data.saturation(), RigCompletionData::defaultValue() );
        formatter.addValueOrDefaultMarker( data.transmissibility(), RigCompletionData::defaultValue() );
        formatter.addValueOrDefaultMarker( data.diameter(), RigCompletionData::defaultValue() );
        formatter.addValueOrDefaultMarker( data.kh(), RigCompletionData::defaultValue() );
        formatter.addValueOrDefaultMarker( data.skinFactor(), RigCompletionData::defaultValue() );
        if ( RigCompletionData::isDefaultValue( data.dFactor() ) )
            formatter.add( "1*" );
        else
            formatter.add( -data.dFactor() );

        switch ( data.direction() )
        {
            case RigCompletionData::CellDirection::DIR_I:
                formatter.add( "'X'" );
                break;
            case RigCompletionData::CellDirection::DIR_J:
                formatter.add( "'Y'" );
                break;
            case RigCompletionData::CellDirection::DIR_K:
            default:
                formatter.add( "'Z'" );
                break;
        }

        formatter.rowCompleted();
    }
    formatter.tableCompleted();
}

//--------------------------------------------------------------------------------------------------
///
//--------------------------------------------------------------------------------------------------
void RicWellPathExportCompletionDataFeatureImpl::exportWpimultTableUsingFormatter( RifTextDataTableFormatter&            formatter,
                                                                                   const QString&                        gridName,
                                                                                   const std::vector<RigCompletionData>& completionData )
{
    std::vector<RifTextDataTableColumn> header;

    if ( gridName.isEmpty() )
    {
        header = {
            RifTextDataTableColumn( "Well" ),
            RifTextDataTableColumn( "Mult" ),
            RifTextDataTableColumn( "I" ),
            RifTextDataTableColumn( "J" ),
            RifTextDataTableColumn( "K" ),
        };
        formatter.keyword( "WPIMULT" );
    }
    else
    {
        header = {
            RifTextDataTableColumn( "Well" ),
            RifTextDataTableColumn( "LgrName" ),
            RifTextDataTableColumn( "Mult" ),
            RifTextDataTableColumn( "I" ),
            RifTextDataTableColumn( "J" ),
            RifTextDataTableColumn( "K" ),
        };
        formatter.keyword( "WPIMULTL" );
    }
    formatter.header( header );

    for ( auto& completion : completionData )
    {
        if ( completion.wpimult() == 0.0 || RigCompletionData::isDefaultValue( completion.wpimult() ) )
        {
            continue;
        }

        formatter.add( completion.wellName() );

        if ( !gridName.isEmpty() )
        {
            formatter.add( gridName );
        }

        formatter.add( completion.wpimult() );

        formatter.addOneBasedCellIndex( completion.completionDataGridCell().localCellIndexI() )
            .addOneBasedCellIndex( completion.completionDataGridCell().localCellIndexJ() )
            .addOneBasedCellIndex( completion.completionDataGridCell().localCellIndexK() );
        formatter.rowCompleted();
    }

    formatter.tableCompleted();
}

//--------------------------------------------------------------------------------------------------
///
//--------------------------------------------------------------------------------------------------
std::vector<RigCompletionData>
    RicWellPathExportCompletionDataFeatureImpl::generatePerforationsCompdatValues( gsl::not_null<const RimWellPath*> wellPath,
                                                                                   const std::vector<const RimPerforationInterval*>& intervals,
                                                                                   const RicExportCompletionDataSettingsUi& settings )
{
    RiaDefines::EclipseUnitSystem unitSystem = settings.caseToApply->eclipseCaseData()->unitsType();

    std::vector<RigCompletionData> completionData;

    const RigActiveCellInfo* activeCellInfo =
        settings.caseToApply->eclipseCaseData()->activeCellInfo( RiaDefines::PorosityModelType::MATRIX_MODEL );

    auto wellPathGeometry = wellPath->wellPathGeometry();
    if ( !wellPathGeometry ) return completionData;
    auto timeSteps = settings.caseToApply->timeStepDates();

    const RimNonDarcyPerforationParameters* nonDarcyParameters = wellPath->perforationIntervalCollection()->nonDarcyParameters();

    if ( wellPath->perforationIntervalCollection()->isChecked() )
    {
        for ( const RimPerforationInterval* interval : intervals )
        {
            if ( !interval->isChecked() ) continue;
            if ( (size_t)settings.timeStep < timeSteps.size() &&
                 !interval->isActiveOnDate( settings.caseToApply->timeStepDates()[settings.timeStep] ) )
                continue;

            std::pair<std::vector<cvf::Vec3d>, std::vector<double>> perforationPointsAndMD =
                wellPathGeometry->clippedPointSubset( interval->startMD(), interval->endMD() );

            std::vector<WellPathCellIntersectionInfo> intersectedCells =
                RigWellPathIntersectionTools::findCellIntersectionInfosAlongPath( settings.caseToApply->eclipseCaseData(),
                                                                                  wellPath->name(),
                                                                                  perforationPointsAndMD.first,
                                                                                  perforationPointsAndMD.second );

            for ( auto& cell : intersectedCells )
            {
                bool cellIsActive = activeCellInfo->isActive( cell.globCellIndex );
                if ( !cellIsActive ) continue;

                RigCompletionData completion( wellPath->completionSettings()->wellNameForExport(),
                                              RigCompletionDataGridCell( cell.globCellIndex, settings.caseToApply->mainGrid() ),
                                              cell.startMD );

                RigCompletionData::CellDirection direction =
                    calculateCellMainDirection( settings.caseToApply, cell.globCellIndex, cell.intersectionLengthsInCellCS );

                double transmissibility = 0.0;
                double kh               = RigCompletionData::defaultValue();
                double dFactor          = RigCompletionData::defaultValue();

                {
                    auto transmissibilityData = calculateTransmissibilityData( settings.caseToApply,
                                                                               wellPath,
                                                                               cell.intersectionLengthsInCellCS,
                                                                               interval->skinFactor(),
                                                                               interval->diameter( unitSystem ) / 2,
                                                                               cell.globCellIndex,
                                                                               settings.useLateralNTG );

                    transmissibility = transmissibilityData.connectionFactor();
                    kh               = transmissibilityData.kh();

                    if ( nonDarcyParameters->nonDarcyFlowType() == RimNonDarcyPerforationParameters::NON_DARCY_COMPUTED )
                    {
                        const double effectiveH = transmissibilityData.effectiveH();

                        const double effectivePermeability =
                            nonDarcyParameters->gridPermeabilityScalingFactor() * transmissibilityData.effectiveK();

                        dFactor = calculateDFactor( settings.caseToApply,
                                                    effectiveH,
                                                    cell.globCellIndex,
                                                    wellPath->perforationIntervalCollection()->nonDarcyParameters(),
                                                    effectivePermeability );
                    }
                }

                completion.setTransAndWPImultBackgroundDataFromPerforation( transmissibility,
                                                                            interval->skinFactor(),
                                                                            interval->diameter( unitSystem ),
                                                                            dFactor,
                                                                            kh,
                                                                            direction );
                completion.addMetadata( "Perforation Completion",
                                        QString( "MD In: %1 - MD Out: %2" ).arg( cell.startMD ).arg( cell.endMD ) +
                                            QString( " Transmissibility: " ) + QString::number( transmissibility ) );
                completion.setSourcePdmObject( interval );
                completionData.push_back( completion );
            }
        }
    }

    if ( nonDarcyParameters->nonDarcyFlowType() == RimNonDarcyPerforationParameters::NON_DARCY_USER_DEFINED )
    {
        // Compute D-factor for completion as
        // D_cell = D_well * Sum_Tran_cells / Tran_cell
        //
        // See https://github.com/OPM/ResInsight/issues/7450

        double accumulatedTransmissibility = 0.0;
        for ( const auto& completion : completionData )
        {
            accumulatedTransmissibility += completion.transmissibility();
        }

        double userDefinedDFactor = nonDarcyParameters->userDefinedDFactor();
        for ( auto& completion : completionData )
        {
            double dFactorForCompletion = userDefinedDFactor * accumulatedTransmissibility / completion.transmissibility();
            completion.setDFactor( dFactorForCompletion );
        }
    }

    return completionData;
}

//--------------------------------------------------------------------------------------------------
///
//--------------------------------------------------------------------------------------------------
void RicWellPathExportCompletionDataFeatureImpl::appendCompletionData( std::map<size_t, std::vector<RigCompletionData>>* completionData,
                                                                       const std::vector<RigCompletionData>& completionsToAppend )
{
    for ( const auto& completion : completionsToAppend )
    {
        auto it = completionData->find( completion.completionDataGridCell().globalCellIndex() );
        if ( it != completionData->end() )
        {
            it->second.push_back( completion );
        }
        else
        {
            completionData->insert( std::pair<size_t, std::vector<RigCompletionData>>( completion.completionDataGridCell().globalCellIndex(),
                                                                                       std::vector<RigCompletionData>{ completion } ) );
        }
    }
}

//--------------------------------------------------------------------------------------------------
///
//--------------------------------------------------------------------------------------------------
RigCompletionData::CellDirection RicWellPathExportCompletionDataFeatureImpl::calculateCellMainDirection( RimEclipseCase*   eclipseCase,
                                                                                                         size_t            globalCellIndex,
                                                                                                         const cvf::Vec3d& lengthsInCell )
{
    RigEclipseCaseData* eclipseCaseData = eclipseCase->eclipseCaseData();

    eclipseCase->results( RiaDefines::PorosityModelType::MATRIX_MODEL )->ensureKnownResultLoaded( RigEclipseResultAddress( "DX" ) );
    cvf::ref<RigResultAccessor> dxAccessObject = RigResultAccessorFactory::createFromResultAddress( eclipseCaseData,
                                                                                                    0,
                                                                                                    RiaDefines::PorosityModelType::MATRIX_MODEL,
                                                                                                    0,
                                                                                                    RigEclipseResultAddress( "DX" ) );
    eclipseCase->results( RiaDefines::PorosityModelType::MATRIX_MODEL )->ensureKnownResultLoaded( RigEclipseResultAddress( "DY" ) );
    cvf::ref<RigResultAccessor> dyAccessObject = RigResultAccessorFactory::createFromResultAddress( eclipseCaseData,
                                                                                                    0,
                                                                                                    RiaDefines::PorosityModelType::MATRIX_MODEL,
                                                                                                    0,
                                                                                                    RigEclipseResultAddress( "DY" ) );
    eclipseCase->results( RiaDefines::PorosityModelType::MATRIX_MODEL )->ensureKnownResultLoaded( RigEclipseResultAddress( "DZ" ) );
    cvf::ref<RigResultAccessor> dzAccessObject = RigResultAccessorFactory::createFromResultAddress( eclipseCaseData,
                                                                                                    0,
                                                                                                    RiaDefines::PorosityModelType::MATRIX_MODEL,
                                                                                                    0,
                                                                                                    RigEclipseResultAddress( "DZ" ) );

    double xLengthFraction = fabs( lengthsInCell.x() / dxAccessObject->cellScalarGlobIdx( globalCellIndex ) );
    double yLengthFraction = fabs( lengthsInCell.y() / dyAccessObject->cellScalarGlobIdx( globalCellIndex ) );
    double zLengthFraction = fabs( lengthsInCell.z() / dzAccessObject->cellScalarGlobIdx( globalCellIndex ) );

    if ( xLengthFraction > yLengthFraction && xLengthFraction > zLengthFraction )
    {
        return RigCompletionData::CellDirection::DIR_I;
    }
    else if ( yLengthFraction > xLengthFraction && yLengthFraction > zLengthFraction )
    {
        return RigCompletionData::CellDirection::DIR_J;
    }
    else
    {
        return RigCompletionData::CellDirection::DIR_K;
    }
}

//--------------------------------------------------------------------------------------------------
///
//--------------------------------------------------------------------------------------------------
TransmissibilityData
    RicWellPathExportCompletionDataFeatureImpl::calculateTransmissibilityData( RimEclipseCase*                  eclipseCase,
                                                                               const RimWellPath*               wellPath,
                                                                               const cvf::Vec3d&                internalCellLengths,
                                                                               double                           skinFactor,
                                                                               double                           wellRadius,
                                                                               size_t                           globalCellIndex,
                                                                               bool                             useLateralNTG,
                                                                               size_t                           volumeScaleConstant,
                                                                               RigCompletionData::CellDirection directionForVolumeScaling )
{
    RigEclipseCaseData* eclipseCaseData = eclipseCase->eclipseCaseData();

    eclipseCase->results( RiaDefines::PorosityModelType::MATRIX_MODEL )->ensureKnownResultLoaded( RigEclipseResultAddress( "DX" ) );
    cvf::ref<RigResultAccessor> dxAccessObject = RigResultAccessorFactory::createFromResultAddress( eclipseCaseData,
                                                                                                    0,
                                                                                                    RiaDefines::PorosityModelType::MATRIX_MODEL,
                                                                                                    0,
                                                                                                    RigEclipseResultAddress( "DX" ) );
    eclipseCase->results( RiaDefines::PorosityModelType::MATRIX_MODEL )->ensureKnownResultLoaded( RigEclipseResultAddress( "DY" ) );
    cvf::ref<RigResultAccessor> dyAccessObject = RigResultAccessorFactory::createFromResultAddress( eclipseCaseData,
                                                                                                    0,
                                                                                                    RiaDefines::PorosityModelType::MATRIX_MODEL,
                                                                                                    0,
                                                                                                    RigEclipseResultAddress( "DY" ) );
    eclipseCase->results( RiaDefines::PorosityModelType::MATRIX_MODEL )->ensureKnownResultLoaded( RigEclipseResultAddress( "DZ" ) );
    cvf::ref<RigResultAccessor> dzAccessObject = RigResultAccessorFactory::createFromResultAddress( eclipseCaseData,
                                                                                                    0,
                                                                                                    RiaDefines::PorosityModelType::MATRIX_MODEL,
                                                                                                    0,
                                                                                                    RigEclipseResultAddress( "DZ" ) );

    eclipseCase->results( RiaDefines::PorosityModelType::MATRIX_MODEL )->ensureKnownResultLoaded( RigEclipseResultAddress( "PERMX" ) );
    cvf::ref<RigResultAccessor> permxAccessObject =
        RigResultAccessorFactory::createFromResultAddress( eclipseCaseData,
                                                           0,
                                                           RiaDefines::PorosityModelType::MATRIX_MODEL,
                                                           0,
                                                           RigEclipseResultAddress( "PERMX" ) );
    eclipseCase->results( RiaDefines::PorosityModelType::MATRIX_MODEL )->ensureKnownResultLoaded( RigEclipseResultAddress( "PERMY" ) );
    cvf::ref<RigResultAccessor> permyAccessObject =
        RigResultAccessorFactory::createFromResultAddress( eclipseCaseData,
                                                           0,
                                                           RiaDefines::PorosityModelType::MATRIX_MODEL,
                                                           0,
                                                           RigEclipseResultAddress( "PERMY" ) );
    eclipseCase->results( RiaDefines::PorosityModelType::MATRIX_MODEL )->ensureKnownResultLoaded( RigEclipseResultAddress( "PERMZ" ) );
    cvf::ref<RigResultAccessor> permzAccessObject =
        RigResultAccessorFactory::createFromResultAddress( eclipseCaseData,
                                                           0,
                                                           RiaDefines::PorosityModelType::MATRIX_MODEL,
                                                           0,
                                                           RigEclipseResultAddress( "PERMZ" ) );

    if ( dxAccessObject.isNull() || dyAccessObject.isNull() || dzAccessObject.isNull() || permxAccessObject.isNull() ||
         permyAccessObject.isNull() || permzAccessObject.isNull() )
    {
        return TransmissibilityData();
    }

    double ntg = 1.0;
    {
        // Trigger loading from file
        eclipseCase->results( RiaDefines::PorosityModelType::MATRIX_MODEL )->ensureKnownResultLoaded( RigEclipseResultAddress( "NTG" ) );

        cvf::ref<RigResultAccessor> ntgAccessObject =
            RigResultAccessorFactory::createFromResultAddress( eclipseCaseData,
                                                               0,
                                                               RiaDefines::PorosityModelType::MATRIX_MODEL,
                                                               0,
                                                               RigEclipseResultAddress( "NTG" ) );

        if ( ntgAccessObject.notNull() )
        {
            ntg = ntgAccessObject->cellScalarGlobIdx( globalCellIndex );
        }
    }
    double latNtg = useLateralNTG ? ntg : 1.0;

    double dx    = dxAccessObject->cellScalarGlobIdx( globalCellIndex );
    double dy    = dyAccessObject->cellScalarGlobIdx( globalCellIndex );
    double dz    = dzAccessObject->cellScalarGlobIdx( globalCellIndex );
    double permx = permxAccessObject->cellScalarGlobIdx( globalCellIndex );
    double permy = permyAccessObject->cellScalarGlobIdx( globalCellIndex );
    double permz = permzAccessObject->cellScalarGlobIdx( globalCellIndex );

    const double totalKh = RigTransmissibilityEquations::totalKh( permx, permy, permz, internalCellLengths, latNtg, ntg );

    const double effectiveK = RigTransmissibilityEquations::effectiveK( permx, permy, permz, internalCellLengths, latNtg, ntg );
    const double effectiveH = RigTransmissibilityEquations::effectiveH( internalCellLengths, latNtg, ntg );

    double darcy = RiaEclipseUnitTools::darcysConstant( wellPath->unitSystem() );

    if ( volumeScaleConstant != 1 )
    {
        if ( directionForVolumeScaling == RigCompletionData::CellDirection::DIR_I ) dx = dx / volumeScaleConstant;
        if ( directionForVolumeScaling == RigCompletionData::CellDirection::DIR_J ) dy = dy / volumeScaleConstant;
        if ( directionForVolumeScaling == RigCompletionData::CellDirection::DIR_K ) dz = dz / volumeScaleConstant;
    }

    const double transx = RigTransmissibilityEquations::wellBoreTransmissibilityComponent( internalCellLengths.x() * latNtg,
                                                                                           permy,
                                                                                           permz,
                                                                                           dy,
                                                                                           dz,
                                                                                           wellRadius,
                                                                                           skinFactor,
                                                                                           darcy );
    const double transy = RigTransmissibilityEquations::wellBoreTransmissibilityComponent( internalCellLengths.y() * latNtg,
                                                                                           permx,
                                                                                           permz,
                                                                                           dx,
                                                                                           dz,
                                                                                           wellRadius,
                                                                                           skinFactor,
                                                                                           darcy );
    const double transz = RigTransmissibilityEquations::wellBoreTransmissibilityComponent( internalCellLengths.z() * ntg,
                                                                                           permy,
                                                                                           permx,
                                                                                           dy,
                                                                                           dx,
                                                                                           wellRadius,
                                                                                           skinFactor,
                                                                                           darcy );

    const double totalConnectionFactor = RigTransmissibilityEquations::totalConnectionFactor( transx, transy, transz );

    TransmissibilityData trData;
    trData.setData( effectiveH, effectiveK, totalConnectionFactor, totalKh );
    return trData;
}

//--------------------------------------------------------------------------------------------------
///
//--------------------------------------------------------------------------------------------------
double RicWellPathExportCompletionDataFeatureImpl::calculateDFactor( RimEclipseCase*                         eclipseCase,
                                                                     double                                  effectiveH,
                                                                     size_t                                  globalCellIndex,
                                                                     const RimNonDarcyPerforationParameters* nonDarcyParameters,
                                                                     const double                            effectivePermeability )
{
    using EQ = RigPerforationTransmissibilityEquations;

    if ( !eclipseCase || !eclipseCase->eclipseCaseData() )
    {
        return std::numeric_limits<double>::infinity();
    }

    RigEclipseCaseData* eclipseCaseData = eclipseCase->eclipseCaseData();

    double porosity = 0.0;
    {
        eclipseCase->results( RiaDefines::PorosityModelType::MATRIX_MODEL )->ensureKnownResultLoaded( RigEclipseResultAddress( "PORO" ) );
        cvf::ref<RigResultAccessor> poroAccessObject =
            RigResultAccessorFactory::createFromResultAddress( eclipseCaseData,
                                                               0,
                                                               RiaDefines::PorosityModelType::MATRIX_MODEL,
                                                               0,
                                                               RigEclipseResultAddress( "PORO" ) );

        if ( poroAccessObject.notNull() )
        {
            porosity = poroAccessObject->cellScalar( globalCellIndex );
        }
    }

    const double betaFactor = EQ::betaFactor( nonDarcyParameters->inertialCoefficientBeta0(),
                                              effectivePermeability,
                                              nonDarcyParameters->permeabilityScalingFactor(),
                                              porosity,
                                              nonDarcyParameters->porosityScalingFactor() );

    const double alpha = RiaDefines::nonDarcyFlowAlpha( eclipseCaseData->unitsType() );

    return EQ::dFactor( alpha,
                        betaFactor,
                        effectivePermeability,
                        effectiveH,
                        nonDarcyParameters->wellRadius(),
                        nonDarcyParameters->relativeGasDensity(),
                        nonDarcyParameters->gasViscosity() );
}

//--------------------------------------------------------------------------------------------------
///
//--------------------------------------------------------------------------------------------------
double RicWellPathExportCompletionDataFeatureImpl::calculateTransmissibilityAsEclipseDoes( RimEclipseCase*                  eclipseCase,
                                                                                           double                           skinFactor,
                                                                                           double                           wellRadius,
                                                                                           size_t                           globalCellIndex,
                                                                                           RigCompletionData::CellDirection direction )
{
    RigEclipseCaseData* eclipseCaseData = eclipseCase->eclipseCaseData();

    eclipseCase->results( RiaDefines::PorosityModelType::MATRIX_MODEL )->ensureKnownResultLoaded( RigEclipseResultAddress( "DX" ) );
    cvf::ref<RigResultAccessor> dxAccessObject = RigResultAccessorFactory::createFromResultAddress( eclipseCaseData,
                                                                                                    0,
                                                                                                    RiaDefines::PorosityModelType::MATRIX_MODEL,
                                                                                                    0,
                                                                                                    RigEclipseResultAddress( "DX" ) );
    eclipseCase->results( RiaDefines::PorosityModelType::MATRIX_MODEL )->ensureKnownResultLoaded( RigEclipseResultAddress( "DY" ) );
    cvf::ref<RigResultAccessor> dyAccessObject = RigResultAccessorFactory::createFromResultAddress( eclipseCaseData,
                                                                                                    0,
                                                                                                    RiaDefines::PorosityModelType::MATRIX_MODEL,
                                                                                                    0,
                                                                                                    RigEclipseResultAddress( "DY" ) );
    eclipseCase->results( RiaDefines::PorosityModelType::MATRIX_MODEL )->ensureKnownResultLoaded( RigEclipseResultAddress( "DZ" ) );
    cvf::ref<RigResultAccessor> dzAccessObject = RigResultAccessorFactory::createFromResultAddress( eclipseCaseData,
                                                                                                    0,
                                                                                                    RiaDefines::PorosityModelType::MATRIX_MODEL,
                                                                                                    0,
                                                                                                    RigEclipseResultAddress( "DZ" ) );

    eclipseCase->results( RiaDefines::PorosityModelType::MATRIX_MODEL )->ensureKnownResultLoaded( RigEclipseResultAddress( "PERMX" ) );
    cvf::ref<RigResultAccessor> permxAccessObject =
        RigResultAccessorFactory::createFromResultAddress( eclipseCaseData,
                                                           0,
                                                           RiaDefines::PorosityModelType::MATRIX_MODEL,
                                                           0,
                                                           RigEclipseResultAddress( "PERMX" ) );
    eclipseCase->results( RiaDefines::PorosityModelType::MATRIX_MODEL )->ensureKnownResultLoaded( RigEclipseResultAddress( "PERMY" ) );
    cvf::ref<RigResultAccessor> permyAccessObject =
        RigResultAccessorFactory::createFromResultAddress( eclipseCaseData,
                                                           0,
                                                           RiaDefines::PorosityModelType::MATRIX_MODEL,
                                                           0,
                                                           RigEclipseResultAddress( "PERMY" ) );
    eclipseCase->results( RiaDefines::PorosityModelType::MATRIX_MODEL )->ensureKnownResultLoaded( RigEclipseResultAddress( "PERMZ" ) );
    cvf::ref<RigResultAccessor> permzAccessObject =
        RigResultAccessorFactory::createFromResultAddress( eclipseCaseData,
                                                           0,
                                                           RiaDefines::PorosityModelType::MATRIX_MODEL,
                                                           0,
                                                           RigEclipseResultAddress( "PERMZ" ) );

    double ntg = 1.0;
    if ( eclipseCase->results( RiaDefines::PorosityModelType::MATRIX_MODEL )->ensureKnownResultLoaded( RigEclipseResultAddress( "NTG" ) ) )
    {
        cvf::ref<RigResultAccessor> ntgAccessObject =
            RigResultAccessorFactory::createFromResultAddress( eclipseCaseData,
                                                               0,
                                                               RiaDefines::PorosityModelType::MATRIX_MODEL,
                                                               0,
                                                               RigEclipseResultAddress( "NTG" ) );
        ntg = ntgAccessObject->cellScalarGlobIdx( globalCellIndex );
    }

    double dx    = dxAccessObject->cellScalarGlobIdx( globalCellIndex );
    double dy    = dyAccessObject->cellScalarGlobIdx( globalCellIndex );
    double dz    = dzAccessObject->cellScalarGlobIdx( globalCellIndex );
    double permx = permxAccessObject->cellScalarGlobIdx( globalCellIndex );
    double permy = permyAccessObject->cellScalarGlobIdx( globalCellIndex );
    double permz = permzAccessObject->cellScalarGlobIdx( globalCellIndex );

    RiaDefines::EclipseUnitSystem units = eclipseCaseData->unitsType();
    double                        darcy = RiaEclipseUnitTools::darcysConstant( units );

    double trans = cvf::UNDEFINED_DOUBLE;
    if ( direction == RigCompletionData::CellDirection::DIR_I )
    {
        trans = RigTransmissibilityEquations::wellBoreTransmissibilityComponent( dx, permy, permz, dy, dz, wellRadius, skinFactor, darcy );
    }
    else if ( direction == RigCompletionData::CellDirection::DIR_J )
    {
        trans = RigTransmissibilityEquations::wellBoreTransmissibilityComponent( dy, permx, permz, dx, dz, wellRadius, skinFactor, darcy );
    }
    else if ( direction == RigCompletionData::CellDirection::DIR_K )
    {
        trans =
            RigTransmissibilityEquations::wellBoreTransmissibilityComponent( dz * ntg, permy, permx, dy, dx, wellRadius, skinFactor, darcy );
    }

    return trans;
}

//--------------------------------------------------------------------------------------------------
///
//--------------------------------------------------------------------------------------------------
std::pair<double, cvf::Vec2i>
    RicWellPathExportCompletionDataFeatureImpl::wellPathUpperGridIntersectionIJ( gsl::not_null<const RimEclipseCase*> gridCase,
                                                                                 gsl::not_null<const RimWellPath*>    wellPath,
                                                                                 const QString&                       gridName )
{
    const RigEclipseCaseData* caseData       = gridCase->eclipseCaseData();
    const RigMainGrid*        mainGrid       = caseData->mainGrid();
    const RigActiveCellInfo*  activeCellInfo = caseData->activeCellInfo( RiaDefines::PorosityModelType::MATRIX_MODEL );

    auto wellPathGeometry = wellPath->wellPathGeometry();
    CVF_ASSERT( wellPathGeometry );

    const std::vector<cvf::Vec3d>& coords = wellPathGeometry->wellPathPoints();
    const std::vector<double>&     mds    = wellPathGeometry->measuredDepths();
    CVF_ASSERT( !coords.empty() && !mds.empty() );

    std::vector<WellPathCellIntersectionInfo> intersections =
        RigWellPathIntersectionTools::findCellIntersectionInfosAlongPath( caseData, wellPath->name(), coords, mds );

    int gridId = 0;

    if ( !gridName.isEmpty() )
    {
        const auto grid = caseData->grid( gridName );
        if ( grid ) gridId = grid->gridId();
    }

    for ( const WellPathCellIntersectionInfo& intersection : intersections )
    {
        size_t             gridLocalCellIndex = 0;
        const RigGridBase* grid = mainGrid->gridAndGridLocalIdxFromGlobalCellIdx( intersection.globCellIndex, &gridLocalCellIndex );

        if ( grid->gridId() == gridId && activeCellInfo->isActive( intersection.globCellIndex ) )
        {
            size_t i, j, k;
            if ( grid->ijkFromCellIndex( gridLocalCellIndex, &i, &j, &k ) )
            {
                return std::make_pair( intersection.startMD, cvf::Vec2i( (int)i, (int)j ) );
            }
        }
    }
    return std::make_pair( cvf::UNDEFINED_DOUBLE, cvf::Vec2i() );
}

//--------------------------------------------------------------------------------------------------
///
//--------------------------------------------------------------------------------------------------
RimWellPath* RicWellPathExportCompletionDataFeatureImpl::topLevelWellPath( const RigCompletionData& completion )
{
    if ( completion.sourcePdmObject() )
    {
        auto parentWellPath = completion.sourcePdmObject()->firstAncestorOrThisOfType<RimWellPath>();
        if ( parentWellPath )
        {
            return parentWellPath->topLevelWellPath();
        }
    }

    return nullptr;
}

//--------------------------------------------------------------------------------------------------
///
//--------------------------------------------------------------------------------------------------
void RicWellPathExportCompletionDataFeatureImpl::exportCarfinForTemporaryLgrs( const RimEclipseCase* sourceCase, const QString& folder )
{
    if ( !sourceCase || !sourceCase->mainGrid() ) return;

    const auto  mainGrid         = sourceCase->mainGrid();
    const auto& lgrInfosForWells = RicExportLgrFeature::createLgrInfoListForTemporaryLgrs( mainGrid );

    for ( const auto& lgrInfoForWell : lgrInfosForWells )
    {
        RicExportLgrFeature::exportLgrs( folder, lgrInfoForWell.first, lgrInfoForWell.second );
    }
}<|MERGE_RESOLUTION|>--- conflicted
+++ resolved
@@ -413,11 +413,7 @@
 //--------------------------------------------------------------------------------------------------
 ///
 //--------------------------------------------------------------------------------------------------
-<<<<<<< HEAD
-std::vector<RigCompletionData> RicWellPathExportCompletionDataFeatureImpl::computeStaticCompletionsForWellPath( RimWellPath*    wellPath,
-=======
 std::vector<RigCompletionData> RicWellPathExportCompletionDataFeatureImpl::computeStaticCompletionsForWellPath( RimWellPath* wellPath,
->>>>>>> 67c46288
                                                                                                                 RimEclipseCase* eclipseCase )
 {
     std::vector<RigCompletionData> completionsPerEclipseCell;
@@ -453,11 +449,7 @@
 //--------------------------------------------------------------------------------------------------
 ///
 //--------------------------------------------------------------------------------------------------
-<<<<<<< HEAD
-std::vector<RigCompletionData> RicWellPathExportCompletionDataFeatureImpl::computeDynamicCompletionsForWellPath( RimWellPath*    wellPath,
-=======
 std::vector<RigCompletionData> RicWellPathExportCompletionDataFeatureImpl::computeDynamicCompletionsForWellPath( RimWellPath* wellPath,
->>>>>>> 67c46288
                                                                                                                  RimEclipseCase* eclipseCase,
                                                                                                                  size_t timeStepIndex )
 {
@@ -770,13 +762,8 @@
 //--------------------------------------------------------------------------------------------------
 ///
 //--------------------------------------------------------------------------------------------------
-<<<<<<< HEAD
-void RicWellPathExportCompletionDataFeatureImpl::exportWelspeclToFile( RimEclipseCase*                                          gridCase,
-                                                                       QFilePtr                                                 exportFile,
-=======
 void RicWellPathExportCompletionDataFeatureImpl::exportWelspeclToFile( RimEclipseCase* gridCase,
                                                                        QFilePtr        exportFile,
->>>>>>> 67c46288
                                                                        const std::map<QString, std::vector<RigCompletionData>>& completions )
 {
     QTextStream stream( exportFile.get() );
