--- conflicted
+++ resolved
@@ -101,16 +101,6 @@
         calculateCellMainDirection( RimEclipseCase* eclipseCase, size_t globalCellIndex, const cvf::Vec3d& lengthsInCell );
 
     static TransmissibilityData
-<<<<<<< HEAD
-        calculateTransmissibilityData( RimEclipseCase*                  eclipseCase,
-                                       const RimWellPath*               wellPath,
-                                       const cvf::Vec3d&                internalCellLengths,
-                                       double                           skinFactor,
-                                       double                           wellRadius,
-                                       size_t                           globalCellIndex,
-                                       bool                             useLateralNTG,
-                                       size_t                           volumeScaleConstant       = 1,
-=======
         calculateTransmissibilityData( RimEclipseCase*    eclipseCase,
                                        const RimWellPath* wellPath,
                                        const cvf::Vec3d&  internalCellLengths,
@@ -119,7 +109,6 @@
                                        size_t             globalCellIndex,
                                        bool               useLateralNTG,
                                        size_t             volumeScaleConstant = 1,
->>>>>>> 67c46288
                                        RigCompletionData::CellDirection directionForVolumeScaling = RigCompletionData::CellDirection::DIR_I );
 
     static double calculateDFactor( RimEclipseCase*                         eclipseCase,
