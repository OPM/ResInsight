--- conflicted
+++ resolved
@@ -374,11 +374,7 @@
 
         if ( fractureDataReportItems )
         {
-<<<<<<< HEAD
-            RicWellPathFractureReportItem reportItem( wellNameForExport, fracture->name(), fracTemplate->name(), fracture->fractureMD() );
-=======
             RicWellPathFractureReportItem reportItem( wellNameForExport, fracture->name(), fracTemplate->name() );
->>>>>>> 67c46288
             reportItem.setUnitSystem( fracTemplate->fractureTemplateUnit() );
 
             if ( performPressureDepletionScaling )
