--- conflicted
+++ resolved
@@ -48,11 +48,7 @@
 
     static double polygonLengthInLocalXdirWeightedByArea( const std::vector<cvf::Vec3d>& polygon2d );
 
-<<<<<<< HEAD
-    static std::vector<std::vector<cvf::Vec3d>> intersectionWithPolygons( const std::vector<cvf::Vec3d>&              polygon1,
-=======
     static std::vector<std::vector<cvf::Vec3d>> intersectionWithPolygons( const std::vector<cvf::Vec3d>& polygon1,
->>>>>>> 67c46288
                                                                           const std::vector<std::vector<cvf::Vec3d>>& polygonToIntersectWith );
 
     static std::vector<std::vector<cvf::Vec3d>> intersectionWithPolygon( const std::vector<cvf::Vec3d>& polygon1,
