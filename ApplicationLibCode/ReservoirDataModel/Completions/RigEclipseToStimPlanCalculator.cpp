--- conflicted
+++ resolved
@@ -70,12 +70,8 @@
 {
     auto reservoirCellIndicesOpenForFlow = RimFractureContainmentTools::reservoirCellIndicesOpenForFlow( m_case, m_fracture );
 
-<<<<<<< HEAD
-    auto resultValueAtIJ = []( const std::vector<std::vector<double>>& values, const RigFractureGrid& fractureGrid, size_t i, size_t j ) {
-=======
     auto resultValueAtIJ = []( const std::vector<std::vector<double>>& values, const RigFractureGrid& fractureGrid, size_t i, size_t j )
     {
->>>>>>> 67c46288
         if ( values.empty() ) return HUGE_VAL;
 
         size_t adjustedI = i + 1;
