--- conflicted
+++ resolved
@@ -143,13 +143,8 @@
 std::map<size_t, double> RigTransmissibilityCondenser::scaleMatrixToFracTransByMatrixWellDP( const RigActiveCellInfo* actCellInfo,
                                                                                              double                   currentWellPressure,
                                                                                              const std::vector<double>& currentMatrixPressures,
-<<<<<<< HEAD
-                                                                                             double*                    minPressureDrop,
-                                                                                             double*                    maxPressureDrop )
-=======
                                                                                              double* minPressureDrop,
                                                                                              double* maxPressureDrop )
->>>>>>> 67c46288
 {
     std::map<size_t, double> originalLumpedMatrixToFractureTrans; // Sum(T_mf)
 
