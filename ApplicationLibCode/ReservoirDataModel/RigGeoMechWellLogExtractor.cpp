/////////////////////////////////////////////////////////////////////////////////
//
//  Copyright (C) Statoil ASA
//  Copyright (C) Ceetron Solutions AS
//
//  ResInsight is free software: you can redistribute it and/or modify
//  it under the terms of the GNU General Public License as published by
//  the Free Software Foundation, either version 3 of the License, or
//  (at your option) any later version.
//
//  ResInsight is distributed in the hope that it will be useful, but WITHOUT ANY
//  WARRANTY; without even the implied warranty of MERCHANTABILITY or
//  FITNESS FOR A PARTICULAR PURPOSE.
//
//  See the GNU General Public License at <http://www.gnu.org/licenses/gpl.html>
//  for more details.
//
/////////////////////////////////////////////////////////////////////////////////

//==================================================================================================
///
//==================================================================================================
#include "RigGeoMechWellLogExtractor.h"

#include "RiaDefines.h"
#include "RiaLogging.h"
#include "RiaResultNames.h"
#include "RiaWeightedMeanCalculator.h"

#include "RigFemPart.h"
#include "RigFemPartCollection.h"
#include "RigFemPartResultsCollection.h"
#include "RigFemTypes.h"
#include "RigGeoMechBoreHoleStressCalculator.h"
#include "RigGeoMechCaseData.h"

#include "RiaWellLogUnitTools.h"
#include "RigWellLogExtractionTools.h"
#include "RigWellPath.h"
#include "RigWellPathGeometryTools.h"
#include "RigWellPathIntersectionTools.h"

#include "cafTensor3.h"
#include "cvfGeometryTools.h"
#include "cvfMath.h"

#include <QDebug>
#include <QPolygonF>

#include <type_traits>

const double RigGeoMechWellLogExtractor::PURE_WATER_DENSITY_GCM3 = 1.0; // g / cm^3
const double RigGeoMechWellLogExtractor::GRAVITY_ACCEL           = 9.81; // m / s^2

//--------------------------------------------------------------------------------------------------
///
//--------------------------------------------------------------------------------------------------
RigGeoMechWellLogExtractor::RigGeoMechWellLogExtractor( gsl::not_null<RigGeoMechCaseData*> aCase,
                                                        int                                partId,
                                                        gsl::not_null<const RigWellPath*>  wellpath,
                                                        const std::string&                 wellCaseErrorMsgName )
    : RigWellLogExtractor( wellpath, wellCaseErrorMsgName )
    , m_caseData( aCase )
    , m_partId( partId )
{
    m_valid = ( ( partId < m_caseData->femParts()->partCount() ) && ( partId >= 0 ) );
    if ( !valid() ) return;

    calculateIntersection();

    m_waterDepth = calculateWaterDepth();

    for ( RigWbsParameter parameter : RigWbsParameter::allParameters() )
    {
        m_parameterSources[parameter]  = parameter.sources().front();
        m_lasFileValues[parameter]     = std::vector<std::pair<double, double>>();
        m_userDefinedValues[parameter] = std::numeric_limits<double>::infinity();
    }
}

//--------------------------------------------------------------------------------------------------
///
//--------------------------------------------------------------------------------------------------
void RigGeoMechWellLogExtractor::performCurveDataSmoothing( int                  timeStepIndex,
                                                            int                  frameIndex,
                                                            std::vector<double>* mds,
                                                            std::vector<double>* tvds,
                                                            std::vector<double>* values,
                                                            const double         smoothingTreshold )
{
    CVF_ASSERT( mds && tvds && values );

    RigFemPartResultsCollection* resultCollection = m_caseData->femPartResults();

    RigFemResultAddress shAddr( RIG_ELEMENT_NODAL, "ST", "S3" );
    RigFemResultAddress porBarResAddr( RIG_ELEMENT_NODAL, "POR-Bar", "" );

<<<<<<< HEAD
    const std::vector<float>& unscaledShValues = resultCollection->resultValues( shAddr, 0, timeStepIndex, frameIndex );
    const std::vector<float>& porePressures    = resultCollection->resultValues( porBarResAddr, 0, timeStepIndex, frameIndex );
=======
    const std::vector<float>& unscaledShValues = resultCollection->resultValues( shAddr, m_partId, timeStepIndex, frameIndex );
    const std::vector<float>& porePressures    = resultCollection->resultValues( porBarResAddr, m_partId, timeStepIndex, frameIndex );
>>>>>>> 67c46288

    std::vector<float> interfaceShValues      = interpolateInterfaceValues( shAddr, timeStepIndex, frameIndex, unscaledShValues );
    std::vector<float> interfacePorePressures = interpolateInterfaceValues( porBarResAddr, timeStepIndex, frameIndex, porePressures );

    std::vector<double> interfaceShValuesDbl( interfaceShValues.size(), std::numeric_limits<double>::infinity() );
    std::vector<double> interfacePorePressuresDbl( interfacePorePressures.size(), std::numeric_limits<double>::infinity() );
#pragma omp parallel for
    for ( int64_t i = 0; i < static_cast<int64_t>( intersections().size() ); ++i )
    {
        double hydroStaticPorePressureBar = hydroStaticPorePressureForSegment( i );
        interfaceShValuesDbl[i]           = interfaceShValues[i] / hydroStaticPorePressureBar;
        interfacePorePressuresDbl[i]      = interfacePorePressures[i];
    }

    if ( !mds->empty() && !values->empty() )
    {
        std::vector<unsigned char> smoothOrFilterSegments = determineFilteringOrSmoothing( interfacePorePressuresDbl );

        smoothSegments( mds, tvds, values, interfaceShValuesDbl, smoothOrFilterSegments, smoothingTreshold );
    }
}

//--------------------------------------------------------------------------------------------------
/// Get curve data for a given parameter. Returns the output units of the data.
//--------------------------------------------------------------------------------------------------
QString RigGeoMechWellLogExtractor::curveData( const RigFemResultAddress& resAddr, int timeStepIndex, int frameIndex, std::vector<double>* values )
{
    CVF_TIGHT_ASSERT( values );

    if ( resAddr.resultPosType == RIG_WELLPATH_DERIVED )
    {
        if ( m_wellPathGeometry->rkbDiff() == HUGE_VAL )
        {
            RiaLogging::error( "Well path has an invalid datum elevation and we cannot estimate TVDRKB. No well bore "
                               "stability curves created." );
            return "";
        }

        if ( !isValid( m_waterDepth ) )
        {
            RiaLogging::error( "Well path does not intersect with sea floor. No well bore "
                               "stability curves created." );
            return "";
        }

        if ( resAddr.fieldName == RiaResultNames::wbsFGResult().toStdString() )
        {
            wellBoreWallCurveData( resAddr, timeStepIndex, frameIndex, values );
            // Try to replace invalid values with Shale-values
            wellBoreFGShale( timeStepIndex, frameIndex, values );
            values->front() = wbsCurveValuesAtMsl();
        }
        else if ( resAddr.fieldName == RiaResultNames::wbsSFGResult().toStdString() )
        {
            wellBoreWallCurveData( resAddr, timeStepIndex, frameIndex, values );
        }
        else if ( resAddr.fieldName == RiaResultNames::wbsPPResult().toStdString() ||
                  resAddr.fieldName == RiaResultNames::wbsOBGResult().toStdString() ||
                  resAddr.fieldName == RiaResultNames::wbsSHResult().toStdString() )
        {
            wellPathScaledCurveData( resAddr, timeStepIndex, frameIndex, values );
            values->front() = wbsCurveValuesAtMsl();
        }
        else if ( resAddr.fieldName == RiaResultNames::wbsAzimuthResult().toStdString() ||
                  resAddr.fieldName == RiaResultNames::wbsInclinationResult().toStdString() )
        {
            wellPathAngles( resAddr, values );
        }
        else if ( resAddr.fieldName == RiaResultNames::wbsSHMkResult().toStdString() )
        {
            wellBoreSH_MatthewsKelly( timeStepIndex, frameIndex, values );
            values->front() = wbsCurveValuesAtMsl();
        }
        else
        {
            // Plotting parameters as curves
            RigWbsParameter param;
            if ( RigWbsParameter::findParameter( QString::fromStdString( resAddr.fieldName ), &param ) )
            {
                if ( param == RigWbsParameter::FG_Shale() )
                {
                    wellBoreFGShale( timeStepIndex, frameIndex, values );
                }
                else
                {
                    if ( param == RigWbsParameter::OBG0() )
                    {
                        frameIndex = 0;
                    }
                    calculateWbsParameterForAllSegments( param, timeStepIndex, frameIndex, values, true );
                    if ( param == RigWbsParameter::UCS() ) // UCS is reported as UCS/100
                    {
                        for ( double& value : *values )
                        {
                            if ( isValid( value ) ) value /= 100.0;
                        }
                        return RiaWellLogUnitTools<double>::barX100UnitString();
                    }
                    else if ( param == RigWbsParameter::DF() || param == RigWbsParameter::poissonRatio() )
                    {
                        return RiaWellLogUnitTools<double>::noUnitString();
                    }
                }
            }
        }
        return RiaWellLogUnitTools<double>::sg_emwUnitString();
    }
    else if ( resAddr.isValid() )
    {
        RigFemResultAddress convResAddr = resAddr;

        // When showing POR results, always use the element nodal result,
        // to get correct handling of elements without POR results

        if ( convResAddr.fieldName == "POR-Bar" ) convResAddr.resultPosType = RIG_ELEMENT_NODAL;

        CVF_ASSERT( resAddr.resultPosType != RIG_WELLPATH_DERIVED );

<<<<<<< HEAD
        const std::vector<float>& resultValues = m_caseData->femPartResults()->resultValues( convResAddr, 0, timeStepIndex, frameIndex );
=======
        const std::vector<float>& resultValues = m_caseData->femPartResults()->resultValues( convResAddr, m_partId, timeStepIndex, frameIndex );
>>>>>>> 67c46288

        if ( !resultValues.empty() )
        {
            std::vector<float> interfaceValues = interpolateInterfaceValues( convResAddr, timeStepIndex, frameIndex, resultValues );

            values->resize( interfaceValues.size(), std::numeric_limits<double>::infinity() );

#pragma omp parallel for
            for ( int64_t intersectionIdx = 0; intersectionIdx < static_cast<int64_t>( intersections().size() ); ++intersectionIdx )
            {
                ( *values )[intersectionIdx] = static_cast<double>( interfaceValues[intersectionIdx] );
            }
        }
    }
    return RiaWellLogUnitTools<double>::barUnitString();
}

//--------------------------------------------------------------------------------------------------
///
//--------------------------------------------------------------------------------------------------
std::vector<RigGeoMechWellLogExtractor::WbsParameterSource>
    RigGeoMechWellLogExtractor::calculateWbsParameterForAllSegments( const RigWbsParameter& parameter,
                                                                     WbsParameterSource     primarySource,
                                                                     int                    timeStepIndex,
                                                                     int                    frameIndex,
                                                                     std::vector<double>*   outputValues,
                                                                     bool                   allowNormalization )
{
    RigFemPartResultsCollection* resultCollection = m_caseData->femPartResults();

    std::vector<WbsParameterSource> finalSourcesPerSegment( intersections().size(), RigWbsParameter::UNDEFINED );

    if ( primarySource == RigWbsParameter::UNDEFINED )
    {
        return finalSourcesPerSegment;
    }

    bool isPPResResult = parameter == RigWbsParameter::PP_Reservoir();
    bool isPPresult    = isPPResResult || parameter == RigWbsParameter::PP_NonReservoir();

    std::vector<WbsParameterSource> allSources = parameter.sources();
    auto                            primary_it = std::find( allSources.begin(), allSources.end(), primarySource );
    CVF_ASSERT( primary_it != allSources.end() );

    std::vector<double> gridValues;
    if ( std::find( allSources.begin(), allSources.end(), RigWbsParameter::GRID ) != allSources.end() ||
         parameter == RigWbsParameter::PP_Reservoir() )
    {
        RigFemResultAddress nativeAddr = parameter.femAddress( RigWbsParameter::GRID );

<<<<<<< HEAD
        const std::vector<float>& unscaledResultValues = resultCollection->resultValues( nativeAddr, 0, timeStepIndex, frameIndex );
        std::vector<float>        interpolatedInterfaceValues =
            interpolateInterfaceValues( nativeAddr, timeStepIndex, frameIndex, unscaledResultValues );
        gridValues.resize( m_intersections.size(), std::numeric_limits<double>::infinity() );
=======
        const std::vector<float>& unscaledResultValues = resultCollection->resultValues( nativeAddr, m_partId, timeStepIndex, frameIndex );
        std::vector<float>        interpolatedInterfaceValues =
            interpolateInterfaceValues( nativeAddr, timeStepIndex, frameIndex, unscaledResultValues );
        gridValues.resize( intersections().size(), std::numeric_limits<double>::infinity() );
>>>>>>> 67c46288

#pragma omp parallel for
        for ( int64_t intersectionIdx = 0; intersectionIdx < static_cast<int64_t>( intersections().size() ); ++intersectionIdx )
        {
            float averageUnscaledValue = std::numeric_limits<float>::infinity();
            averageIntersectionValuesToSegmentValue( intersectionIdx,
                                                     interpolatedInterfaceValues,
                                                     std::numeric_limits<float>::infinity(),
                                                     &averageUnscaledValue );
            gridValues[intersectionIdx] = static_cast<double>( averageUnscaledValue );
        }
    }

    const std::vector<std::pair<double, double>>& lasFileValues    = m_lasFileValues.at( parameter );
    const double&                                 userDefinedValue = m_userDefinedValues.at( parameter );

    std::vector<float> elementPropertyValues;
    if ( std::find( allSources.begin(), allSources.end(), RigWbsParameter::ELEMENT_PROPERTY_TABLE ) != allSources.end() )
    {
        const std::vector<float>* elementPropertyValuesInput = nullptr;

        std::vector<float> tvdRKBs;
        for ( double tvdValue : cellIntersectionTVDs() )
        {
            tvdRKBs.push_back( tvdValue + m_wellPathGeometry->rkbDiff() );
        }
        RigFemResultAddress elementPropertyAddr = parameter.femAddress( RigWbsParameter::ELEMENT_PROPERTY_TABLE );
<<<<<<< HEAD
        elementPropertyValuesInput              = &( resultCollection->resultValues( elementPropertyAddr, 0, timeStepIndex, frameIndex ) );
=======
        elementPropertyValuesInput = &( resultCollection->resultValues( elementPropertyAddr, m_partId, timeStepIndex, frameIndex ) );
>>>>>>> 67c46288
        if ( elementPropertyValuesInput )
        {
            RiaWellLogUnitTools<float>::convertValues( tvdRKBs,
                                                       *elementPropertyValuesInput,
                                                       &elementPropertyValues,
                                                       parameter.units( RigWbsParameter::ELEMENT_PROPERTY_TABLE ),
                                                       parameterInputUnits( parameter ) );
        }
    }

    std::vector<double> unscaledValues( intersections().size(), std::numeric_limits<double>::infinity() );

    double waterDensityGCM3 = m_userDefinedValues[RigWbsParameter::waterDensity()];

    for ( int64_t intersectionIdx = 0; intersectionIdx < static_cast<int64_t>( intersections().size() ); ++intersectionIdx )
    {
        // Loop from primary source and out for each value
        for ( auto it = primary_it; it != allSources.end(); ++it )
        {
            if ( *it == RigWbsParameter::GRID ) // Priority 0: Grid
            {
<<<<<<< HEAD
                if ( intersectionIdx < (int64_t)gridValues.size() && gridValues[intersectionIdx] != std::numeric_limits<double>::infinity() )
=======
                if ( intersectionIdx < static_cast<int64_t>( gridValues.size() ) &&
                     gridValues[intersectionIdx] != std::numeric_limits<double>::infinity() )
>>>>>>> 67c46288
                {
                    unscaledValues[intersectionIdx]         = gridValues[intersectionIdx];
                    finalSourcesPerSegment[intersectionIdx] = RigWbsParameter::GRID;
                    break;
                }
            }
            else if ( *it == RigWbsParameter::LAS_FILE ) // Priority 1: Las-file value
            {
                if ( !lasFileValues.empty() )
                {
                    double lasValue = getWellLogIntersectionValue( intersectionIdx, lasFileValues );
                    // Only accept las-values for PP_reservoir if the grid result is valid
                    bool validLasRegion = true;
                    if ( isPPResResult )
                    {
                        validLasRegion = intersectionIdx < static_cast<int64_t>( gridValues.size() ) &&
                                         gridValues[intersectionIdx] != std::numeric_limits<double>::infinity();
                    }

                    if ( validLasRegion && lasValue != std::numeric_limits<double>::infinity() )
                    {
                        unscaledValues[intersectionIdx]         = lasValue;
                        finalSourcesPerSegment[intersectionIdx] = RigWbsParameter::LAS_FILE;
                        break;
                    }
                }
            }
            else if ( *it == RigWbsParameter::ELEMENT_PROPERTY_TABLE ) // Priority 2: Element property table value
            {
                if ( !elementPropertyValues.empty() )
                {
                    size_t elmIdx = intersectedCellsGlobIdx()[intersectionIdx];
                    if ( elmIdx < elementPropertyValues.size() )
                    {
                        unscaledValues[intersectionIdx]         = elementPropertyValues[elmIdx];
                        finalSourcesPerSegment[intersectionIdx] = RigWbsParameter::ELEMENT_PROPERTY_TABLE;
                        break;
                    }
                }
            }
            else if ( *it == RigWbsParameter::HYDROSTATIC && isPPresult )
            {
                unscaledValues[intersectionIdx] =
                    userDefinedValue * hydroStaticPorePressureForIntersection( intersectionIdx, waterDensityGCM3 );
                finalSourcesPerSegment[intersectionIdx] = RigWbsParameter::HYDROSTATIC;
                break;
            }
            else if ( *it == RigWbsParameter::USER_DEFINED )
            {
                unscaledValues[intersectionIdx]         = userDefinedValue;
                finalSourcesPerSegment[intersectionIdx] = RigWbsParameter::USER_DEFINED;
                break;
            }
        }
    }

    if ( allowNormalization && parameter.normalizeByHydrostaticPP() )
    {
        outputValues->resize( unscaledValues.size(), std::numeric_limits<double>::infinity() );

#pragma omp parallel for
        for ( int64_t intersectionIdx = 0; intersectionIdx < static_cast<int64_t>( intersections().size() ); ++intersectionIdx )
        {
            RigWbsParameter::Source source = finalSourcesPerSegment[intersectionIdx];

            if ( source == RigWbsParameter::ELEMENT_PROPERTY_TABLE || source == RigWbsParameter::GRID )
            {
                ( *outputValues )[intersectionIdx] = unscaledValues[intersectionIdx] / hydroStaticPorePressureForSegment( intersectionIdx );
            }
            else
            {
                ( *outputValues )[intersectionIdx] =
                    unscaledValues[intersectionIdx] / hydroStaticPorePressureForIntersection( intersectionIdx );
            }
        }
    }
    else
    {
        outputValues->swap( unscaledValues );
    }
    return finalSourcesPerSegment;
}

//--------------------------------------------------------------------------------------------------
///
//--------------------------------------------------------------------------------------------------
std::vector<RigGeoMechWellLogExtractor::WbsParameterSource>
    RigGeoMechWellLogExtractor::calculateWbsParameterForAllSegments( const RigWbsParameter& parameter,
                                                                     int                    timeStepIndex,
                                                                     int                    frameIndex,
                                                                     std::vector<double>*   outputValues,
                                                                     bool                   allowNormalization )
{
    return calculateWbsParameterForAllSegments( parameter,
                                                m_parameterSources.at( parameter ),
                                                timeStepIndex,
                                                frameIndex,
                                                outputValues,
                                                allowNormalization );
}

//--------------------------------------------------------------------------------------------------
///
//--------------------------------------------------------------------------------------------------
std::vector<RigGeoMechWellLogExtractor::WbsParameterSource>
    RigGeoMechWellLogExtractor::calculateWbsParametersForAllSegments( const RigFemResultAddress& resAddr,
                                                                      int                        timeStepIndex,
                                                                      int                        frameIndex,
                                                                      std::vector<double>*       values,
                                                                      bool                       allowNormalization )
{
    CVF_ASSERT( values );

    RigWbsParameter param;
    if ( !RigWbsParameter::findParameter( QString::fromStdString( resAddr.fieldName ), &param ) )
    {
        CVF_ASSERT( false && "wbsParameters() called on something that isn't a wbs parameter" );
    }

    return calculateWbsParameterForAllSegments( param, m_userDefinedValues.at( param ), frameIndex, values, allowNormalization );
}

//--------------------------------------------------------------------------------------------------
///
//--------------------------------------------------------------------------------------------------
void RigGeoMechWellLogExtractor::wellPathAngles( const RigFemResultAddress& resAddr, std::vector<double>* values )
{
    CVF_ASSERT( values );
    CVF_ASSERT( resAddr.fieldName == "Azimuth" || resAddr.fieldName == "Inclination" );
    values->resize( intersections().size(), 0.0f );
    const double     epsilon = 1.0e-6 * 360;
    const cvf::Vec3d trueNorth( 0.0, 1.0, 0.0 );
    const cvf::Vec3d up( 0.0, 0.0, 1.0 );
    double           previousAzimuth = 0.0;
    for ( int64_t intersectionIdx = 0; intersectionIdx < static_cast<int64_t>( intersections().size() ); ++intersectionIdx )
    {
        cvf::Vec3d wellPathTangent = calculateWellPathTangent( intersectionIdx, TangentFollowWellPathSegments );

        // Deviation from vertical. Since well path is tending downwards we compare with negative z.
        double inclination = cvf::Math::toDegrees( std::acos( cvf::Vec3d( 0.0, 0.0, -1.0 ) * wellPathTangent.getNormalized() ) );

        if ( resAddr.fieldName == "Azimuth" )
        {
            double azimuth = HUGE_VAL;

            // Azimuth is not defined when well path is vertical. We define it as infinite to avoid it showing up in the
            // plot.
            if ( cvf::Math::valueInRange( inclination, epsilon, 180.0 - epsilon ) )
            {
                cvf::Vec3d projectedTangentXY = wellPathTangent;
                projectedTangentXY.z()        = 0.0;

                // Do tangentXY to true north for clockwise angles.
                double dotProduct   = projectedTangentXY * trueNorth;
                double crossProduct = ( projectedTangentXY ^ trueNorth ) * up;
                // http://www.glossary.oilfield.slb.com/Terms/a/azimuth.aspx
                azimuth = cvf::Math::toDegrees( std::atan2( crossProduct, dotProduct ) );
                if ( azimuth < 0.0 )
                {
                    // Straight atan2 gives angle from -PI to PI yielding angles from -180 to 180
                    // where the negative angles are counter clockwise.
                    // To get all positive clockwise angles, we add 360 degrees to negative angles.
                    azimuth = azimuth + 360.0;
                }
            }
            // Make azimuth continuous in most cases
            if ( azimuth - previousAzimuth > 300.0 )
            {
                azimuth -= 360.0;
            }
            else if ( previousAzimuth - azimuth > 300.0 )
            {
                azimuth += 360.0;
            }

            ( *values )[intersectionIdx] = azimuth;
            previousAzimuth              = azimuth;
        }
        else
        {
            ( *values )[intersectionIdx] = inclination;
        }
    }
}

//--------------------------------------------------------------------------------------------------
///
//--------------------------------------------------------------------------------------------------
std::vector<RigGeoMechWellLogExtractor::WbsParameterSource>
    RigGeoMechWellLogExtractor::wellPathScaledCurveData( const RigFemResultAddress& resAddr,
                                                         int                        timeStepIndex,
                                                         int                        frameIndex,
                                                         std::vector<double>*       values,
                                                         bool                       forceGridSourceForPPReservoir /*=false*/ )
{
    CVF_ASSERT( values );

    values->resize( intersections().size(), std::numeric_limits<double>::infinity() );
    std::vector<WbsParameterSource> sources( intersections().size(), RigWbsParameter::UNDEFINED );

    if ( resAddr.fieldName == RiaResultNames::wbsPPResult().toStdString() )
    {
        // Las or element property table values
        std::vector<double> ppSandValues( intersections().size(), std::numeric_limits<double>::infinity() );
        std::vector<double> ppShaleValues( intersections().size(), std::numeric_limits<double>::infinity() );

        std::vector<WbsParameterSource> ppSandSources;
        if ( forceGridSourceForPPReservoir )
        {
            ppSandSources =
                calculateWbsParameterForAllSegments( RigWbsParameter::PP_Reservoir(), RigWbsParameter::GRID, frameIndex, &ppSandValues, true );
        }
        else
        {
            ppSandSources =
                calculateWbsParameterForAllSegments( RigWbsParameter::PP_Reservoir(), timeStepIndex, frameIndex, &ppSandValues, true );
        }

        std::vector<WbsParameterSource> ppShaleSources =
            calculateWbsParameterForAllSegments( RigWbsParameter::PP_NonReservoir(), 0, 0, &ppShaleValues, true );

#pragma omp parallel for
        for ( int64_t intersectionIdx = 0; intersectionIdx < static_cast<int64_t>( intersections().size() ); ++intersectionIdx )
        {
            if ( ( *values )[intersectionIdx] == std::numeric_limits<double>::infinity() )
            {
                if ( ppSandValues[intersectionIdx] != std::numeric_limits<double>::infinity() )
                {
                    ( *values )[intersectionIdx] = ppSandValues[intersectionIdx];
                    sources[intersectionIdx]     = ppSandSources[intersectionIdx];
                }
                else if ( ppShaleValues[intersectionIdx] != std::numeric_limits<double>::infinity() )
                {
                    ( *values )[intersectionIdx] = ppShaleValues[intersectionIdx];
                    sources[intersectionIdx]     = ppShaleSources[intersectionIdx];
                }
                else
                {
                    ( *values )[intersectionIdx] = 1.0;
                    sources[intersectionIdx]     = RigWbsParameter::HYDROSTATIC;
                }
            }
        }
    }
    else if ( resAddr.fieldName == RiaResultNames::wbsOBGResult().toStdString() )
    {
        sources = calculateWbsParameterForAllSegments( RigWbsParameter::OBG(), timeStepIndex, frameIndex, values, true );
    }
    else
    {
        sources = calculateWbsParameterForAllSegments( RigWbsParameter::SH(), timeStepIndex, frameIndex, values, true );
    }

    return sources;
}

//--------------------------------------------------------------------------------------------------
///
//--------------------------------------------------------------------------------------------------
void RigGeoMechWellLogExtractor::wellBoreWallCurveData( const RigFemResultAddress& resAddr,
                                                        int                        timeStepIndex,
                                                        int                        frameIndex,
                                                        std::vector<double>*       values )
{
    CVF_ASSERT( values );
    CVF_ASSERT( resAddr.fieldName == RiaResultNames::wbsFGResult().toStdString() ||
                resAddr.fieldName == RiaResultNames::wbsSFGResult().toStdString() );

    // The result addresses needed
    RigFemResultAddress stressResAddr( RIG_ELEMENT_NODAL, "ST", "" );
    RigFemResultAddress porBarResAddr( RIG_ELEMENT_NODAL, "POR-Bar", "" );

    RigFemPartResultsCollection* resultCollection = m_caseData->femPartResults();

    // Load results
<<<<<<< HEAD
    std::vector<caf::Ten3f> vertexStressesFloat = resultCollection->tensors( stressResAddr, 0, timeStepIndex, frameIndex );
=======
    std::vector<caf::Ten3f> vertexStressesFloat = resultCollection->tensors( stressResAddr, m_partId, timeStepIndex, frameIndex );
>>>>>>> 67c46288
    if ( !vertexStressesFloat.size() ) return;

    std::vector<caf::Ten3d> vertexStresses;
    vertexStresses.reserve( vertexStressesFloat.size() );
    for ( const caf::Ten3f& floatTensor : vertexStressesFloat )
    {
        vertexStresses.push_back( caf::Ten3d( floatTensor ) );
    }

    std::vector<caf::Ten3d> interpolatedInterfaceStressBar =
        interpolateInterfaceValues( stressResAddr, timeStepIndex, frameIndex, vertexStresses );

    values->resize( intersections().size(), std::numeric_limits<float>::infinity() );

<<<<<<< HEAD
    std::vector<double>             ppSandAllSegments( m_intersections.size(), std::numeric_limits<double>::infinity() );
    std::vector<WbsParameterSource> ppSources =
        calculateWbsParameterForAllSegments( RigWbsParameter::PP_Reservoir(), RigWbsParameter::GRID, frameIndex, &ppSandAllSegments, false );

    std::vector<double> poissonAllSegments( m_intersections.size(), std::numeric_limits<double>::infinity() );
    calculateWbsParameterForAllSegments( RigWbsParameter::poissonRatio(), timeStepIndex, frameIndex, &poissonAllSegments, false );

    std::vector<double> ucsAllSegments( m_intersections.size(), std::numeric_limits<double>::infinity() );
=======
    std::vector<double>             ppSandAllSegments( intersections().size(), std::numeric_limits<double>::infinity() );
    std::vector<WbsParameterSource> ppSources =
        calculateWbsParameterForAllSegments( RigWbsParameter::PP_Reservoir(), RigWbsParameter::GRID, frameIndex, &ppSandAllSegments, false );

    std::vector<double> poissonAllSegments( intersections().size(), std::numeric_limits<double>::infinity() );
    calculateWbsParameterForAllSegments( RigWbsParameter::poissonRatio(), timeStepIndex, frameIndex, &poissonAllSegments, false );

    std::vector<double> ucsAllSegments( intersections().size(), std::numeric_limits<double>::infinity() );
>>>>>>> 67c46288
    calculateWbsParameterForAllSegments( RigWbsParameter::UCS(), timeStepIndex, frameIndex, &ucsAllSegments, false );

#pragma omp parallel for
    for ( int64_t intersectionIdx = 0; intersectionIdx < static_cast<int64_t>( intersections().size() ); ++intersectionIdx )
    {
        // FG is for sands, SFG for shale. Sands has valid PP, shale does not.
        bool isFGregion = ppSources[intersectionIdx] == RigWbsParameter::GRID;

        double hydroStaticPorePressureBar = hydroStaticPorePressureForSegment( intersectionIdx );

        double porePressureBar = ppSandAllSegments[intersectionIdx];
        if ( porePressureBar == std::numeric_limits<double>::infinity() )
        {
            porePressureBar = hydroStaticPorePressureBar;
        }

        double poissonRatio = poissonAllSegments[intersectionIdx];
        double ucsBar       = ucsAllSegments[intersectionIdx];

        caf::Ten3d segmentStress;
        bool       validSegmentStress =
            averageIntersectionValuesToSegmentValue( intersectionIdx, interpolatedInterfaceStressBar, caf::Ten3d::invalid(), &segmentStress );

        cvf::Vec3d wellPathTangent     = calculateWellPathTangent( intersectionIdx, TangentConstantWithinCell );
        caf::Ten3d wellPathStressFloat = transformTensorToWellPathOrientation( wellPathTangent, segmentStress );
        caf::Ten3d wellPathStressDouble( wellPathStressFloat );

        RigGeoMechBoreHoleStressCalculator sigmaCalculator( wellPathStressDouble, porePressureBar, poissonRatio, ucsBar, 32 );
        double                             resultValue = std::numeric_limits<double>::infinity();
        if ( resAddr.fieldName == RiaResultNames::wbsFGResult().toStdString() )
        {
            if ( isFGregion && validSegmentStress )
            {
                resultValue = sigmaCalculator.solveFractureGradient();
            }
        }
        else
        {
            CVF_ASSERT( resAddr.fieldName == RiaResultNames::wbsSFGResult().toStdString() );
            if ( !isFGregion && validSegmentStress )
            {
                resultValue = sigmaCalculator.solveStassiDalia();
            }
        }
        if ( resultValue != std::numeric_limits<double>::infinity() )
        {
            if ( hydroStaticPorePressureBar > 1.0e-8 )
            {
                resultValue /= hydroStaticPorePressureBar;
            }
        }
        ( *values )[intersectionIdx] = resultValue;
    }
}

//--------------------------------------------------------------------------------------------------
///
//--------------------------------------------------------------------------------------------------
void RigGeoMechWellLogExtractor::wellBoreFGShale( int timeStepIndex, int frameIndex, std::vector<double>* values )
{
    if ( values->empty() ) values->resize( intersections().size(), std::numeric_limits<double>::infinity() );

    WbsParameterSource source = m_parameterSources.at( RigWbsParameter::FG_Shale() );
    if ( source == RigWbsParameter::DERIVED_FROM_K0FG )
    {
        std::vector<double> PP0; // results
        std::vector<double> K0_FG, OBG0; // parameters

        RigFemResultAddress ppAddr( RIG_WELLPATH_DERIVED, RiaResultNames::wbsPPResult().toStdString(), "" );
        wellPathScaledCurveData( ppAddr, 0, 0, &PP0, true );

        calculateWbsParameterForAllSegments( RigWbsParameter::K0_FG(), timeStepIndex, frameIndex, &K0_FG, true );
        calculateWbsParameterForAllSegments( RigWbsParameter::OBG0(), 0, 0, &OBG0, true );

#pragma omp parallel for
        for ( int64_t intersectionIdx = 0; intersectionIdx < static_cast<int64_t>( intersections().size() ); ++intersectionIdx )
        {
            if ( !isValid( ( *values )[intersectionIdx] ) )
            {
                if ( isValid( PP0[intersectionIdx] ) && isValid( OBG0[intersectionIdx] ) && isValid( K0_FG[intersectionIdx] ) )
                {
                    ( *values )[intersectionIdx] =
                        ( K0_FG[intersectionIdx] * ( OBG0[intersectionIdx] - PP0[intersectionIdx] ) + PP0[intersectionIdx] );
                }
            }
        }
    }
    else
    {
        std::vector<double> SH;
        calculateWbsParameterForAllSegments( RigWbsParameter::SH(), timeStepIndex, frameIndex, &SH, true );
<<<<<<< HEAD
        CVF_ASSERT( SH.size() == m_intersections.size() );
=======
        CVF_ASSERT( SH.size() == intersections().size() );
>>>>>>> 67c46288
        double multiplier = m_userDefinedValues.at( RigWbsParameter::FG_Shale() );
        CVF_ASSERT( multiplier != std::numeric_limits<double>::infinity() );
#pragma omp parallel for
        for ( int64_t intersectionIdx = 0; intersectionIdx < static_cast<int64_t>( intersections().size() ); ++intersectionIdx )
        {
            if ( !isValid( ( *values )[intersectionIdx] ) )
            {
                if ( isValid( SH[intersectionIdx] ) )
                {
                    ( *values )[intersectionIdx] = SH[intersectionIdx] * multiplier;
                }
            }
        }
    }
}

//--------------------------------------------------------------------------------------------------
///
//--------------------------------------------------------------------------------------------------
void RigGeoMechWellLogExtractor::wellBoreSH_MatthewsKelly( int timeStepIndex, int frameIndex, std::vector<double>* values )
{
    std::vector<double> PP, PP0; // results
    std::vector<double> K0_SH, OBG0, DF; // parameters

    RigFemResultAddress ppAddr( RIG_WELLPATH_DERIVED, RiaResultNames::wbsPPResult().toStdString(), "" );

    curveData( ppAddr, timeStepIndex, frameIndex, &PP );
    curveData( ppAddr, 0, 0, &PP0 );

    calculateWbsParameterForAllSegments( RigWbsParameter::K0_SH(), timeStepIndex, frameIndex, &K0_SH, true );
    calculateWbsParameterForAllSegments( RigWbsParameter::OBG0(), 0, 0, &OBG0, true );
    calculateWbsParameterForAllSegments( RigWbsParameter::DF(), timeStepIndex, frameIndex, &DF, true );

    values->resize( intersections().size(), std::numeric_limits<double>::infinity() );

#pragma omp parallel for
    for ( int64_t intersectionIdx = 0; intersectionIdx < static_cast<int64_t>( intersections().size() ); ++intersectionIdx )
    {
        if ( isValid( PP[intersectionIdx] ) && isValid( PP0[intersectionIdx] ) && isValid( OBG0[intersectionIdx] ) &&
             isValid( K0_SH[intersectionIdx] ) && isValid( DF[intersectionIdx] ) )
        {
            ( *values )[intersectionIdx] = ( K0_SH[intersectionIdx] * ( OBG0[intersectionIdx] - PP0[intersectionIdx] ) +
                                             PP0[intersectionIdx] + DF[intersectionIdx] * ( PP[intersectionIdx] - PP0[intersectionIdx] ) );
        }
    }
}

//--------------------------------------------------------------------------------------------------
///
//--------------------------------------------------------------------------------------------------
const RigGeoMechCaseData* RigGeoMechWellLogExtractor::caseData()
{
    return m_caseData.p();
}

//--------------------------------------------------------------------------------------------------
///
//--------------------------------------------------------------------------------------------------
void RigGeoMechWellLogExtractor::setWbsLasValues( const RigWbsParameter& parameter, const std::vector<std::pair<double, double>>& values )
{
    m_lasFileValues[parameter] = values;
}

//--------------------------------------------------------------------------------------------------
///
//--------------------------------------------------------------------------------------------------
void RigGeoMechWellLogExtractor::setWbsParametersSource( RigWbsParameter parameter, WbsParameterSource source )
{
    m_parameterSources[parameter] = source;
}

//--------------------------------------------------------------------------------------------------
///
//--------------------------------------------------------------------------------------------------
void RigGeoMechWellLogExtractor::setWbsUserDefinedValue( RigWbsParameter parameter, double userDefinedValue )
{
    m_userDefinedValues[parameter] = userDefinedValue;
}

//--------------------------------------------------------------------------------------------------
///
//--------------------------------------------------------------------------------------------------
QString RigGeoMechWellLogExtractor::parameterInputUnits( const RigWbsParameter& parameter )
{
    if ( parameter == RigWbsParameter::PP_NonReservoir() || parameter == RigWbsParameter::PP_Reservoir() || parameter == RigWbsParameter::UCS() )
    {
        return RiaWellLogUnitTools<double>::barUnitString();
    }
    else if ( parameter == RigWbsParameter::poissonRatio() || parameter == RigWbsParameter::DF() )
    {
        return RiaWellLogUnitTools<double>::noUnitString();
    }
    else if ( parameter == RigWbsParameter::waterDensity() )
    {
        return RiaWellLogUnitTools<double>::gPerCm3UnitString();
    }
    return RiaWellLogUnitTools<double>::sg_emwUnitString();
}

//--------------------------------------------------------------------------------------------------
///
//--------------------------------------------------------------------------------------------------
std::vector<double> RigGeoMechWellLogExtractor::porePressureSourceRegions( int timeStepIndex, int frameIndex )
{
    RigFemResultAddress ppResAddr( RIG_ELEMENT_NODAL, RiaResultNames::wbsPPResult().toStdString(), "" );

    std::vector<double>             values;
    std::vector<WbsParameterSource> sources = wellPathScaledCurveData( ppResAddr, timeStepIndex, frameIndex, &values );

    std::vector<double> doubleSources( sources.size(), 0.0 );
#pragma omp parallel for
    for ( int64_t intersectionIdx = 0; intersectionIdx < static_cast<int64_t>( intersections().size() ); ++intersectionIdx )
    {
        doubleSources[intersectionIdx] = static_cast<double>( sources[intersectionIdx] );
    }
    return doubleSources;
}
//--------------------------------------------------------------------------------------------------
///
//--------------------------------------------------------------------------------------------------
std::vector<double> RigGeoMechWellLogExtractor::poissonSourceRegions( int timeStepIndex, int frameIndex )
{
    std::vector<double>             outputValues;
    std::vector<WbsParameterSource> sources =
        calculateWbsParameterForAllSegments( RigWbsParameter::poissonRatio(), timeStepIndex, frameIndex, &outputValues, false );

    std::vector<double> doubleSources( sources.size(), 0.0 );
#pragma omp parallel for
    for ( int64_t intersectionIdx = 0; intersectionIdx < static_cast<int64_t>( intersections().size() ); ++intersectionIdx )
    {
        doubleSources[intersectionIdx] = static_cast<double>( sources[intersectionIdx] );
    }
    return doubleSources;
}

//--------------------------------------------------------------------------------------------------
///
//--------------------------------------------------------------------------------------------------
std::vector<double> RigGeoMechWellLogExtractor::ucsSourceRegions( int timeStepIndex, int frameIndex )
{
    std::vector<double>             outputValues;
    std::vector<WbsParameterSource> sources =
        calculateWbsParameterForAllSegments( RigWbsParameter::UCS(), timeStepIndex, frameIndex, &outputValues, true );

    std::vector<double> doubleSources( sources.size(), 0.0 );
#pragma omp parallel for
    for ( int64_t intersectionIdx = 0; intersectionIdx < static_cast<int64_t>( intersections().size() ); ++intersectionIdx )
    {
        doubleSources[intersectionIdx] = static_cast<double>( sources[intersectionIdx] );
    }
    return doubleSources;
}

//--------------------------------------------------------------------------------------------------
///
//--------------------------------------------------------------------------------------------------
template <typename T>
T RigGeoMechWellLogExtractor::interpolateGridResultValue( RigFemResultPosEnum   resultPosType,
                                                          const std::vector<T>& gridResultValues,
                                                          int64_t               intersectionIdx ) const
{
    const RigFemPart*              femPart    = m_caseData->femParts()->part( m_partId );
    const std::vector<cvf::Vec3f>& nodeCoords = femPart->nodes().coordinates;

    size_t         elmIdx  = intersectedCellsGlobIdx()[intersectionIdx];
    RigElementType elmType = femPart->elementType( elmIdx );

    if ( !( elmType == HEX8 || elmType == HEX8P ) ) return T();

    if ( resultPosType == RIG_FORMATION_NAMES )
    {
        resultPosType = RIG_ELEMENT_NODAL; // formation indices are stored per element node result.
    }

    if ( resultPosType == RIG_ELEMENT )
    {
        return gridResultValues[elmIdx];
    }

    cvf::StructGridInterface::FaceType cellFace = intersectedCellFaces()[intersectionIdx];

    if ( cellFace == cvf::StructGridInterface::NO_FACE )
    {
        if ( resultPosType == RIG_ELEMENT_NODAL_FACE )
        {
            return std::numeric_limits<T>::infinity(); // undefined value. ELEMENT_NODAL_FACE values are only defined on
                                                       // a face.
        }
        // TODO: Should interpolate within the whole hexahedron. This requires converting to locals coordinates.
        // For now just pick the average value for the cell.
        size_t gridResultValueIdx = femPart->resultValueIdxFromResultPosType( resultPosType, static_cast<int>( elmIdx ), 0 );
        T      sumOfVertexValues  = gridResultValues[gridResultValueIdx];
        for ( int i = 1; i < 8; ++i )
        {
            gridResultValueIdx = femPart->resultValueIdxFromResultPosType( resultPosType, static_cast<int>( elmIdx ), i );
            sumOfVertexValues  = sumOfVertexValues + gridResultValues[gridResultValueIdx];
        }
        return sumOfVertexValues * ( 1.0 / 8.0 );
    }

    int        faceNodeCount              = 0;
    const int* elementLocalIndicesForFace = RigFemTypes::localElmNodeIndicesForFace( elmType, cellFace, &faceNodeCount );
    const int* elmNodeIndices             = femPart->connectivities( elmIdx );

    cvf::Vec3d v0( nodeCoords[elmNodeIndices[elementLocalIndicesForFace[0]]] );
    cvf::Vec3d v1( nodeCoords[elmNodeIndices[elementLocalIndicesForFace[1]]] );
    cvf::Vec3d v2( nodeCoords[elmNodeIndices[elementLocalIndicesForFace[2]]] );
    cvf::Vec3d v3( nodeCoords[elmNodeIndices[elementLocalIndicesForFace[3]]] );

    std::vector<size_t> nodeResIdx( 4, cvf::UNDEFINED_SIZE_T );

    for ( size_t i = 0; i < nodeResIdx.size(); ++i )
    {
        if ( resultPosType == RIG_ELEMENT_NODAL_FACE )
        {
            nodeResIdx[i] = gridResultIndexFace( elmIdx, cellFace, static_cast<int>( i ) );
        }
        else
        {
            nodeResIdx[i] =
                femPart->resultValueIdxFromResultPosType( resultPosType, static_cast<int>( elmIdx ), elementLocalIndicesForFace[i] );
        }
    }

    std::vector<T> nodeResultValues;
    nodeResultValues.reserve( 4 );
    for ( size_t i = 0; i < nodeResIdx.size(); ++i )
    {
        nodeResultValues.push_back( gridResultValues[nodeResIdx[i]] );
    }
    T interpolatedValue = cvf::GeometryTools::interpolateQuad<T>( v0,
                                                                  nodeResultValues[0],
                                                                  v1,
                                                                  nodeResultValues[1],
                                                                  v2,
                                                                  nodeResultValues[2],
                                                                  v3,
                                                                  nodeResultValues[3],
                                                                  intersections()[intersectionIdx] );

    return interpolatedValue;
}

//--------------------------------------------------------------------------------------------------
///
//--------------------------------------------------------------------------------------------------
size_t RigGeoMechWellLogExtractor::gridResultIndexFace( size_t elementIdx, cvf::StructGridInterface::FaceType cellFace, int faceLocalNodeIdx ) const
{
    CVF_ASSERT( cellFace != cvf::StructGridInterface::NO_FACE && faceLocalNodeIdx < 4 );
    return elementIdx * 24 + static_cast<int>( cellFace ) * 4 + faceLocalNodeIdx;
}

//--------------------------------------------------------------------------------------------------
///
//--------------------------------------------------------------------------------------------------
void RigGeoMechWellLogExtractor::calculateIntersection()
{
    std::map<RigMDCellIdxEnterLeaveKey, HexIntersectionInfo> uniqueIntersections;

    const RigFemPart*              femPart    = m_caseData->femParts()->part( m_partId );
    const std::vector<cvf::Vec3f>& nodeCoords = femPart->nodes().coordinates;

    for ( size_t wpp = 0; wpp < m_wellPathGeometry->wellPathPoints().size() - 1; ++wpp )
    {
        std::vector<HexIntersectionInfo> intersections;
        cvf::Vec3d                       p1 = m_wellPathGeometry->wellPathPoints()[wpp];
        cvf::Vec3d                       p2 = m_wellPathGeometry->wellPathPoints()[wpp + 1];

        cvf::BoundingBox bb;

        bb.add( p1 );
        bb.add( p2 );

        std::vector<size_t> closeCells = findCloseCells( bb );

        cvf::Vec3d hexCorners[8];
        for ( size_t ccIdx = 0; ccIdx < closeCells.size(); ++ccIdx )
        {
            RigElementType elmType = femPart->elementType( closeCells[ccIdx] );
            if ( !( elmType == HEX8 || elmType == HEX8P ) ) continue;

            const int* cornerIndices = femPart->connectivities( closeCells[ccIdx] );

            hexCorners[0] = cvf::Vec3d( nodeCoords[cornerIndices[0]] );
            hexCorners[1] = cvf::Vec3d( nodeCoords[cornerIndices[1]] );
            hexCorners[2] = cvf::Vec3d( nodeCoords[cornerIndices[2]] );
            hexCorners[3] = cvf::Vec3d( nodeCoords[cornerIndices[3]] );
            hexCorners[4] = cvf::Vec3d( nodeCoords[cornerIndices[4]] );
            hexCorners[5] = cvf::Vec3d( nodeCoords[cornerIndices[5]] );
            hexCorners[6] = cvf::Vec3d( nodeCoords[cornerIndices[6]] );
            hexCorners[7] = cvf::Vec3d( nodeCoords[cornerIndices[7]] );

            // int intersectionCount = RigHexIntersector::lineHexCellIntersection(p1, p2, hexCorners,
            // closeCells[ccIdx], &intersections);
            RigHexIntersectionTools::lineHexCellIntersection( p1, p2, hexCorners, closeCells[ccIdx], &intersections );
        }

        // Now, with all the intersections of this piece of line, we need to
        // sort them in order, and set the measured depth and corresponding cell index

        // Inserting the intersections in this map will remove identical intersections
        // and sort them according to MD, CellIdx, Leave/enter

        double md1 = m_wellPathGeometry->measuredDepths()[wpp];
        double md2 = m_wellPathGeometry->measuredDepths()[wpp + 1];

        const double tolerance = 0.1;
        insertIntersectionsInMap( intersections, p1, md1, p2, md2, tolerance, &uniqueIntersections );
    }

    this->populateReturnArrays( uniqueIntersections );
}

//--------------------------------------------------------------------------------------------------
///
//--------------------------------------------------------------------------------------------------
std::vector<size_t> RigGeoMechWellLogExtractor::findCloseCells( const cvf::BoundingBox& bb )
{
    std::vector<size_t> closeCells;

    if ( m_caseData->femParts()->partCount() )
    {
        m_caseData->femParts()->part( m_partId )->findIntersectingElementIndices( bb, &closeCells );
    }
    return closeCells;
}

//--------------------------------------------------------------------------------------------------
///
//--------------------------------------------------------------------------------------------------
cvf::Vec3d RigGeoMechWellLogExtractor::calculateLengthInCell( size_t cellIndex, const cvf::Vec3d& startPoint, const cvf::Vec3d& endPoint ) const
{
    std::array<cvf::Vec3d, 8> hexCorners;

    const RigFemPart*              femPart       = m_caseData->femParts()->part( m_partId );
    const std::vector<cvf::Vec3f>& nodeCoords    = femPart->nodes().coordinates;
    const int*                     cornerIndices = femPart->connectivities( cellIndex );

    hexCorners[0] = cvf::Vec3d( nodeCoords[cornerIndices[0]] );
    hexCorners[1] = cvf::Vec3d( nodeCoords[cornerIndices[1]] );
    hexCorners[2] = cvf::Vec3d( nodeCoords[cornerIndices[2]] );
    hexCorners[3] = cvf::Vec3d( nodeCoords[cornerIndices[3]] );
    hexCorners[4] = cvf::Vec3d( nodeCoords[cornerIndices[4]] );
    hexCorners[5] = cvf::Vec3d( nodeCoords[cornerIndices[5]] );
    hexCorners[6] = cvf::Vec3d( nodeCoords[cornerIndices[6]] );
    hexCorners[7] = cvf::Vec3d( nodeCoords[cornerIndices[7]] );

    return RigWellPathIntersectionTools::calculateLengthInCell( hexCorners, startPoint, endPoint );
}

//--------------------------------------------------------------------------------------------------
///
//--------------------------------------------------------------------------------------------------
cvf::Vec3d RigGeoMechWellLogExtractor::calculateWellPathTangent( int64_t intersectionIdx, WellPathTangentCalculation calculationType ) const
{
    if ( calculationType == TangentFollowWellPathSegments )
    {
        cvf::Vec3d segmentStart, segmentEnd;
        m_wellPathGeometry->twoClosestPoints( intersections()[intersectionIdx], &segmentStart, &segmentEnd );
        return ( segmentEnd - segmentStart ).getNormalized();
    }
    else
    {
        cvf::Vec3d wellPathTangent;
        if ( intersectionIdx % 2 == 0 )
        {
            wellPathTangent = intersections()[intersectionIdx + 1] - intersections()[intersectionIdx];
        }
        else
        {
            wellPathTangent = intersections()[intersectionIdx] - intersections()[intersectionIdx - 1];
        }
        CVF_ASSERT( wellPathTangent.length() > 1.0e-7 );
        return wellPathTangent.getNormalized();
    }
}

//--------------------------------------------------------------------------------------------------
///
//--------------------------------------------------------------------------------------------------
caf::Ten3d RigGeoMechWellLogExtractor::transformTensorToWellPathOrientation( const cvf::Vec3d& wellPathTangent, const caf::Ten3d& tensor )
{
    // Create local coordinate system for well path segment
    cvf::Vec3d local_z = wellPathTangent;
    cvf::Vec3d local_x = local_z.perpendicularVector().getNormalized();
    cvf::Vec3d local_y = ( local_z ^ local_x ).getNormalized();
    // Calculate the rotation matrix from global i, j, k to local x, y, z.
    cvf::Mat4d rotationMatrix = cvf::Mat4d::fromCoordSystemAxes( &local_x, &local_y, &local_z );

    return tensor.rotated( rotationMatrix.toMatrix3() );
}

//--------------------------------------------------------------------------------------------------
///
//--------------------------------------------------------------------------------------------------
cvf::Vec3f RigGeoMechWellLogExtractor::cellCentroid( size_t intersectionIdx ) const
{
    const RigFemPart*              femPart    = m_caseData->femParts()->part( m_partId );
    const std::vector<cvf::Vec3f>& nodeCoords = femPart->nodes().coordinates;

    size_t         elmIdx           = intersectedCellsGlobIdx()[intersectionIdx];
    RigElementType elmType          = femPart->elementType( elmIdx );
    int            elementNodeCount = RigFemTypes::elementNodeCount( elmType );

    const int* elmNodeIndices = femPart->connectivities( elmIdx );

    cvf::Vec3f centroid( 0.0, 0.0, 0.0 );
    for ( int i = 0; i < elementNodeCount; ++i )
    {
        centroid += nodeCoords[elmNodeIndices[i]];
    }
    return centroid / elementNodeCount;
}

//--------------------------------------------------------------------------------------------------
///
//--------------------------------------------------------------------------------------------------
double RigGeoMechWellLogExtractor::getWellLogIntersectionValue( size_t                                        intersectionIdx,
                                                                const std::vector<std::pair<double, double>>& wellLogValues ) const
{
    const double eps = 1.0e-4;

    double intersection_md = cellIntersectionMDs()[intersectionIdx];
    for ( size_t i = 0; i < wellLogValues.size() - 1; ++i )
    {
        double las_md_i   = wellLogValues[i].first;
        double las_md_ip1 = wellLogValues[i + 1].first;
        if ( cvf::Math::valueInRange( intersection_md, las_md_i, las_md_ip1 ) )
        {
            double dist_i   = std::abs( intersection_md - las_md_i );
            double dist_ip1 = std::abs( intersection_md - las_md_ip1 );

            if ( dist_i < eps )
            {
                return wellLogValues[i].second;
            }
            else if ( dist_ip1 < eps )
            {
                return wellLogValues[i + 1].second;
            }
            else
            {
                RiaWeightedMeanCalculator<double> averageCalc;
                averageCalc.addValueAndWeight( wellLogValues[i].second, 1.0 / dist_i );
                averageCalc.addValueAndWeight( wellLogValues[i + 1].second, 1.0 / dist_ip1 );
                return averageCalc.weightedMean();
            }
        }
    }

    // If we found no match, check first and last value within a threshold.
    if ( !wellLogValues.empty() )
    {
        const double relativeEps = 1.0e-3 * std::max( 1.0, intersection_md );
        if ( std::abs( wellLogValues.front().first - intersection_md ) < relativeEps )
        {
            return wellLogValues.front().second;
        }
        else if ( std::abs( wellLogValues.back().first - intersection_md ) < relativeEps )
        {
            return wellLogValues.back().second;
        }
    }

    return std::numeric_limits<double>::infinity();
}

//--------------------------------------------------------------------------------------------------
///
//--------------------------------------------------------------------------------------------------
double RigGeoMechWellLogExtractor::pascalToBar( double pascalValue )
{
    return pascalValue * 1.0e-5;
}

//--------------------------------------------------------------------------------------------------
///
//--------------------------------------------------------------------------------------------------
template <typename T>
bool RigGeoMechWellLogExtractor::averageIntersectionValuesToSegmentValue( size_t                intersectionIdx,
                                                                          const std::vector<T>& values,
                                                                          const T&              invalidValue,
                                                                          T*                    averagedCellValue ) const
{
    CVF_ASSERT( values.size() >= 2 );

    *averagedCellValue = invalidValue;

    T          value1, value2;
    cvf::Vec3d centroid( cellCentroid( intersectionIdx ) );
    double     dist1 = 0.0, dist2 = 0.0;
    if ( intersectionIdx % 2 == 0 )
    {
        value1 = values[intersectionIdx];
        value2 = values[intersectionIdx + 1];

        dist1 = ( centroid - intersections()[intersectionIdx] ).length();
        dist2 = ( centroid - intersections()[intersectionIdx + 1] ).length();
    }
    else
    {
        value1 = values[intersectionIdx - 1];
        value2 = values[intersectionIdx];

        dist1 = ( centroid - intersections()[intersectionIdx - 1] ).length();
        dist2 = ( centroid - intersections()[intersectionIdx] ).length();
    }

    if ( invalidValue == value1 || invalidValue == value2 )
    {
        return false;
    }

    RiaWeightedMeanCalculator<T> averageCalc;
    averageCalc.addValueAndWeight( value1, dist2 );
    averageCalc.addValueAndWeight( value2, dist1 );
    if ( averageCalc.validAggregatedWeight() )
    {
        *averagedCellValue = averageCalc.weightedMean();
    }
    return true;
}

//--------------------------------------------------------------------------------------------------
///
//--------------------------------------------------------------------------------------------------
template <typename T>
std::vector<T> RigGeoMechWellLogExtractor::interpolateInterfaceValues( RigFemResultAddress   nativeAddr,
                                                                       int                   timeStepIndex,
                                                                       int                   frameIndex,
                                                                       const std::vector<T>& unscaledResultValues )
{
    std::vector<T> interpolatedInterfaceValues;
    initializeResultValues( interpolatedInterfaceValues, intersections().size() );

    const RigFemPart* femPart = m_caseData->femParts()->part( m_partId );

#pragma omp parallel for
    for ( int64_t intersectionIdx = 0; intersectionIdx < static_cast<int64_t>( intersections().size() ); ++intersectionIdx )
    {
        size_t         elmIdx  = intersectedCellsGlobIdx()[intersectionIdx];
        RigElementType elmType = femPart->elementType( elmIdx );
        if ( !( elmType == HEX8 || elmType == HEX8P ) ) continue;

        interpolatedInterfaceValues[intersectionIdx] =
            interpolateGridResultValue<T>( nativeAddr.resultPosType, unscaledResultValues, intersectionIdx );
    }
    return interpolatedInterfaceValues;
}

//--------------------------------------------------------------------------------------------------
///
//--------------------------------------------------------------------------------------------------
void RigGeoMechWellLogExtractor::initializeResultValues( std::vector<float>& resultValues, size_t resultCount )
{
    resultValues.resize( resultCount, std::numeric_limits<float>::infinity() );
}

//--------------------------------------------------------------------------------------------------
///
//--------------------------------------------------------------------------------------------------
void RigGeoMechWellLogExtractor::initializeResultValues( std::vector<caf::Ten3d>& resultValues, size_t resultCount )
{
    resultValues.resize( resultCount );
}

//--------------------------------------------------------------------------------------------------
///
//--------------------------------------------------------------------------------------------------
void RigGeoMechWellLogExtractor::smoothSegments( std::vector<double>*              mds,
                                                 std::vector<double>*              tvds,
                                                 std::vector<double>*              values,
                                                 const std::vector<double>&        interfaceShValues,
                                                 const std::vector<unsigned char>& smoothSegments,
                                                 const double                      smoothingThreshold )
{
    const double eps = 1.0e-6;

    double maxOriginalMd  = ( *mds )[0];
    double maxOriginalTvd = ( !tvds->empty() ) ? ( *tvds )[0] : 0.0;
    for ( int64_t i = 1; i < static_cast<int64_t>( mds->size() - 1 ); ++i )
    {
        double originalMD  = ( *mds )[i];
        double originalTVD = ( !tvds->empty() ) ? ( *tvds )[i] : 0.0;

        bool smoothSegment = smoothSegments[i] != 0u;

        double diffMd = std::fabs( ( *mds )[i + 1] - ( *mds )[i] ) / std::max( eps, ( *mds )[i] );
        double diffSh = std::fabs( interfaceShValues[i + 1] - interfaceShValues[i] ) / std::max( eps, interfaceShValues[i] );

        bool leapSh = diffSh > smoothingThreshold && diffMd < eps;
        if ( smoothSegment )
        {
            if ( leapSh )
            {
                // Update depth of current
                if ( i == 1 )
                {
                    ( *mds )[i] = maxOriginalMd;
                    if ( !tvds->empty() )
                    {
                        ( *tvds )[i] = maxOriginalTvd;
                    }
                }
                else
                {
                    ( *mds )[i] = 0.5 * ( ( *mds )[i] + maxOriginalMd );
                    if ( !tvds->empty() )
                    {
                        ( *tvds )[i] = 0.5 * ( ( *tvds )[i] + maxOriginalTvd );
                    }
                }
            }
            else
            {
                // Update depth of current
                ( *mds )[i] = ( *mds )[i - 1];

                if ( !tvds->empty() )
                {
                    ( *tvds )[i] = ( *tvds )[i - 1];
                }
            }
            double diffMd_m1 = std::fabs( ( *mds )[i] - ( *mds )[i - 1] );
            if ( diffMd_m1 < ( *mds )[i] * eps && ( *values )[i - 1] != std::numeric_limits<double>::infinity() )
            {
                ( *values )[i] = ( *values )[i - 1];
            }
        }
        if ( leapSh )
        {
            maxOriginalMd  = std::max( maxOriginalMd, originalMD );
            maxOriginalTvd = std::max( maxOriginalTvd, originalTVD );
        }
    }
}

//--------------------------------------------------------------------------------------------------
/// Note that this is unsigned char because std::vector<bool> is not thread safe
//--------------------------------------------------------------------------------------------------
std::vector<unsigned char> RigGeoMechWellLogExtractor::determineFilteringOrSmoothing( const std::vector<double>& porePressures )
{
    std::vector<unsigned char> smoothOrFilterSegments( porePressures.size(), false );
#pragma omp parallel for
    for ( int64_t i = 1; i < static_cast<int64_t>( porePressures.size() - 1 ); ++i )
    {
        bool validPP_im1          = porePressures[i - 1] >= 0.0 && porePressures[i - 1] != std::numeric_limits<double>::infinity();
        bool validPP_i            = porePressures[i] >= 0.0 && porePressures[i] != std::numeric_limits<double>::infinity();
        bool validPP_ip1          = porePressures[i + 1] >= 0.0 && porePressures[i + 1] != std::numeric_limits<double>::infinity();
        bool anyValidPP           = validPP_im1 || validPP_i || validPP_ip1;
        smoothOrFilterSegments[i] = !anyValidPP;
    }
    return smoothOrFilterSegments;
}

//--------------------------------------------------------------------------------------------------
///
//--------------------------------------------------------------------------------------------------
double RigGeoMechWellLogExtractor::hydroStaticPorePressureForIntersection( size_t intersectionIdx, double waterDensityGCM3 ) const
{
    double trueVerticalDepth    = cellIntersectionTVDs()[intersectionIdx];
    double effectiveDepthMeters = trueVerticalDepth + m_wellPathGeometry->rkbDiff();
    return hydroStaticPorePressureAtDepth( effectiveDepthMeters, waterDensityGCM3 );
}

//--------------------------------------------------------------------------------------------------
///
//--------------------------------------------------------------------------------------------------
double RigGeoMechWellLogExtractor::hydroStaticPorePressureForSegment( size_t intersectionIdx, double waterDensityGCM3 ) const
{
    cvf::Vec3f centroid             = cellCentroid( intersectionIdx );
    double     trueVerticalDepth    = -centroid.z();
    double     effectiveDepthMeters = trueVerticalDepth + m_wellPathGeometry->rkbDiff();
    return hydroStaticPorePressureAtDepth( effectiveDepthMeters, waterDensityGCM3 );
}

//--------------------------------------------------------------------------------------------------
///
//--------------------------------------------------------------------------------------------------
double RigGeoMechWellLogExtractor::hydroStaticPorePressureAtDepth( double effectiveDepthMeters, double waterDensityGCM3 )
{
    double hydroStaticPorePressurePascal = effectiveDepthMeters * GRAVITY_ACCEL * waterDensityGCM3 * 1000;
    double hydroStaticPorePressureBar    = pascalToBar( hydroStaticPorePressurePascal );
    return hydroStaticPorePressureBar;
}

//--------------------------------------------------------------------------------------------------
///
//--------------------------------------------------------------------------------------------------
double RigGeoMechWellLogExtractor::wbsCurveValuesAtMsl() const
{
    double waterDensityGCM3 = m_userDefinedValues.at( RigWbsParameter::waterDensity() );

    double rkbDiff = m_wellPathGeometry->rkbDiff();
    if ( rkbDiff == std::numeric_limits<double>::infinity() )
    {
        rkbDiff = 0.0;
    }

    if ( m_waterDepth + rkbDiff < 1.0e-8 )
    {
        return waterDensityGCM3;
    }

    return waterDensityGCM3 * m_waterDepth / ( m_waterDepth + rkbDiff );
}

//--------------------------------------------------------------------------------------------------
///
//--------------------------------------------------------------------------------------------------
bool RigGeoMechWellLogExtractor::isValid( double value )
{
    return value != std::numeric_limits<double>::infinity();
}

//--------------------------------------------------------------------------------------------------
///
//--------------------------------------------------------------------------------------------------
bool RigGeoMechWellLogExtractor::isValid( float value )
{
    return value != std::numeric_limits<float>::infinity();
}

//--------------------------------------------------------------------------------------------------
///
//--------------------------------------------------------------------------------------------------
double RigGeoMechWellLogExtractor::calculateWaterDepth() const
{
    // Need a well path with intersections to generate a precise water depth
    if ( cellIntersectionTVDs().empty() || m_wellPathGeometry->wellPathPoints().empty() )
    {
        return std::numeric_limits<double>::infinity();
    }

    // Only calculate water depth if the well path starts outside the model.
    cvf::BoundingBox boundingBox = m_caseData->femParts()->boundingBox();
    if ( boundingBox.contains( m_wellPathGeometry->wellPathPoints().front() ) )
    {
        return std::numeric_limits<double>::infinity();
    }

    // Water depth is always the first intersection with model for geo mech models.
    double waterDepth = cellIntersectionTVDs().front();
    return waterDepth;
}

//--------------------------------------------------------------------------------------------------
///
//--------------------------------------------------------------------------------------------------
double RigGeoMechWellLogExtractor::estimateWaterDepth() const
{
    // Estimate water depth using bounding box. This will be imprecise
    // for models with a slanting top layer.
    cvf::BoundingBox boundingBox = m_caseData->femParts()->boundingBox();
    return std::abs( boundingBox.max().z() );
}

//--------------------------------------------------------------------------------------------------
///
//--------------------------------------------------------------------------------------------------
double RigGeoMechWellLogExtractor::waterDepth() const
{
    return m_waterDepth;
}

//--------------------------------------------------------------------------------------------------
///
//--------------------------------------------------------------------------------------------------
int RigGeoMechWellLogExtractor::partId() const
{
    return m_partId;
}

//--------------------------------------------------------------------------------------------------
///
//--------------------------------------------------------------------------------------------------
bool RigGeoMechWellLogExtractor::valid() const
{
    return m_valid;
}<|MERGE_RESOLUTION|>--- conflicted
+++ resolved
@@ -95,13 +95,8 @@
     RigFemResultAddress shAddr( RIG_ELEMENT_NODAL, "ST", "S3" );
     RigFemResultAddress porBarResAddr( RIG_ELEMENT_NODAL, "POR-Bar", "" );
 
-<<<<<<< HEAD
-    const std::vector<float>& unscaledShValues = resultCollection->resultValues( shAddr, 0, timeStepIndex, frameIndex );
-    const std::vector<float>& porePressures    = resultCollection->resultValues( porBarResAddr, 0, timeStepIndex, frameIndex );
-=======
     const std::vector<float>& unscaledShValues = resultCollection->resultValues( shAddr, m_partId, timeStepIndex, frameIndex );
     const std::vector<float>& porePressures    = resultCollection->resultValues( porBarResAddr, m_partId, timeStepIndex, frameIndex );
->>>>>>> 67c46288
 
     std::vector<float> interfaceShValues      = interpolateInterfaceValues( shAddr, timeStepIndex, frameIndex, unscaledShValues );
     std::vector<float> interfacePorePressures = interpolateInterfaceValues( porBarResAddr, timeStepIndex, frameIndex, porePressures );
@@ -220,11 +215,7 @@
 
         CVF_ASSERT( resAddr.resultPosType != RIG_WELLPATH_DERIVED );
 
-<<<<<<< HEAD
-        const std::vector<float>& resultValues = m_caseData->femPartResults()->resultValues( convResAddr, 0, timeStepIndex, frameIndex );
-=======
         const std::vector<float>& resultValues = m_caseData->femPartResults()->resultValues( convResAddr, m_partId, timeStepIndex, frameIndex );
->>>>>>> 67c46288
 
         if ( !resultValues.empty() )
         {
@@ -275,17 +266,10 @@
     {
         RigFemResultAddress nativeAddr = parameter.femAddress( RigWbsParameter::GRID );
 
-<<<<<<< HEAD
-        const std::vector<float>& unscaledResultValues = resultCollection->resultValues( nativeAddr, 0, timeStepIndex, frameIndex );
-        std::vector<float>        interpolatedInterfaceValues =
-            interpolateInterfaceValues( nativeAddr, timeStepIndex, frameIndex, unscaledResultValues );
-        gridValues.resize( m_intersections.size(), std::numeric_limits<double>::infinity() );
-=======
         const std::vector<float>& unscaledResultValues = resultCollection->resultValues( nativeAddr, m_partId, timeStepIndex, frameIndex );
         std::vector<float>        interpolatedInterfaceValues =
             interpolateInterfaceValues( nativeAddr, timeStepIndex, frameIndex, unscaledResultValues );
         gridValues.resize( intersections().size(), std::numeric_limits<double>::infinity() );
->>>>>>> 67c46288
 
 #pragma omp parallel for
         for ( int64_t intersectionIdx = 0; intersectionIdx < static_cast<int64_t>( intersections().size() ); ++intersectionIdx )
@@ -313,11 +297,7 @@
             tvdRKBs.push_back( tvdValue + m_wellPathGeometry->rkbDiff() );
         }
         RigFemResultAddress elementPropertyAddr = parameter.femAddress( RigWbsParameter::ELEMENT_PROPERTY_TABLE );
-<<<<<<< HEAD
-        elementPropertyValuesInput              = &( resultCollection->resultValues( elementPropertyAddr, 0, timeStepIndex, frameIndex ) );
-=======
         elementPropertyValuesInput = &( resultCollection->resultValues( elementPropertyAddr, m_partId, timeStepIndex, frameIndex ) );
->>>>>>> 67c46288
         if ( elementPropertyValuesInput )
         {
             RiaWellLogUnitTools<float>::convertValues( tvdRKBs,
@@ -339,12 +319,8 @@
         {
             if ( *it == RigWbsParameter::GRID ) // Priority 0: Grid
             {
-<<<<<<< HEAD
-                if ( intersectionIdx < (int64_t)gridValues.size() && gridValues[intersectionIdx] != std::numeric_limits<double>::infinity() )
-=======
                 if ( intersectionIdx < static_cast<int64_t>( gridValues.size() ) &&
                      gridValues[intersectionIdx] != std::numeric_limits<double>::infinity() )
->>>>>>> 67c46288
                 {
                     unscaledValues[intersectionIdx]         = gridValues[intersectionIdx];
                     finalSourcesPerSegment[intersectionIdx] = RigWbsParameter::GRID;
@@ -620,11 +596,7 @@
     RigFemPartResultsCollection* resultCollection = m_caseData->femPartResults();
 
     // Load results
-<<<<<<< HEAD
-    std::vector<caf::Ten3f> vertexStressesFloat = resultCollection->tensors( stressResAddr, 0, timeStepIndex, frameIndex );
-=======
     std::vector<caf::Ten3f> vertexStressesFloat = resultCollection->tensors( stressResAddr, m_partId, timeStepIndex, frameIndex );
->>>>>>> 67c46288
     if ( !vertexStressesFloat.size() ) return;
 
     std::vector<caf::Ten3d> vertexStresses;
@@ -639,16 +611,6 @@
 
     values->resize( intersections().size(), std::numeric_limits<float>::infinity() );
 
-<<<<<<< HEAD
-    std::vector<double>             ppSandAllSegments( m_intersections.size(), std::numeric_limits<double>::infinity() );
-    std::vector<WbsParameterSource> ppSources =
-        calculateWbsParameterForAllSegments( RigWbsParameter::PP_Reservoir(), RigWbsParameter::GRID, frameIndex, &ppSandAllSegments, false );
-
-    std::vector<double> poissonAllSegments( m_intersections.size(), std::numeric_limits<double>::infinity() );
-    calculateWbsParameterForAllSegments( RigWbsParameter::poissonRatio(), timeStepIndex, frameIndex, &poissonAllSegments, false );
-
-    std::vector<double> ucsAllSegments( m_intersections.size(), std::numeric_limits<double>::infinity() );
-=======
     std::vector<double>             ppSandAllSegments( intersections().size(), std::numeric_limits<double>::infinity() );
     std::vector<WbsParameterSource> ppSources =
         calculateWbsParameterForAllSegments( RigWbsParameter::PP_Reservoir(), RigWbsParameter::GRID, frameIndex, &ppSandAllSegments, false );
@@ -657,7 +619,6 @@
     calculateWbsParameterForAllSegments( RigWbsParameter::poissonRatio(), timeStepIndex, frameIndex, &poissonAllSegments, false );
 
     std::vector<double> ucsAllSegments( intersections().size(), std::numeric_limits<double>::infinity() );
->>>>>>> 67c46288
     calculateWbsParameterForAllSegments( RigWbsParameter::UCS(), timeStepIndex, frameIndex, &ucsAllSegments, false );
 
 #pragma omp parallel for
@@ -749,11 +710,7 @@
     {
         std::vector<double> SH;
         calculateWbsParameterForAllSegments( RigWbsParameter::SH(), timeStepIndex, frameIndex, &SH, true );
-<<<<<<< HEAD
-        CVF_ASSERT( SH.size() == m_intersections.size() );
-=======
         CVF_ASSERT( SH.size() == intersections().size() );
->>>>>>> 67c46288
         double multiplier = m_userDefinedValues.at( RigWbsParameter::FG_Shale() );
         CVF_ASSERT( multiplier != std::numeric_limits<double>::infinity() );
 #pragma omp parallel for
