/////////////////////////////////////////////////////////////////////////////////
//
//  Copyright (C) 2021-     Equinor ASA
//
//  ResInsight is free software: you can redistribute it and/or modify
//  it under the terms of the GNU General Public License as published by
//  the Free Software Foundation, either version 3 of the License, or
//  (at your option) any later version.
//
//  ResInsight is distributed in the hope that it will be useful, but WITHOUT ANY
//  WARRANTY; without even the implied warranty of MERCHANTABILITY or
//  FITNESS FOR A PARTICULAR PURPOSE.
//
//  See the GNU General Public License at <http://www.gnu.org/licenses/gpl.html>
//  for more details.
//
/////////////////////////////////////////////////////////////////////////////////

#include "RigStimPlanModelTools.h"

#include "RiaLogging.h"

#include "RigCell.h"
#include "RigEclipseCaseData.h"
#include "RigFault.h"
#include "RigMainGrid.h"
#include "RigSimulationWellCoordsAndMD.h"
#include "RigWellLogExtractor.h"
#include "RigWellPathIntersectionTools.h"

#include "cvfBoundingBox.h"
#include "cvfGeometryTools.h"
#include "cvfMath.h"
#include "cvfPlane.h"

#include <QString>

//--------------------------------------------------------------------------------------------------
///
//--------------------------------------------------------------------------------------------------
cvf::Vec3d RigStimPlanModelTools::calculateTSTDirection( RigEclipseCaseData* eclipseCaseData,
                                                         const cvf::Vec3d&   anchorPosition,
                                                         double              boundingBoxHorizontal,
                                                         double              boundingBoxVertical )
{
    cvf::Vec3d defaultDirection = cvf::Vec3d( 0.0, 0.0, -1.0 );

    if ( !eclipseCaseData ) return defaultDirection;

    RigMainGrid* mainGrid = eclipseCaseData->mainGrid();
    if ( !mainGrid ) return defaultDirection;

    cvf::Vec3d boundingBoxSize( boundingBoxHorizontal, boundingBoxHorizontal, boundingBoxVertical );

    // Find upper face of cells close to the anchor point
    cvf::BoundingBox    boundingBox( anchorPosition - boundingBoxSize, anchorPosition + boundingBoxSize );
    std::vector<size_t> closeCells;
    mainGrid->findIntersectingCells( boundingBox, &closeCells );

    // The stratigraphic thickness is the averge of normals of the top face
    cvf::Vec3d direction = cvf::Vec3d::ZERO;

    int numContributingCells = 0;
    for ( size_t globalCellIndex : closeCells )
    {
        const RigCell& cell = mainGrid->globalCellArray()[globalCellIndex];

        if ( !cell.isInvalid() )
        {
            direction += cell.faceNormalWithAreaLength( cvf::StructGridInterface::NEG_K ).getNormalized();
            numContributingCells++;
        }
    }

    RiaLogging::info( QString( "TST contributing cells: %1/%2" ).arg( numContributingCells ).arg( closeCells.size() ) );
    if ( numContributingCells == 0 )
    {
        // No valid close cells found: just point straight up
        return defaultDirection;
    }

    direction = ( direction / static_cast<double>( numContributingCells ) ).getNormalized();

    // A surface has normals in both directions: if the normal points upwards we flip it to
    // make it point downwards. This necessary when finding the TST start and end points later.
    if ( direction.z() > 0.0 )
    {
        direction *= -1.0;
    }

    return direction;
}

//--------------------------------------------------------------------------------------------------
///
//--------------------------------------------------------------------------------------------------
double RigStimPlanModelTools::calculateFormationDip( const cvf::Vec3d& direction )
{
    // Formation dip is inclination of a plane from horizontal.
    return cvf::Math::toDegrees( cvf::GeometryTools::getAngle( direction, -cvf::Vec3d::Z_AXIS ) );
}

//--------------------------------------------------------------------------------------------------
///
//--------------------------------------------------------------------------------------------------
std::tuple<const RigFault*, double, cvf::Vec3d, double> RigStimPlanModelTools::findClosestFaultBarrier( RigEclipseCaseData* eclipseCaseData,
                                                                                                        const cvf::Vec3d&   position,
                                                                                                        const cvf::Vec3d& directionToBarrier )
{
    std::vector<WellPathCellIntersectionInfo> intersections =
        RigStimPlanModelTools::generateBarrierIntersections( eclipseCaseData, position, directionToBarrier );

    RiaLogging::info( QString( "Intersections: %1" ).arg( intersections.size() ) );

    double shortestDistance = std::numeric_limits<double>::max();

    RigMainGrid*    mainGrid = eclipseCaseData->mainGrid();
    cvf::Vec3d      barrierPosition;
    double          barrierDip = 0.0;
    const RigFault* foundFault = nullptr;
    for ( const WellPathCellIntersectionInfo& intersection : intersections )
    {
        // Find the closest cell face which is a fault
<<<<<<< HEAD
        double          distance = position.pointDistance( intersection.startPoint );
=======
        double distance = position.pointDistance( intersection.startPoint );
>>>>>>> 67c46288
        const RigFault* fault = mainGrid->findFaultFromCellIndexAndCellFace( intersection.globCellIndex, intersection.intersectedCellFaceIn );
        if ( fault && distance < shortestDistance )
        {
            foundFault       = fault;
            shortestDistance = distance;
            barrierPosition  = intersection.startPoint;

            const RigCell& cell       = mainGrid->globalCellArray()[intersection.globCellIndex];
            cvf::Vec3d     faceNormal = cell.faceNormalWithAreaLength( intersection.intersectedCellFaceIn );
            barrierDip                = RigStimPlanModelTools::calculateFormationDip( faceNormal );
        }
    }

    return std::make_tuple( foundFault, shortestDistance, barrierPosition, barrierDip );
}

//--------------------------------------------------------------------------------------------------
///
//--------------------------------------------------------------------------------------------------
std::vector<WellPathCellIntersectionInfo> RigStimPlanModelTools::generateBarrierIntersections( RigEclipseCaseData* eclipseCaseData,
                                                                                               const cvf::Vec3d&   position,
                                                                                               const cvf::Vec3d&   directionToBarrier )
{
    double                                    randoDistance    = 10000.0;
    cvf::Vec3d                                forwardPosition  = position + ( directionToBarrier * randoDistance );
    cvf::Vec3d                                backwardPosition = position + ( directionToBarrier * -randoDistance );
    std::vector<WellPathCellIntersectionInfo> intersections =
        generateBarrierIntersectionsBetweenPoints( eclipseCaseData, position, forwardPosition );
    std::vector<WellPathCellIntersectionInfo> backwardIntersections =
        generateBarrierIntersectionsBetweenPoints( eclipseCaseData, position, backwardPosition );

    // Merge the intersections for the search for closest
    intersections.insert( intersections.end(), backwardIntersections.begin(), backwardIntersections.end() );
    return intersections;
}

//--------------------------------------------------------------------------------------------------
///
//--------------------------------------------------------------------------------------------------
std::vector<WellPathCellIntersectionInfo> RigStimPlanModelTools::generateBarrierIntersectionsBetweenPoints( RigEclipseCaseData* eclipseCaseData,
                                                                                                            const cvf::Vec3d& startPosition,
                                                                                                            const cvf::Vec3d& endPosition )
{
    // Create a fake well path from the anchor point to
    // a point far away in the direction barrier direction
    std::vector<cvf::Vec3d> pathCoords;
    pathCoords.push_back( startPosition );
    pathCoords.push_back( endPosition );

    RigSimulationWellCoordsAndMD helper( pathCoords );
    return RigWellPathIntersectionTools::findCellIntersectionInfosAlongPath( eclipseCaseData,
                                                                             "",
                                                                             helper.wellPathPoints(),
                                                                             helper.measuredDepths() );
}

//--------------------------------------------------------------------------------------------------
///
//--------------------------------------------------------------------------------------------------
bool RigStimPlanModelTools::findThicknessTargetPoints( RigEclipseCaseData* eclipseCaseData,
                                                       const cvf::Vec3d&   position,
                                                       const cvf::Vec3d&   direction,
                                                       double              extractionDepthTop,
                                                       double              extractionDepthBottom,
                                                       cvf::Vec3d&         topPosition,
                                                       cvf::Vec3d&         bottomPosition )
{
    if ( !eclipseCaseData ) return false;

    RiaLogging::info( QString( "Position:  %1" ).arg( RigStimPlanModelTools::vecToString( position ) ) );
    RiaLogging::info( QString( "Direction: %1" ).arg( RigStimPlanModelTools::vecToString( direction ) ) );

    // Create a "fake" well path which from top to bottom of formation
    // passing through the point and with the given direction

    const cvf::BoundingBox& allCellsBoundingBox = eclipseCaseData->mainGrid()->boundingBox();

    RiaLogging::info( QString( "All cells bounding box: %1 %2" )
                          .arg( RigStimPlanModelTools::vecToString( allCellsBoundingBox.min() ) )
                          .arg( RigStimPlanModelTools::vecToString( allCellsBoundingBox.max() ) ) );
    cvf::BoundingBox geometryBoundingBox( allCellsBoundingBox );

    // Use smaller depth bounding box for extraction if configured
    if ( extractionDepthTop > 0.0 && extractionDepthBottom > 0.0 && extractionDepthTop < extractionDepthBottom )
    {
        cvf::Vec3d bbMin( allCellsBoundingBox.min().x(), allCellsBoundingBox.min().y(), -extractionDepthBottom );
        cvf::Vec3d bbMax( allCellsBoundingBox.max().x(), allCellsBoundingBox.max().y(), -extractionDepthTop );
        geometryBoundingBox = cvf::BoundingBox( bbMin, bbMax );
    }

    if ( !geometryBoundingBox.contains( position ) )
    {
        //
        RiaLogging::error( "Anchor position is outside the grid bounding box. Unable to compute direction." );
        return false;
    }

    // Create plane on top and bottom of formation
    cvf::Plane topPlane;
    topPlane.setFromPointAndNormal( geometryBoundingBox.max(), cvf::Vec3d::Z_AXIS );

    cvf::Plane bottomPlane;
    bottomPlane.setFromPointAndNormal( geometryBoundingBox.min(), cvf::Vec3d::Z_AXIS );

    // Find and add point on top plane
    cvf::Vec3d abovePlane = position + ( direction * -10000.0 );
    if ( !topPlane.intersect( position, abovePlane, &topPosition ) )
    {
        RiaLogging::error( "Unable to compute top position of thickness direction vector." );
        return false;
    }

    RiaLogging::info( QString( "Top: %1" ).arg( RigStimPlanModelTools::vecToString( topPosition ) ) );

    // Find and add point on bottom plane
    cvf::Vec3d belowPlane = position + ( direction * 10000.0 );
    if ( !bottomPlane.intersect( position, belowPlane, &bottomPosition ) )
    {
        RiaLogging::error( "Unable to compute bottom position of thickness direction vector." );
        return false;
    }

    RiaLogging::info( QString( "Bottom: %1" ).arg( RigStimPlanModelTools::vecToString( bottomPosition ) ) );

    return true;
}

//--------------------------------------------------------------------------------------------------
///
//--------------------------------------------------------------------------------------------------
QString RigStimPlanModelTools::vecToString( const cvf::Vec3d& vec )
{
    return QString( "[%1, %2, %3]" ).arg( vec.x() ).arg( vec.y() ).arg( vec.z() );
}

//--------------------------------------------------------------------------------------------------
///
//--------------------------------------------------------------------------------------------------
double RigStimPlanModelTools::calculatePerforationLength( const cvf::Vec3d& direction, double perforationLength )
{
    // Deviation from vertical. Since well path is tending downwards we compare with negative z.
    double inclination = cvf::GeometryTools::getAngle( direction, -cvf::Vec3d::Z_AXIS );

    // Keep inclination in 0-90 degrees range
    if ( inclination > cvf::PI_D / 2.0 )
    {
        inclination = cvf::PI_D - inclination;
    }

    double correctedPerforationLength = perforationLength * std::cos( inclination );

    RiaLogging::info( QString( "Perforation length correction: original length: %1 inclination: %2 corrected length: %3" )
                          .arg( perforationLength )
                          .arg( cvf::Math::toDegrees( inclination ) )
                          .arg( correctedPerforationLength ) );

    // Handle well inclination close to 90 dgr to ensure visual perforation interval in StimPlan model plot
    if ( std::fabs( cvf::Math::toDegrees( inclination ) - 90.0 ) < 0.1 )
    {
        double minimumPerforationInterval = 0.5;
        return std::max( minimumPerforationInterval, correctedPerforationLength );
    }

    return correctedPerforationLength;
}<|MERGE_RESOLUTION|>--- conflicted
+++ resolved
@@ -121,11 +121,7 @@
     for ( const WellPathCellIntersectionInfo& intersection : intersections )
     {
         // Find the closest cell face which is a fault
-<<<<<<< HEAD
-        double          distance = position.pointDistance( intersection.startPoint );
-=======
         double distance = position.pointDistance( intersection.startPoint );
->>>>>>> 67c46288
         const RigFault* fault = mainGrid->findFaultFromCellIndexAndCellFace( intersection.globCellIndex, intersection.intersectedCellFaceIn );
         if ( fault && distance < shortestDistance )
         {
