/////////////////////////////////////////////////////////////////////////////////
//
//  Copyright (C)  Statoil ASA
//  Copyright (C)  Ceetron Solutions AS
//
//  ResInsight is free software: you can redistribute it and/or modify
//  it under the terms of the GNU General Public License as published by
//  the Free Software Foundation, either version 3 of the License, or
//  (at your option) any later version.
//
//  ResInsight is distributed in the hope that it will be useful, but WITHOUT ANY
//  WARRANTY; without even the implied warranty of MERCHANTABILITY or
//  FITNESS FOR A PARTICULAR PURPOSE.
//
//  See the GNU General Public License at <http://www.gnu.org/licenses/gpl.html>
//  for more details.
//
/////////////////////////////////////////////////////////////////////////////////

#pragma once

<<<<<<< HEAD
#include "RigWellResultPoint.h"
=======
#include "RigWellResultBranch.h"
>>>>>>> 67c46288

#include "cvfVector3.h"

#include <map>
#include <vector>

class RigEclipseCaseData;
class RimSimWellInView;
class RigSimWellData;
class RigWellResultFrame;

//--------------------------------------------------------------------------------------------------
///
//--------------------------------------------------------------------------------------------------
class RigSimulationWellCenterLineCalculator
{
public:
    static std::vector<SimulationWellCellBranch> calculateWellPipeStaticCenterline( RimSimWellInView* rimWell );

    static std::vector<SimulationWellCellBranch> calculateWellPipeCenterlineForTimeStep( const RigEclipseCaseData* eclipseCaseData,
                                                                                         const RigSimWellData*     simWellData,
                                                                                         int                       timeStepIndex,
                                                                                         bool                      isAutoDetectBranches,
                                                                                         bool                      useAllCellCenters );

    static std::pair<std::vector<std::vector<cvf::Vec3d>>, std::vector<std::vector<RigWellResultPoint>>>
        extractBranchData( const std::vector<SimulationWellCellBranch> simulationBranch );

private:
    static void calculateWellPipeStaticCenterline( RimSimWellInView*                             rimWell,
                                                   std::vector<std::vector<cvf::Vec3d>>&         pipeBranchesCLCoords,
                                                   std::vector<std::vector<RigWellResultPoint>>& pipeBranchesCellIds );

    static void calculateWellPipeCenterlineForTimeStep( const RigEclipseCaseData*                     eclipseCaseData,
                                                        const RigSimWellData*                         simWellData,
                                                        int                                           timeStepIndex,
                                                        bool                                          isAutoDetectBranches,
                                                        bool                                          useAllCellCenters,
                                                        std::vector<std::vector<cvf::Vec3d>>&         pipeBranchesCLCoords,
                                                        std::vector<std::vector<RigWellResultPoint>>& pipeBranchesCellIds );
<<<<<<< HEAD

    static std::vector<SimulationWellCellBranch> calculateMswWellPipeGeometryForTimeStep( const RigEclipseCaseData* eclipseCaseData,
                                                                                          const RigSimWellData*     simWellData,
                                                                                          int                       timeStepIndex );

    static SimulationWellCellBranch addSegmentsToCellFaces( const std::vector<cvf::Vec3d>          branchCoords,
                                                            const std::vector<RigWellResultPoint>& resultPoints,
                                                            const RigEclipseCaseData*              eclipseCaseData );
=======
>>>>>>> 67c46288

    static bool hasAnyValidDataCells( const RigWellResultBranch& branch );
    static void finishPipeCenterLine( std::vector<std::vector<cvf::Vec3d>>& pipeBranchesCLCoords, const cvf::Vec3d& lastCellCenter );

<<<<<<< HEAD
    static RigWellResultFrame splitIntoBranches( const RigWellResultFrame& wellResultFrame, const RigEclipseCaseData* eclipseCaseData );
    static void               addCellCenterPoints( const RigEclipseCaseData*                     eclipseCaseData,
                                                   std::vector<std::vector<cvf::Vec3d>>&         pipeBranchesCLCoords,
                                                   std::vector<std::vector<RigWellResultPoint>>& pipeBranchesCellIds );
=======
    static void addCellCenterPoints( const RigEclipseCaseData*                     eclipseCaseData,
                                     std::vector<std::vector<cvf::Vec3d>>&         pipeBranchesCLCoords,
                                     std::vector<std::vector<RigWellResultPoint>>& pipeBranchesCellIds );
>>>>>>> 67c46288
};<|MERGE_RESOLUTION|>--- conflicted
+++ resolved
@@ -19,11 +19,7 @@
 
 #pragma once
 
-<<<<<<< HEAD
-#include "RigWellResultPoint.h"
-=======
 #include "RigWellResultBranch.h"
->>>>>>> 67c46288
 
 #include "cvfVector3.h"
 
@@ -64,29 +60,11 @@
                                                         bool                                          useAllCellCenters,
                                                         std::vector<std::vector<cvf::Vec3d>>&         pipeBranchesCLCoords,
                                                         std::vector<std::vector<RigWellResultPoint>>& pipeBranchesCellIds );
-<<<<<<< HEAD
-
-    static std::vector<SimulationWellCellBranch> calculateMswWellPipeGeometryForTimeStep( const RigEclipseCaseData* eclipseCaseData,
-                                                                                          const RigSimWellData*     simWellData,
-                                                                                          int                       timeStepIndex );
-
-    static SimulationWellCellBranch addSegmentsToCellFaces( const std::vector<cvf::Vec3d>          branchCoords,
-                                                            const std::vector<RigWellResultPoint>& resultPoints,
-                                                            const RigEclipseCaseData*              eclipseCaseData );
-=======
->>>>>>> 67c46288
 
     static bool hasAnyValidDataCells( const RigWellResultBranch& branch );
     static void finishPipeCenterLine( std::vector<std::vector<cvf::Vec3d>>& pipeBranchesCLCoords, const cvf::Vec3d& lastCellCenter );
 
-<<<<<<< HEAD
-    static RigWellResultFrame splitIntoBranches( const RigWellResultFrame& wellResultFrame, const RigEclipseCaseData* eclipseCaseData );
-    static void               addCellCenterPoints( const RigEclipseCaseData*                     eclipseCaseData,
-                                                   std::vector<std::vector<cvf::Vec3d>>&         pipeBranchesCLCoords,
-                                                   std::vector<std::vector<RigWellResultPoint>>& pipeBranchesCellIds );
-=======
     static void addCellCenterPoints( const RigEclipseCaseData*                     eclipseCaseData,
                                      std::vector<std::vector<cvf::Vec3d>>&         pipeBranchesCLCoords,
                                      std::vector<std::vector<RigWellResultPoint>>& pipeBranchesCellIds );
->>>>>>> 67c46288
 };