--- conflicted
+++ resolved
@@ -158,13 +158,8 @@
     // Add ResultCell data from the first timestep to the final result.
     for ( const auto& wellResultBranch : m_wellCellsTimeSteps[0].wellResultBranches() )
     {
-<<<<<<< HEAD
-        int                                    branchErtId = m_wellCellsTimeSteps[0].m_wellResultBranches[bIdx].m_ertBranchId;
-        const std::vector<RigWellResultPoint>& frameCells  = m_wellCellsTimeSteps[0].m_wellResultBranches[bIdx].m_branchResultPoints;
-=======
         const int                      branchErtId = wellResultBranch.ertBranchId();
         std::list<RigWellResultPoint>& branch      = staticWellBranches[branchErtId];
->>>>>>> 67c46288
 
         for ( const auto& frameCell : wellResultBranch.branchResultPoints() )
         {
@@ -184,13 +179,8 @@
         // Merge well branches separately
         for ( const auto& wellResultBranch : wellCellsTimeStep.wellResultBranches() )
         {
-<<<<<<< HEAD
-            int                                    branchId  = m_wellCellsTimeSteps[tIdx].m_wellResultBranches[bIdx].m_ertBranchId;
-            const std::vector<RigWellResultPoint>& resBranch = m_wellCellsTimeSteps[tIdx].m_wellResultBranches[bIdx].m_branchResultPoints;
-=======
             const int                             branchId  = wellResultBranch.ertBranchId();
             const std::vector<RigWellResultPoint> resBranch = wellResultBranch.branchResultPoints();
->>>>>>> 67c46288
 
             std::list<RigWellResultPoint>&          stBranch = staticWellBranches[branchId];
             std::list<RigWellResultPoint>::iterator sEndIt;
@@ -361,70 +351,4 @@
     {
         return false;
     }
-<<<<<<< HEAD
-}
-
-//--------------------------------------------------------------------------------------------------
-///
-//--------------------------------------------------------------------------------------------------
-const RigWellResultPoint* RigWellResultFrame::findResultCellWellHeadIncluded( size_t gridIndex, size_t gridCellIndex ) const
-{
-    const RigWellResultPoint* wellResultPoint = findResultCellWellHeadExcluded( gridIndex, gridCellIndex );
-    if ( wellResultPoint ) return wellResultPoint;
-
-    // If we could not find the cell among the real connections, we try the wellhead.
-    // The wellhead does however not have a real connection state, and is rendering using pipe color
-    // https://github.com/OPM/ResInsight/issues/4328
-
-    // This behavior was different prior to release 2019.04 and was rendered as a closed connection (gray)
-    // https://github.com/OPM/ResInsight/issues/712
-
-    if ( m_wellHead.cellIndex() == gridCellIndex && m_wellHead.gridIndex() == gridIndex )
-    {
-        return &m_wellHead;
-    }
-
-    return nullptr;
-}
-
-//--------------------------------------------------------------------------------------------------
-///
-//--------------------------------------------------------------------------------------------------
-const RigWellResultPoint* RigWellResultFrame::findResultCellWellHeadExcluded( size_t gridIndex, size_t gridCellIndex ) const
-{
-    CVF_ASSERT( gridIndex != cvf::UNDEFINED_SIZE_T && gridCellIndex != cvf::UNDEFINED_SIZE_T );
-
-    for ( size_t wb = 0; wb < m_wellResultBranches.size(); ++wb )
-    {
-        for ( size_t wc = 0; wc < m_wellResultBranches[wb].m_branchResultPoints.size(); ++wc )
-        {
-            if ( m_wellResultBranches[wb].m_branchResultPoints[wc].cellIndex() == gridCellIndex &&
-                 m_wellResultBranches[wb].m_branchResultPoints[wc].gridIndex() == gridIndex )
-            {
-                return &( m_wellResultBranches[wb].m_branchResultPoints[wc] );
-            }
-        }
-    }
-
-    return nullptr;
-}
-
-//--------------------------------------------------------------------------------------------------
-///
-//--------------------------------------------------------------------------------------------------
-RigWellResultPoint RigWellResultFrame::wellHeadOrStartCell() const
-{
-    if ( m_wellHead.isCell() ) return m_wellHead;
-
-    for ( const RigWellResultBranch& resBranch : m_wellResultBranches )
-    {
-        for ( const RigWellResultPoint& wrp : resBranch.m_branchResultPoints )
-        {
-            if ( wrp.isCell() ) return wrp;
-        }
-    }
-
-    return m_wellHead; // Nothing else to do
-=======
->>>>>>> 67c46288
 }