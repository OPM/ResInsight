--- conflicted
+++ resolved
@@ -357,15 +357,9 @@
                                                                                                           size_t             ej,
                                                                                                           size_t             ek,
                                                                                                           const RigFemPart* dependentFemPart,
-<<<<<<< HEAD
-                                                                                                          size_t*           fi,
-                                                                                                          size_t*           fj,
-                                                                                                          size_t*           fk )
-=======
                                                                                                           size_t* fi,
                                                                                                           size_t* fj,
                                                                                                           size_t* fk )
->>>>>>> 67c46288
 {
     // Find tolerance
 
@@ -444,15 +438,9 @@
 ///
 //--------------------------------------------------------------------------------------------------
 RigCaseToCaseRangeFilterMapper::CellMatchType RigCaseToCaseRangeFilterMapper::findBestEclCellFromFemCell( const RigFemPart* dependentFemPart,
-<<<<<<< HEAD
-                                                                                                          size_t            fi,
-                                                                                                          size_t            fj,
-                                                                                                          size_t            fk,
-=======
                                                                                                           size_t             fi,
                                                                                                           size_t             fj,
                                                                                                           size_t             fk,
->>>>>>> 67c46288
                                                                                                           const RigMainGrid* masterEclGrid,
                                                                                                           size_t*            ei,
                                                                                                           size_t*            ej,
