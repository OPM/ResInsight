--- conflicted
+++ resolved
@@ -78,11 +78,7 @@
     void addFaults( RigEclipseCaseData* eclipseCase );
 
     static void
-<<<<<<< HEAD
-                addNnc( RigMainGrid* grid, size_t i1, size_t j1, size_t k1, size_t i2, size_t j2, size_t k2, RigConnectionContainer& nncConnections );
-=======
         addNnc( RigMainGrid* grid, size_t i1, size_t j1, size_t k1, size_t i2, size_t j2, size_t k2, RigConnectionContainer& nncConnections );
->>>>>>> 67c46288
     void        addWellData( RigEclipseCaseData* eclipseCase, RigGridBase* grid );
     static void appendCells( size_t nodeStartIndex, size_t cellCount, RigGridBase* hostGrid, std::vector<RigCell>& cells );
 
