--- conflicted
+++ resolved
@@ -89,51 +89,4 @@
 
     double m_connectionFactor;
     bool   m_isConnectedToValve;
-<<<<<<< HEAD
-};
-
-//==================================================================================================
-/// This class contains the connection information from and including a splitpoint to the end of
-/// that particular branch.
-//==================================================================================================
-struct RigWellResultBranch
-{
-    RigWellResultBranch()
-        : m_ertBranchId( -1 )
-    {
-    }
-
-    int                             m_ertBranchId;
-    std::vector<RigWellResultPoint> m_branchResultPoints;
-};
-
-//==================================================================================================
-/// This class contains the well information for one timestep.
-/// The main content is the vector of RigWellResultBranch which contains all the simple pipe
-/// sections that make up the well
-//==================================================================================================
-class RigWellResultFrame
-{
-public:
-    RigWellResultFrame()
-        : m_productionType( RiaDefines::WellProductionType::UNDEFINED_PRODUCTION_TYPE )
-        , m_isOpen( false )
-    {
-    }
-
-    const RigWellResultPoint* findResultCellWellHeadIncluded( size_t gridIndex, size_t gridCellIndex ) const;
-    const RigWellResultPoint* findResultCellWellHeadExcluded( size_t gridIndex, size_t gridCellIndex ) const;
-
-    RigWellResultPoint             wellHeadOrStartCell() const;
-    RiaDefines::WellProductionType m_productionType;
-    bool                           m_isOpen;
-    RigWellResultPoint             m_wellHead;
-    QDateTime                      m_timestamp;
-
-    std::vector<RigWellResultBranch> m_wellResultBranches;
-};
-
-using SimulationWellCellBranch = std::pair<std::vector<cvf::Vec3d>, std::vector<RigWellResultPoint>>;
-=======
-};
->>>>>>> 67c46288
+};