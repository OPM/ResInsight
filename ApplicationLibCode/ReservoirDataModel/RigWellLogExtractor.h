--- conflicted
+++ resolved
@@ -84,17 +84,12 @@
 
     void populateReturnArrays( std::map<RigMDCellIdxEnterLeaveKey, HexIntersectionInfo>& uniqueIntersections );
     void appendIntersectionToArrays( double measuredDepth, const HexIntersectionInfo& intersection, gsl::not_null<QStringList*> errorMessages );
-<<<<<<< HEAD
-
-    virtual cvf::Vec3d calculateLengthInCell( size_t cellIndex, const cvf::Vec3d& startPoint, const cvf::Vec3d& endPoint ) const = 0;
-=======
 
     virtual cvf::Vec3d calculateLengthInCell( size_t cellIndex, const cvf::Vec3d& startPoint, const cvf::Vec3d& endPoint ) const = 0;
 
 protected:
     cvf::cref<RigWellPath> m_wellPathGeometry;
     std::string            m_wellCaseErrorMsgName;
->>>>>>> 67c46288
 
 private:
     std::vector<cvf::Vec3d>                         m_intersections;
