/////////////////////////////////////////////////////////////////////////////////
//
//  Copyright (C) 2011-     Statoil ASA
//  Copyright (C) 2013-     Ceetron Solutions AS
//  Copyright (C) 2011-2012 Ceetron AS
//
//  ResInsight is free software: you can redistribute it and/or modify
//  it under the terms of the GNU General Public License as published by
//  the Free Software Foundation, either version 3 of the License, or
//  (at your option) any later version.
//
//  ResInsight is distributed in the hope that it will be useful, but WITHOUT ANY
//  WARRANTY; without even the implied warranty of MERCHANTABILITY or
//  FITNESS FOR A PARTICULAR PURPOSE.
//
//  See the GNU General Public License at <http://www.gnu.org/licenses/gpl.html>
//  for more details.
//
/////////////////////////////////////////////////////////////////////////////////

#include "RigReservoirBuilderMock.h"

#include "RigActiveCellInfo.h"
#include "RigCell.h"
#include "RigEclipseCaseData.h"
#include "RigMainGrid.h"
#include "RigNNCData.h"
#include "RigSimWellData.h"
#include "RigWellResultFrame.h"
#include "RigWellResultPoint.h"

/* rand example: guess the number */
#include <cstdio>
#include <cstdlib>
#include <ctime>

//--------------------------------------------------------------------------------------------------
///
//--------------------------------------------------------------------------------------------------
RigReservoirBuilderMock::RigReservoirBuilderMock()
{
    m_resultCount         = 0;
    m_timeStepCount       = 0;
    m_gridPointDimensions = cvf::Vec3st::ZERO;
    m_enableWellData      = true;
}

//--------------------------------------------------------------------------------------------------
///
//--------------------------------------------------------------------------------------------------
void RigReservoirBuilderMock::setGridPointDimensions( const cvf::Vec3st& gridPointDimensions )
{
    m_gridPointDimensions = gridPointDimensions;
}

//--------------------------------------------------------------------------------------------------
///
//--------------------------------------------------------------------------------------------------
void RigReservoirBuilderMock::setResultInfo( size_t resultCount, size_t timeStepCount )
{
    m_resultCount   = resultCount;
    m_timeStepCount = timeStepCount;
}

//--------------------------------------------------------------------------------------------------
///
//--------------------------------------------------------------------------------------------------
void RigReservoirBuilderMock::appendNodes( const cvf::Vec3d&        min,
                                           const cvf::Vec3d&        max,
                                           const cvf::Vec3st&       cubeDimension,
                                           std::vector<cvf::Vec3d>& nodes )
{
    double dx = ( max.x() - min.x() ) / static_cast<double>( cubeDimension.x() );
    double dy = ( max.y() - min.y() ) / static_cast<double>( cubeDimension.y() );
    double dz = ( max.z() - min.z() ) / static_cast<double>( cubeDimension.z() );

    double zPos = min.z();

    size_t k;
    for ( k = 0; k < cubeDimension.z(); k++ )
    {
        double yPos = min.y();

        size_t j;
        for ( j = 0; j < cubeDimension.y(); j++ )
        {
            double xPos = min.x();

            size_t i;
            for ( i = 0; i < cubeDimension.x(); i++ )
            {
                cvf::Vec3d cornerA( xPos, yPos, zPos );
                cvf::Vec3d cornerB( xPos + dx, yPos + dy, zPos + dz );

                appendCubeNodes( cornerA, cornerB, nodes );

                xPos += dx;
            }

            yPos += dy;
        }

        zPos += dz;
    }
}

//--------------------------------------------------------------------------------------------------
///
//--------------------------------------------------------------------------------------------------
void RigReservoirBuilderMock::appendCubeNodes( const cvf::Vec3d& min, const cvf::Vec3d& max, std::vector<cvf::Vec3d>& nodes )
{
    //
    //     7---------6                Faces:
    //    /|        /|     |k           0 bottom   0, 3, 2, 1
    //   / |       / |     | /j         1 top      4, 5, 6, 7
    //  4---------5  |     |/           2 front    0, 1, 5, 4
    //  |  3------|--2     *---i        3 right    1, 2, 6, 5
    //  | /       | /                   4 back     3, 7, 6, 2
    //  |/        |/                    5 left     0, 4, 7, 3
    //  0---------1

    cvf::Vec3d v0( min.x(), min.y(), min.z() );
    cvf::Vec3d v1( max.x(), min.y(), min.z() );
    cvf::Vec3d v2( max.x(), max.y(), min.z() );
    cvf::Vec3d v3( min.x(), max.y(), min.z() );

    cvf::Vec3d v4( min.x(), min.y(), max.z() );
    cvf::Vec3d v5( max.x(), min.y(), max.z() );
    cvf::Vec3d v6( max.x(), max.y(), max.z() );
    cvf::Vec3d v7( min.x(), max.y(), max.z() );

    nodes.push_back( v0 );
    nodes.push_back( v1 );
    nodes.push_back( v2 );
    nodes.push_back( v3 );
    nodes.push_back( v4 );
    nodes.push_back( v5 );
    nodes.push_back( v6 );
    nodes.push_back( v7 );
}

//--------------------------------------------------------------------------------------------------
///
//--------------------------------------------------------------------------------------------------
void RigReservoirBuilderMock::appendCells( size_t nodeStartIndex, size_t cellCount, RigGridBase* hostGrid, std::vector<RigCell>& cells )
{
    size_t cellIndexStart = cells.size();
    cells.resize( cells.size() + cellCount );

#pragma omp parallel for
    for ( long long i = 0; i < static_cast<long long>( cellCount ); i++ )
    {
        RigCell& riCell = cells[cellIndexStart + i];

        riCell.setHostGrid( hostGrid );
        riCell.setGridLocalCellIndex( i );

        riCell.cornerIndices()[0] = nodeStartIndex + i * 8 + 0;
        riCell.cornerIndices()[1] = nodeStartIndex + i * 8 + 1;
        riCell.cornerIndices()[2] = nodeStartIndex + i * 8 + 2;
        riCell.cornerIndices()[3] = nodeStartIndex + i * 8 + 3;
        riCell.cornerIndices()[4] = nodeStartIndex + i * 8 + 4;
        riCell.cornerIndices()[5] = nodeStartIndex + i * 8 + 5;
        riCell.cornerIndices()[6] = nodeStartIndex + i * 8 + 6;
        riCell.cornerIndices()[7] = nodeStartIndex + i * 8 + 7;

        riCell.setParentCellIndex( 0 );
    }
}

//--------------------------------------------------------------------------------------------------
///
//--------------------------------------------------------------------------------------------------
void RigReservoirBuilderMock::populateReservoir( RigEclipseCaseData* eclipseCase )
{
    std::vector<cvf::Vec3d>& mainGridNodes = eclipseCase->mainGrid()->nodes();
    appendNodes( m_minWorldCoordinate, m_maxWorldCoordinate, cellDimension(), mainGridNodes );
    size_t mainGridNodeCount = mainGridNodes.size();
    size_t mainGridCellCount = mainGridNodeCount / 8;

    // Must create cells in main grid here, as this information is used when creating LGRs
    appendCells( 0, mainGridCellCount, eclipseCase->mainGrid(), eclipseCase->mainGrid()->globalCellArray() );

    size_t totalCellCount = mainGridCellCount;

    size_t lgrIdx;
    for ( lgrIdx = 0; lgrIdx < m_localGridRefinements.size(); lgrIdx++ )
    {
        LocalGridRefinement& lgr = m_localGridRefinements[lgrIdx];

        // Compute all global cell indices to be replaced by local grid refinement
        std::vector<size_t> mainGridIndicesWithSubGrid;
        {
            size_t i;
            for ( i = lgr.m_mainGridMinCellPosition.x(); i <= lgr.m_mainGridMaxCellPosition.x(); i++ )
            {
                size_t j;
                for ( j = lgr.m_mainGridMinCellPosition.y(); j <= lgr.m_mainGridMaxCellPosition.y(); j++ )
                {
                    size_t k;
                    for ( k = lgr.m_mainGridMinCellPosition.z(); k <= lgr.m_mainGridMaxCellPosition.z(); k++ )
                    {
                        mainGridIndicesWithSubGrid.push_back( cellIndexFromIJK( i, j, k ) );
                    }
                }
            }
        }

        // Create local grid and set local grid dimensions
        RigLocalGrid* localGrid = new RigLocalGrid( eclipseCase->mainGrid() );
        localGrid->setGridId( 1 );
        localGrid->setGridName( "LGR_1" );
        eclipseCase->mainGrid()->addLocalGrid( localGrid );
        localGrid->setParentGrid( eclipseCase->mainGrid() );

        localGrid->setIndexToStartOfCells( mainGridNodes.size() / 8 );
        cvf::Vec3st gridPointDimensions( lgr.m_singleCellRefinementFactors.x() *
                                                 ( lgr.m_mainGridMaxCellPosition.x() - lgr.m_mainGridMinCellPosition.x() + 1 ) +
                                             1,
                                         lgr.m_singleCellRefinementFactors.y() *
                                                 ( lgr.m_mainGridMaxCellPosition.y() - lgr.m_mainGridMinCellPosition.y() + 1 ) +
                                             1,
                                         lgr.m_singleCellRefinementFactors.z() *
                                                 ( lgr.m_mainGridMaxCellPosition.z() - lgr.m_mainGridMinCellPosition.z() + 1 ) +
                                             1 );
        localGrid->setGridPointDimensions( gridPointDimensions );

        cvf::BoundingBox bb;
        size_t           cellIdx;
        for ( cellIdx = 0; cellIdx < mainGridIndicesWithSubGrid.size(); cellIdx++ )
        {
            RigCell& cell = eclipseCase->mainGrid()->globalCellArray()[mainGridIndicesWithSubGrid[cellIdx]];

            std::array<size_t, 8>& indices = cell.cornerIndices();
            int                    nodeIdx;
            for ( nodeIdx = 0; nodeIdx < 8; nodeIdx++ )
            {
                bb.add( eclipseCase->mainGrid()->nodes()[indices[nodeIdx]] );
            }
            // Deactivate cell in main grid
            cell.setSubGrid( localGrid );
        }

        cvf::Vec3st lgrCellDimensions = gridPointDimensions - cvf::Vec3st( 1, 1, 1 );
        appendNodes( bb.min(), bb.max(), lgrCellDimensions, mainGridNodes );

        size_t subGridCellCount = ( mainGridNodes.size() / 8 ) - totalCellCount;
        appendCells( totalCellCount * 8, subGridCellCount, localGrid, eclipseCase->mainGrid()->globalCellArray() );
        totalCellCount += subGridCellCount;
    }

    eclipseCase->mainGrid()->setGridPointDimensions( m_gridPointDimensions );

    if ( m_enableWellData )
    {
        addWellData( eclipseCase, eclipseCase->mainGrid() );
    }

    addFaults( eclipseCase );

    // Set all cells active
    RigActiveCellInfo* activeCellInfo = eclipseCase->activeCellInfo( RiaDefines::PorosityModelType::MATRIX_MODEL );
    activeCellInfo->setReservoirCellCount( eclipseCase->mainGrid()->globalCellArray().size() );
    for ( size_t i = 0; i < eclipseCase->mainGrid()->globalCellArray().size(); i++ )
    {
        activeCellInfo->setCellResultIndex( i, i );
    }

    activeCellInfo->setGridCount( 1 );
    activeCellInfo->setGridActiveCellCounts( 0, eclipseCase->mainGrid()->globalCellArray().size() );
    activeCellInfo->computeDerivedData();

    // Add grid coarsening for main grid
    if ( cellDimension().x() > 4 && cellDimension().y() > 5 && cellDimension().z() > 6 )
    {
        eclipseCase->mainGrid()->addCoarseningBox( 1, 2, 1, 3, 1, 4 );
        eclipseCase->mainGrid()->addCoarseningBox( 3, 4, 4, 5, 5, 6 );
    }
}

//--------------------------------------------------------------------------------------------------
///
//--------------------------------------------------------------------------------------------------
void RigReservoirBuilderMock::addLocalGridRefinement( const cvf::Vec3st& mainGridStart,
                                                      const cvf::Vec3st& mainGridEnd,
                                                      const cvf::Vec3st& refinementFactors )
{
    m_localGridRefinements.push_back( LocalGridRefinement( mainGridStart, mainGridEnd, refinementFactors ) );
}

//--------------------------------------------------------------------------------------------------
///
//--------------------------------------------------------------------------------------------------
void RigReservoirBuilderMock::setWorldCoordinates( cvf::Vec3d minWorldCoordinate, cvf::Vec3d maxWorldCoordinate )
{
    m_minWorldCoordinate = minWorldCoordinate;
    m_maxWorldCoordinate = maxWorldCoordinate;
}

//--------------------------------------------------------------------------------------------------
///
//--------------------------------------------------------------------------------------------------
bool RigReservoirBuilderMock::inputProperty( RigEclipseCaseData* eclipseCase, const QString& propertyName, std::vector<double>* values )
{
    size_t k;

    /* initialize random seed: */
    srand( time( nullptr ) );

    /* generate secret number: */
    int iSecret = rand() % 20 + 1;

    for ( k = 0; k < eclipseCase->mainGrid()->globalCellArray().size(); k++ )
    {
        values->push_back( k * iSecret );
    }

    return true;
}

//--------------------------------------------------------------------------------------------------
///
//--------------------------------------------------------------------------------------------------
bool RigReservoirBuilderMock::staticResult( RigEclipseCaseData* eclipseCase, const QString& result, std::vector<double>* values )
{
    values->resize( eclipseCase->mainGrid()->globalCellArray().size() );

#pragma omp parallel for
    for ( long long k = 0; k < static_cast<long long>( eclipseCase->mainGrid()->globalCellArray().size() ); k++ )
    {
        values->at( k ) = ( k * 2 ) % eclipseCase->mainGrid()->globalCellArray().size();
    }

    return false;
}

//--------------------------------------------------------------------------------------------------
///
//--------------------------------------------------------------------------------------------------
bool RigReservoirBuilderMock::dynamicResult( RigEclipseCaseData* eclipseCase, const QString& result, size_t stepIndex, std::vector<double>* values )
{
    int resultIndex = 1;

    QRegExp rx( "[0-9]{1,2}" ); // Find number 0-99
    int     digitPos = rx.indexIn( result );
    if ( digitPos > -1 )
    {
        resultIndex = rx.cap( 0 ).toInt() + 1;
    }

    double scaleValue  = 1.0 + resultIndex * 0.1;
    double offsetValue = 100 * resultIndex;

    values->resize( eclipseCase->mainGrid()->globalCellArray().size() );

#pragma omp parallel for
    for ( long long k = 0; k < static_cast<long long>( eclipseCase->mainGrid()->globalCellArray().size() ); k++ )
    {
        double val      = offsetValue + scaleValue * ( ( stepIndex * 1000 + k ) % eclipseCase->mainGrid()->globalCellArray().size() );
        values->at( k ) = val;
    }

    // Set result size to zero for some timesteps
    if ( ( stepIndex + 1 ) % 3 == 0 )
    {
        values->clear();
    }

    return true;
}

//--------------------------------------------------------------------------------------------------
///
//--------------------------------------------------------------------------------------------------
void RigReservoirBuilderMock::addWellData( RigEclipseCaseData* eclipseCase, RigGridBase* grid )
{
    CVF_ASSERT( eclipseCase );
    CVF_ASSERT( grid );

    cvf::Vec3st dim = grid->gridPointDimensions();

    cvf::Collection<RigSimWellData> wells;

    int wellIdx;
    for ( wellIdx = 0; wellIdx < 1; wellIdx++ )
    {
        cvf::ref<RigSimWellData> wellCellsTimeHistory = new RigSimWellData;
        wellCellsTimeHistory->m_wellName              = QString( "Well %1" ).arg( wellIdx );

        wellCellsTimeHistory->m_wellCellsTimeSteps.resize( m_timeStepCount );

        size_t timeIdx;
        for ( timeIdx = 0; timeIdx < m_timeStepCount; timeIdx++ )
        {
            RigWellResultFrame& wellCells = wellCellsTimeHistory->m_wellCellsTimeSteps[timeIdx];

            wellCells.setProductionType( RiaDefines::WellProductionType::PRODUCER );
            wellCells.setIsOpen( true );

<<<<<<< HEAD
            wellCells.m_wellHead.setGridIndex( 0 );
            wellCells.m_wellHead.setGridCellIndex( grid->cellIndexFromIJK( 1, 0, 0 ) );
=======
            auto wellHead = wellCells.wellHead();
            wellHead.setGridIndex( 0 );
            wellHead.setGridCellIndex( grid->cellIndexFromIJK( 1, 0, 0 ) );
            wellCells.setWellHead( wellHead );
>>>>>>> 67c46288

            // Connections
            //            int connectionCount = std::min(dim.x(), std::min(dim.y(), dim.z())) - 2;
            size_t connectionCount = dim.z() - 2;
            if ( connectionCount > 0 )
            {
                // Only main grid supported by now. Must be taken care of when LGRs are supported
                auto newWellResultBranches = wellCells.wellResultBranches();
                newWellResultBranches.resize( 1 );
                RigWellResultBranch& wellSegment = newWellResultBranches[0];

                size_t connIdx;
                for ( connIdx = 0; connIdx < connectionCount; connIdx++ )
                {
                    if ( connIdx == (size_t)( connectionCount / 4 ) ) continue;

                    RigWellResultPoint data;
                    data.setGridIndex( 0 );

                    if ( connIdx < dim.y() - 2 )
                        data.setGridCellIndex( grid->cellIndexFromIJK( 1, 1 + connIdx, 1 + connIdx ) );
                    else
                        data.setGridCellIndex( grid->cellIndexFromIJK( 1, dim.y() - 2, 1 + connIdx ) );

                    if ( connIdx < connectionCount / 2 )
                    {
                        data.setIsOpen( true );
                    }
                    else
                    {
                        data.setIsOpen( false );
                    }

<<<<<<< HEAD
                    if ( wellSegment.m_branchResultPoints.size() == 0 ||
                         wellSegment.m_branchResultPoints.back().cellIndex() != data.cellIndex() )
=======
                    if ( wellSegment.branchResultPoints().empty() || wellSegment.branchResultPoints().back().cellIndex() != data.cellIndex() )
>>>>>>> 67c46288
                    {
                        wellSegment.addBranchResultPoint( data );

                        if ( connIdx == connectionCount / 2 )
                        {
                            RigWellResultPoint deadEndData = data;
                            deadEndData.setGridCellIndex( data.cellIndex() + 1 );
                            deadEndData.setIsOpen( true );

                            RigWellResultPoint deadEndData1 = data;
                            deadEndData1.setGridCellIndex( data.cellIndex() + 2 );
                            deadEndData1.setIsOpen( false );

                            wellSegment.addBranchResultPoint( deadEndData );
                            wellSegment.addBranchResultPoint( deadEndData1 );

                            wellSegment.addBranchResultPoint( deadEndData );

                            data.setIsOpen( true );
<<<<<<< HEAD
                            wellSegment.m_branchResultPoints.push_back( data );
=======
                            wellSegment.addBranchResultPoint( data );
>>>>>>> 67c46288
                        }
                    }

                    if ( connIdx < dim.y() - 2 )
                    {
                        data.setGridCellIndex( grid->cellIndexFromIJK( 1, 1 + connIdx, 2 + connIdx ) );

<<<<<<< HEAD
                        if ( wellSegment.m_branchResultPoints.size() == 0 ||
                             wellSegment.m_branchResultPoints.back().cellIndex() != data.cellIndex() )
=======
                        if ( wellSegment.branchResultPoints().empty() ||
                             wellSegment.branchResultPoints().back().cellIndex() != data.cellIndex() )
>>>>>>> 67c46288
                        {
                            wellSegment.addBranchResultPoint( data );
                        }
                    }
                }
                wellCells.setWellResultBranches( newWellResultBranches );
            }
        }

        // Create a mapping from result timestep indices to well timestep indices.
        // Use one-to-one mapping for easy use
        std::vector<size_t> map;
        for ( timeIdx = 0; timeIdx < m_timeStepCount; timeIdx++ )
        {
            map.push_back( timeIdx );
        }
        wellCellsTimeHistory->m_resultTimeStepIndexToWellTimeStepIndex = map;

        wells.push_back( wellCellsTimeHistory.p() );
    }

    eclipseCase->setSimWellData( wells );
}

//--------------------------------------------------------------------------------------------------
///
//--------------------------------------------------------------------------------------------------
void RigReservoirBuilderMock::addFaults( RigEclipseCaseData* eclipseCase )
{
    if ( !eclipseCase ) return;

    RigMainGrid* grid = eclipseCase->mainGrid();
    if ( !grid ) return;

    cvf::Collection<RigFault> faults;

    {
        cvf::ref<RigFault> fault = new RigFault;
        fault->setName( "Fault A" );

        cvf::Vec3st min = cvf::Vec3st::ZERO;
        cvf::Vec3st max( 0, 0, cellDimension().z() - 2 );

        if ( cellDimension().x() > 5 )
        {
            min.x() = cellDimension().x() / 2;
            max.x() = min.x() + 2;
        }

        if ( cellDimension().y() > 5 )
        {
            min.y() = cellDimension().y() / 2;
            max.y() = cellDimension().y() / 2;
        }

        cvf::CellRange cellRange( min, max );

        fault->addCellRangeForFace( cvf::StructGridInterface::POS_I, cellRange );
        faults.push_back( fault.p() );
    }

    grid->setFaults( faults );

    // NNCs
    RigConnectionContainer nncConnections;
    {
        size_t i1 = 2;
        size_t j1 = 2;
        size_t k1 = 3;

        size_t i2 = 2;
        size_t j2 = 3;
        size_t k2 = 4;

        addNnc( grid, i1, j1, k1, i2, j2, k2, nncConnections );
    }

    {
        size_t i1 = 2;
        size_t j1 = 2;
        size_t k1 = 3;

        size_t i2 = 2;
        size_t j2 = 1;
        size_t k2 = 4;

        addNnc( grid, i1, j1, k1, i2, j2, k2, nncConnections );
    }

    grid->nncData()->setEclipseConnections( nncConnections );

    std::vector<double>& tranVals = grid->nncData()->makeStaticConnectionScalarResult( RiaDefines::propertyNameCombTrans() );
    for ( size_t cIdx = 0; cIdx < tranVals.size(); ++cIdx )
    {
        tranVals[cIdx] = 0.2;
    }
}

//--------------------------------------------------------------------------------------------------
///
//--------------------------------------------------------------------------------------------------
void RigReservoirBuilderMock::enableWellData( bool enableWellData )
{
    m_enableWellData = false;
}

//--------------------------------------------------------------------------------------------------
///
//--------------------------------------------------------------------------------------------------
void RigReservoirBuilderMock::addNnc( RigMainGrid* grid, size_t i1, size_t j1, size_t k1, size_t i2, size_t j2, size_t k2, RigConnectionContainer& nncConnections )
{
    size_t c1GlobalIndex = grid->cellIndexFromIJK( i1, j1, k1 );
    size_t c2GlobalIndex = grid->cellIndexFromIJK( i2, j2, k2 );

    RigConnection conn( c1GlobalIndex, c2GlobalIndex );

    nncConnections.push_back( conn );
}<|MERGE_RESOLUTION|>--- conflicted
+++ resolved
@@ -397,15 +397,10 @@
             wellCells.setProductionType( RiaDefines::WellProductionType::PRODUCER );
             wellCells.setIsOpen( true );
 
-<<<<<<< HEAD
-            wellCells.m_wellHead.setGridIndex( 0 );
-            wellCells.m_wellHead.setGridCellIndex( grid->cellIndexFromIJK( 1, 0, 0 ) );
-=======
             auto wellHead = wellCells.wellHead();
             wellHead.setGridIndex( 0 );
             wellHead.setGridCellIndex( grid->cellIndexFromIJK( 1, 0, 0 ) );
             wellCells.setWellHead( wellHead );
->>>>>>> 67c46288
 
             // Connections
             //            int connectionCount = std::min(dim.x(), std::min(dim.y(), dim.z())) - 2;
@@ -439,12 +434,7 @@
                         data.setIsOpen( false );
                     }
 
-<<<<<<< HEAD
-                    if ( wellSegment.m_branchResultPoints.size() == 0 ||
-                         wellSegment.m_branchResultPoints.back().cellIndex() != data.cellIndex() )
-=======
                     if ( wellSegment.branchResultPoints().empty() || wellSegment.branchResultPoints().back().cellIndex() != data.cellIndex() )
->>>>>>> 67c46288
                     {
                         wellSegment.addBranchResultPoint( data );
 
@@ -464,11 +454,7 @@
                             wellSegment.addBranchResultPoint( deadEndData );
 
                             data.setIsOpen( true );
-<<<<<<< HEAD
-                            wellSegment.m_branchResultPoints.push_back( data );
-=======
                             wellSegment.addBranchResultPoint( data );
->>>>>>> 67c46288
                         }
                     }
 
@@ -476,13 +462,8 @@
                     {
                         data.setGridCellIndex( grid->cellIndexFromIJK( 1, 1 + connIdx, 2 + connIdx ) );
 
-<<<<<<< HEAD
-                        if ( wellSegment.m_branchResultPoints.size() == 0 ||
-                             wellSegment.m_branchResultPoints.back().cellIndex() != data.cellIndex() )
-=======
                         if ( wellSegment.branchResultPoints().empty() ||
                              wellSegment.branchResultPoints().back().cellIndex() != data.cellIndex() )
->>>>>>> 67c46288
                         {
                             wellSegment.addBranchResultPoint( data );
                         }
