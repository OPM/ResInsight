--- conflicted
+++ resolved
@@ -361,7 +361,6 @@
 
     return true;
 }
-<<<<<<< HEAD
 
 //--------------------------------------------------------------------------------------------------
 ///
@@ -374,20 +373,6 @@
     ubyte faceConnNegI[4];
     cellFaceVertexIndices( StructGridInterface::NEG_I, faceConnNegI );
 
-=======
-
-//--------------------------------------------------------------------------------------------------
-///
-//--------------------------------------------------------------------------------------------------
-void StructGridInterface::computeCharacteristicCellSize( const std::vector<size_t>& globalCellIndices ) const
-{
-    ubyte faceConnPosI[4];
-    cellFaceVertexIndices( StructGridInterface::POS_I, faceConnPosI );
-
-    ubyte faceConnNegI[4];
-    cellFaceVertexIndices( StructGridInterface::NEG_I, faceConnNegI );
-
->>>>>>> 67c46288
     ubyte faceConnPosJ[4];
     cellFaceVertexIndices( StructGridInterface::POS_J, faceConnPosJ );
 
@@ -417,17 +402,10 @@
 
         cvf::Vec3d cornerVerts[8];
         size_t     evaluatedCellCount = 0;
-<<<<<<< HEAD
 
         // Evaluate N-th cells, compute the stride between each index
         size_t stride = std::max( size_t( 1 ), globalCellIndices.size() / 100 );
 
-=======
-
-        // Evaluate N-th cells, compute the stride between each index
-        size_t stride = std::max( size_t( 1 ), globalCellIndices.size() / 100 );
-
->>>>>>> 67c46288
         size_t i, j, k = 0;
         size_t index = 0;
         while ( index < globalCellIndices.size() - 1 )
@@ -440,7 +418,6 @@
 
                 cvf::BoundingBox bb;
                 for ( const auto& v : cornerVerts )
-<<<<<<< HEAD
                 {
                     bb.add( v );
                 }
@@ -448,15 +425,6 @@
                 // Exclude cells with very small volumes
                 if ( bb.extent().z() > tolerance )
                 {
-=======
-                {
-                    bb.add( v );
-                }
-
-                // Exclude cells with very small volumes
-                if ( bb.extent().z() > tolerance )
-                {
->>>>>>> 67c46288
                     iLengthAccumulated += ( cornerVerts[faceConnPosI[0]] - cornerVerts[faceConnNegI[0]] ).lengthSquared();
                     iLengthAccumulated += ( cornerVerts[faceConnPosI[1]] - cornerVerts[faceConnNegI[3]] ).lengthSquared();
                     iLengthAccumulated += ( cornerVerts[faceConnPosI[2]] - cornerVerts[faceConnNegI[2]] ).lengthSquared();
