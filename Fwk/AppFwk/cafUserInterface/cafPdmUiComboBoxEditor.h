--- conflicted
+++ resolved
@@ -61,12 +61,9 @@
         adjustWidthToContents      = false;
         showPreviousAndNextButtons = false;
         minimumContentsLength      = 8;
-<<<<<<< HEAD
         enableEditableContent      = false;
         minimumWidth               = -1;
-=======
         iconSize = QSize(14, 14);
->>>>>>> c0df30f8
     }
 
 public:
@@ -74,15 +71,13 @@
     bool showPreviousAndNextButtons;
     int  minimumContentsLength; // The length of string to adjust to if adjustWidthToContents = false.
                                 // Set to <= 0 to ignore and use AdjustToContentsOnFirstShow instead
-<<<<<<< HEAD
 
     bool    enableEditableContent;
     int     minimumWidth;
-=======
-    QSize iconSize;
->>>>>>> c0df30f8
     QString nextButtonText;
     QString prevButtonText;
+    
+    QSize   iconSize;
 };
 
 
